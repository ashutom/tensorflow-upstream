<div align="center">
  <img src="https://www.tensorflow.org/images/tf_logo_social.png">
</div>

| **`Documentation`** |
|-----------------|
| [![Documentation](https://img.shields.io/badge/api-reference-blue.svg)](https://www.tensorflow.org/api_docs/) |

[TensorFlow](https://www.tensorflow.org/) is an end-to-end open source platform
for machine learning. It has a comprehensive, flexible ecosystem of
[tools](https://www.tensorflow.org/resources/tools),
[libraries](https://www.tensorflow.org/resources/libraries-extensions), and
[community](https://www.tensorflow.org/community) resources that lets
researchers push the state-of-the-art in ML and developers easily build and
deploy ML powered applications.

TensorFlow was originally developed by researchers and engineers working on the
Google Brain team within Google's Machine Intelligence Research organization for
the purposes of conducting machine learning and deep neural networks research.
The system is general enough to be applicable in a wide variety of other
domains, as well.

TensorFlow provides stable [Python](https://www.tensorflow.org/api_docs/python)
and [C++](https://www.tensorflow.org/api_docs/cc) APIs, as well as
non-guaranteed backwards compatible API for
[other languages](https://www.tensorflow.org/api_docs).

Keep up-to-date with release announcements and security updates by subscribing
to
[announce@tensorflow.org](https://groups.google.com/a/tensorflow.org/forum/#!forum/announce).
See all the [mailing lists](https://www.tensorflow.org/community/forums).

**Tensorflow ROCm port**
This project is based on TensorFlow 1.14.0. It has been verified to work with the latest ROCm2.6 release.
Please follow the instructions [here](https://github.com/RadeonOpenCompute/ROCm-docker/blob/master/quick-start.md) to set up your ROCm stack.
A docker container: **rocm/tensorflow:latest(https://hub.docker.com/r/rocm/tensorflow/)** is readily available to be used:
```
alias drun='sudo docker run -it --network=host --device=/dev/kfd --device=/dev/dri --group-add video --cap-add=SYS_PTRACE --security-opt seccomp=unconfined -v $HOME/dockerx:/dockerx'
drun rocm/tensorflow
```
We maintain `tensorflow-rocm` whl packages on PyPI [here](https://pypi.org/project/tensorflow-rocm), to install tensorflow-rocm package using pip:
```
# Install some ROCm dependencies
<<<<<<< HEAD
sudo apt install rocm-libs hipcub miopen-hip cxlactivitylogger
=======
sudo apt install rocblas hipblas rocrand rocfft rccl miopen-hip cxlactivitylogger
>>>>>>> fa823158

# Pip3 install the whl package from PyPI
pip3 install --user tensorflow-rocm --upgrade
```
For details on Tensorflow ROCm port, please take a look at the [ROCm-specific README file](README.ROCm.md).

## Install

See the [TensorFlow install guide](https://www.tensorflow.org/install) for the
[pip package](https://www.tensorflow.org/install/pip), to
[enable GPU support](https://www.tensorflow.org/install/gpu), use a
[Docker container](https://www.tensorflow.org/install/docker), and
[build from source](https://www.tensorflow.org/install/source).

To install the current release for CPU-only:

```
$ pip install tensorflow
```

Use the GPU package for
[CUDA-enabled GPU cards](https://www.tensorflow.org/install/gpu):

```
$ pip install tensorflow-gpu
```

*Nightly binaries are available for testing using the
[tf-nightly](https://pypi.python.org/pypi/tf-nightly) and
[tf-nightly-gpu](https://pypi.python.org/pypi/tf-nightly-gpu) packages on PyPi.*

#### *Try your first TensorFlow program*

```shell
$ python
```

```python
>>> import tensorflow as tf
>>> tf.enable_eager_execution()
>>> tf.add(1, 2).numpy()
3
>>> hello = tf.constant('Hello, TensorFlow!')
>>> hello.numpy()
'Hello, TensorFlow!'
```

For more examples, see the
[TensorFlow tutorials](https://www.tensorflow.org/tutorials/).

## Contribution guidelines

**If you want to contribute to TensorFlow, be sure to review the [contribution
guidelines](CONTRIBUTING.md). This project adheres to TensorFlow's
[code of conduct](CODE_OF_CONDUCT.md). By participating, you are expected to
uphold this code.**

**We use [GitHub issues](https://github.com/tensorflow/tensorflow/issues) for
tracking requests and bugs, please see
[TensorFlow Discuss](https://groups.google.com/a/tensorflow.org/forum/#!forum/discuss)
for general questions and discussion, and please direct specific questions to
[Stack Overflow](https://stackoverflow.com/questions/tagged/tensorflow).**

The TensorFlow project strives to abide by generally accepted best practices in open-source software development:

[![CII Best Practices](https://bestpractices.coreinfrastructure.org/projects/1486/badge)](https://bestpractices.coreinfrastructure.org/projects/1486)
[![Contributor Covenant](https://img.shields.io/badge/Contributor%20Covenant-v1.4%20adopted-ff69b4.svg)](CODE_OF_CONDUCT.md)

## Continuous build status

### Official Builds

| Build Type      | Status | Artifacts |
| ---             | ---    | ---       |
| **Linux CPU**   | [![Status](https://storage.googleapis.com/tensorflow-kokoro-build-badges/ubuntu-cc.svg)](https://storage.googleapis.com/tensorflow-kokoro-build-badges/ubuntu-cc.html) | [pypi](https://pypi.org/project/tf-nightly/) |
| **Linux GPU**   | [![Status](https://storage.googleapis.com/tensorflow-kokoro-build-badges/ubuntu-gpu-py3.svg)](https://storage.googleapis.com/tensorflow-kokoro-build-badges/ubuntu-gpu-py3.html) | [pypi](https://pypi.org/project/tf-nightly-gpu/) |
| **Linux XLA**   | [![Status](https://storage.googleapis.com/tensorflow-kokoro-build-badges/ubuntu-xla.svg)](https://storage.googleapis.com/tensorflow-kokoro-build-badges/ubuntu-xla.html) | TBA |
| **MacOS**       | [![Status](https://storage.googleapis.com/tensorflow-kokoro-build-badges/macos-py2-cc.svg)](https://storage.googleapis.com/tensorflow-kokoro-build-badges/macos-py2-cc.html) | [pypi](https://pypi.org/project/tf-nightly/) |
| **Windows CPU** | [![Status](https://storage.googleapis.com/tensorflow-kokoro-build-badges/windows-cpu.svg)](https://storage.googleapis.com/tensorflow-kokoro-build-badges/windows-cpu.html) | [pypi](https://pypi.org/project/tf-nightly/) |
| **Windows GPU** | [![Status](https://storage.googleapis.com/tensorflow-kokoro-build-badges/windows-gpu.svg)](https://storage.googleapis.com/tensorflow-kokoro-build-badges/windows-gpu.html) | [pypi](https://pypi.org/project/tf-nightly-gpu/) |
| **Android**     | [![Status](https://storage.googleapis.com/tensorflow-kokoro-build-badges/android.svg)](https://storage.googleapis.com/tensorflow-kokoro-build-badges/android.html) | [![Download](https://api.bintray.com/packages/google/tensorflow/tensorflow/images/download.svg)](https://bintray.com/google/tensorflow/tensorflow/_latestVersion) |
| **Raspberry Pi 0 and 1** | [![Status](https://storage.googleapis.com/tensorflow-kokoro-build-badges/rpi01-py2.svg)](https://storage.googleapis.com/tensorflow-kokoro-build-badges/rpi01-py2.html) [![Status](https://storage.googleapis.com/tensorflow-kokoro-build-badges/rpi01-py3.svg)](https://storage.googleapis.com/tensorflow-kokoro-build-badges/rpi01-py3.html) | [Py2](https://storage.googleapis.com/tensorflow-nightly/tensorflow-1.10.0-cp27-none-linux_armv6l.whl) [Py3](https://storage.googleapis.com/tensorflow-nightly/tensorflow-1.10.0-cp34-none-linux_armv6l.whl) |
| **Raspberry Pi 2 and 3** | [![Status](https://storage.googleapis.com/tensorflow-kokoro-build-badges/rpi23-py2.svg)](https://storage.googleapis.com/tensorflow-kokoro-build-badges/rpi23-py2.html) [![Status](https://storage.googleapis.com/tensorflow-kokoro-build-badges/rpi23-py3.svg)](https://storage.googleapis.com/tensorflow-kokoro-build-badges/rpi23-py3.html) | [Py2](https://storage.googleapis.com/tensorflow-nightly/tensorflow-1.10.0-cp27-none-linux_armv7l.whl) [Py3](https://storage.googleapis.com/tensorflow-nightly/tensorflow-1.10.0-cp34-none-linux_armv7l.whl) |


### Community Supported Builds

Build Type                                                                        | Status                                                                                                                                                                                        | Artifacts
--------------------------------------------------------------------------------- | --------------------------------------------------------------------------------------------------------------------------------------------------------------------------------------------- | ---------
**Linux AMD ROCm GPU** Nightly                                                    | [![Build Status](http://ml-ci.amd.com:21096/job/tensorflow-rocm-nightly/badge/icon)](http://ml-ci.amd.com:21096/job/tensorflow-rocm-nightly)                                                  | [Nightly](http://ml-ci.amd.com:21096/job/tensorflow-rocm-nightly/lastSuccessfulBuild/)
**Linux AMD ROCm GPU** Stable Release                                             | [![Build Status](http://ml-ci.amd.com:21096/job/tensorflow-rocm-release/badge/icon)](http://ml-ci.amd.com:21096/job/tensorflow-rocm-release/)                                                 | [Release](http://ml-ci.amd.com:21096/job/tensorflow-rocm-release/lastSuccessfulBuild/)
**Linux s390x** Nightly                                                           | [![Build Status](http://ibmz-ci.osuosl.org/job/TensorFlow_IBMZ_CI/badge/icon)](http://ibmz-ci.osuosl.org/job/TensorFlow_IBMZ_CI/)                                                             | [Nightly](http://ibmz-ci.osuosl.org/job/TensorFlow_IBMZ_CI/)
**Linux s390x CPU** Stable Release                                                | [![Build Status](http://ibmz-ci.osuosl.org/job/TensorFlow_IBMZ_Release_Build/badge/icon)](https://ibmz-ci.osuosl.org/job/TensorFlow_IBMZ_Release_Build/)                                      | [Release](https://ibmz-ci.osuosl.org/job/TensorFlow_IBMZ_Release_Build/)
**Linux ppc64le CPU** Nightly                                                     | [![Build Status](https://powerci.osuosl.org/job/TensorFlow_PPC64LE_CPU_Build/badge/icon)](https://powerci.osuosl.org/job/TensorFlow_PPC64LE_CPU_Build/)                                       | [Nightly](https://powerci.osuosl.org/job/TensorFlow_PPC64LE_CPU_Nightly_Artifact/)
**Linux ppc64le CPU** Stable Release                                              | [![Build Status](https://powerci.osuosl.org/job/TensorFlow_PPC64LE_CPU_Release_Build/badge/icon)](https://powerci.osuosl.org/job/TensorFlow_PPC64LE_CPU_Release_Build/)                       | [Release](https://powerci.osuosl.org/job/TensorFlow_PPC64LE_CPU_Release_Build/)
**Linux ppc64le GPU** Nightly                                                     | [![Build Status](https://powerci.osuosl.org/job/TensorFlow_PPC64LE_GPU_Build/badge/icon)](https://powerci.osuosl.org/job/TensorFlow_PPC64LE_GPU_Build/)                                       | [Nightly](https://powerci.osuosl.org/job/TensorFlow_PPC64LE_GPU_Nightly_Artifact/)
**Linux ppc64le GPU** Stable Release                                              | [![Build Status](https://powerci.osuosl.org/job/TensorFlow_PPC64LE_GPU_Release_Build/badge/icon)](https://powerci.osuosl.org/job/TensorFlow_PPC64LE_GPU_Release_Build/)                       | [Release](https://powerci.osuosl.org/job/TensorFlow_PPC64LE_GPU_Release_Build/)
**Linux CPU with Intel® MKL-DNN** Nightly                                         | [![Build Status](https://tensorflow-ci.intel.com/job/tensorflow-mkl-linux-cpu/badge/icon)](https://tensorflow-ci.intel.com/job/tensorflow-mkl-linux-cpu/)                                     | [Nightly](https://tensorflow-ci.intel.com/job/tensorflow-mkl-build-whl-nightly/)
**Linux CPU with Intel® MKL-DNN** <br> **Supports Python 2.7, 3.4, 3.5, and 3.6** | [![Build Status](https://tensorflow-ci.intel.com/job/tensorflow-mkl-build-release-whl/badge/icon)](https://tensorflow-ci.intel.com/job/tensorflow-mkl-build-release-whl/lastStableBuild)      | [1.13.1 pypi](https://pypi.org/project/intel-tensorflow/)
**Red Hat® Enterprise Linux® 7.6 CPU & GPU** <br> Python 2.7, 3.6                 | [![Build Status](https://jenkins-tensorflow.apps.ci.centos.org/buildStatus/icon?job=tensorflow-rhel7-3.6&build=2)](https://jenkins-tensorflow.apps.ci.centos.org/job/tensorflow-rhel7-3.6/2/) | [1.13.1 pypi](https://tensorflow.pypi.thoth-station.ninja/index/)

## Resources

*   [TensorFlow.org](https://www.tensorflow.org)
*   [TensorFlow tutorials](https://www.tensorflow.org/tutorials/)
*   [TensorFlow official models](https://github.com/tensorflow/models/tree/master/official)
*   [TensorFlow examples](https://github.com/tensorflow/examples)
*   [TensorFlow in Practice from Coursera](https://www.coursera.org/specializations/tensorflow-in-practice)
*   [TensorFlow blog](https://blog.tensorflow.org)
*   [TensorFlow Twitter](https://twitter.com/tensorflow)
*   [TensorFlow YouTube](https://www.youtube.com/channel/UC0rqucBdTuFTjJiefW5t-IQ)
*   [TensorFlow roadmap](https://www.tensorflow.org/community/roadmap)
*   [TensorFlow white papers](https://www.tensorflow.org/about/bib)
*   [TensorBoard visualization toolkit](https://github.com/tensorflow/tensorboard)

Learn more about the
[TensorFlow community](https://www.tensorflow.org/community) and how to
[contribute](https://www.tensorflow.org/community/contribute).

## License

[Apache License 2.0](LICENSE)<|MERGE_RESOLUTION|>--- conflicted
+++ resolved
@@ -41,11 +41,7 @@
 We maintain `tensorflow-rocm` whl packages on PyPI [here](https://pypi.org/project/tensorflow-rocm), to install tensorflow-rocm package using pip:
 ```
 # Install some ROCm dependencies
-<<<<<<< HEAD
 sudo apt install rocm-libs hipcub miopen-hip cxlactivitylogger
-=======
-sudo apt install rocblas hipblas rocrand rocfft rccl miopen-hip cxlactivitylogger
->>>>>>> fa823158
 
 # Pip3 install the whl package from PyPI
 pip3 install --user tensorflow-rocm --upgrade
