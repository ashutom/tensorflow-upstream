# Description:
#   Contains the Keras API (internal TensorFlow version).

load("//tensorflow:tensorflow.bzl", "tf_py_test")
load("//tensorflow:tensorflow.bzl", "cuda_py_test")
load("//tensorflow/core:platform/default/distribute.bzl", "distribute_py_test")

licenses(["notice"])  # Apache 2.0

package(default_visibility = ["//visibility:public"])

exports_files(["LICENSE"])

config_setting(
    name = "empty_condition",
    values = {"define": "UNUSED=unused"},
)

py_library(
    name = "keras",
    srcs = [
        "__init__.py",
        "applications/__init__.py",
        "applications/densenet.py",
        "applications/imagenet_utils.py",
        "applications/inception_resnet_v2.py",
        "applications/inception_v3.py",
        "applications/mobilenet.py",
        "applications/mobilenet_v2.py",
        "applications/nasnet.py",
        "applications/resnet50.py",
        "applications/vgg16.py",
        "applications/vgg19.py",
        "applications/xception.py",
        "datasets/__init__.py",
        "datasets/boston_housing.py",
        "datasets/cifar.py",
        "datasets/cifar10.py",
        "datasets/cifar100.py",
        "datasets/fashion_mnist.py",
        "datasets/imdb.py",
        "datasets/mnist.py",
        "datasets/reuters.py",
        "estimator/__init__.py",
        "keras_parameterized.py",
        "ops.py",
        "preprocessing/__init__.py",
        "preprocessing/image.py",
        "preprocessing/sequence.py",
        "preprocessing/text.py",
        "testing_utils.py",
        "utils/__init__.py",
        "utils/multi_gpu_utils.py",
        "utils/np_utils.py",
        "utils/vis_utils.py",
        "wrappers/__init__.py",
        "wrappers/scikit_learn.py",
    ],
    srcs_version = "PY2AND3",
    visibility = ["//visibility:public"],
    deps = [
        ":backend",
        ":engine",
        ":layers",
        ":pil_for_keras",
        ":saving",
        "//tensorflow/python:training",
        "//tensorflow/python/keras/mixed_precision/experimental:mixed_precision_experimental",
        "//tensorflow/python/keras/optimizer_v2",
        "//tensorflow/python/saved_model",
        "@keras_applications_archive//:keras_applications",
    ],
)

py_library(
    name = "pil_for_keras",
    deps = select({
        ":empty_condition": [],
        "//conditions:default": [],
    }),
)

py_library(
    name = "backend",
    srcs = ["backend.py"],
    srcs_version = "PY2AND3",
    deps = [
        ":backend_config",
        "//tensorflow/core:protos_all_py",
        "//tensorflow/python:array_ops",
        "//tensorflow/python:check_ops",
        "//tensorflow/python:client",
        "//tensorflow/python:clip_ops",
        "//tensorflow/python:constant_op",
        "//tensorflow/python:control_flow_ops",
        "//tensorflow/python:ctc_ops",
        "//tensorflow/python:dtypes",
        "//tensorflow/python:framework",
        "//tensorflow/python:framework_ops",
        "//tensorflow/python:functional_ops",
        "//tensorflow/python:gradients",
        "//tensorflow/python:image_ops",
        "//tensorflow/python:init_ops",
        "//tensorflow/python:init_ops_v2",
        "//tensorflow/python:logging_ops",
        "//tensorflow/python:map_fn",
        "//tensorflow/python:math_ops",
        "//tensorflow/python:metrics",
        "//tensorflow/python:nn",
        "//tensorflow/python:platform",
        "//tensorflow/python:random_ops",
        "//tensorflow/python:session",
        "//tensorflow/python:sparse_ops",
        "//tensorflow/python:sparse_tensor",
        "//tensorflow/python:state_ops",
        "//tensorflow/python:summary",
        "//tensorflow/python:tensor_array_grad",
        "//tensorflow/python:tensor_array_ops",
        "//tensorflow/python:tensor_shape",
        "//tensorflow/python:training_lib",
        "//tensorflow/python:util",
        "//tensorflow/python:variables",
        "//tensorflow/python/distribute:distribute_coordinator",
        "//tensorflow/python/distribute:distribute_lib",
    ],
)

py_library(
    name = "backend_config",
    srcs = ["backend_config.py"],
    srcs_version = "PY2AND3",
)

py_library(
    name = "base_layer_utils",
    srcs = ["engine/base_layer_utils.py"],
    srcs_version = "PY2AND3",
    deps = [
        ":backend",
        ":tf_utils",
        "//tensorflow/python:array_ops",
        "//tensorflow/python:auto_control_deps",
        "//tensorflow/python:control_flow_util",
        "//tensorflow/python:dtypes",
        "//tensorflow/python:framework_ops",
        "//tensorflow/python:init_ops",
        "//tensorflow/python:init_ops_v2",
        "//tensorflow/python:util",
        "//tensorflow/python:variables",
        "//tensorflow/python/distribute:distribute_lib",
        "//tensorflow/python/eager:context",
    ],
)

py_library(
    name = "engine",
    srcs = [
        "engine/__init__.py",
        "engine/base_layer.py",
        "engine/input_layer.py",
        "engine/input_spec.py",
        "engine/network.py",
        "engine/partial_batch_padding_handler.py",
        "engine/saving.py",
        "engine/sequential.py",
        "engine/training.py",
        "engine/training_arrays.py",
        "engine/training_distributed.py",
        "engine/training_eager.py",
        "engine/training_generator.py",
        "engine/training_utils.py",
        "metrics.py",  # Need base_layer
        "models.py",
        "utils/metrics_utils.py",
    ],
    srcs_version = "PY2AND3",
    deps = [
        ":activations",
        ":backend",
        ":base_layer_utils",
        ":callbacks",
        ":callbacks_v1",
        ":constraints",
        ":engine_utils",
        ":initializers",
        ":losses",
        ":mode_keys",
        ":optimizers",
        ":regularizers",
        ":saving",
        "//tensorflow/python:composite_tensor_utils",
        "//tensorflow/python/data",
        "//tensorflow/python/distribute:distribute_coordinator",
        "//tensorflow/python/distribute:distribute_lib",
        "//tensorflow/python/distribute:input_lib",
        "//tensorflow/python/distribute:reduce_util",
        "//tensorflow/python/eager:monitoring",
        "//tensorflow/python/keras/distribute",
        "//tensorflow/python/keras/mixed_precision/experimental:autocast_variable",
        "//tensorflow/python/keras/mixed_precision/experimental:loss_scale_optimizer",
        "//tensorflow/python/keras/mixed_precision/experimental:policy",
        "//tensorflow/python/module",
        "//tensorflow/python/training/tracking:data_structures",
        "//tensorflow/tools/docs:doc_controls",
        "@six_archive//:six",
    ],
)

py_library(
    name = "saving",
    srcs = [
        "saving/__init__.py",
        "saving/hdf5_format.py",
        "saving/model_config.py",
        "saving/save.py",
        "saving/saved_model.py",
        "saving/saving_utils.py",
    ],
    srcs_version = "PY2AND3",
    deps = [
        ":backend",
        ":engine_utils",
        ":mode_keys",
        ":optimizers",
        "//tensorflow/python:lib",
        "//tensorflow/python:saver",
        "//tensorflow/python/saved_model",
        "//tensorflow/python/saved_model/model_utils",
    ],
)

py_library(
    name = "activations",
    srcs = [
        "activations.py",
    ],
    srcs_version = "PY2AND3",
    deps = [
        ":backend",
        ":engine_utils",
    ],
)

py_library(
    name = "callbacks",
    srcs = [
        "callbacks.py",
    ],
    srcs_version = "PY2AND3",
    deps = [
        ":backend",
        ":engine_utils",
        ":mode_keys",
    ],
)

py_library(
    name = "callbacks_v1",
    srcs = [
        "callbacks_v1.py",
    ],
    srcs_version = "PY2AND3",
    deps = [
        ":backend",
        ":engine_utils",
        "//tensorflow/python/eager:profiler",
    ],
)

py_library(
    name = "constraints",
    srcs = [
        "constraints.py",
    ],
    srcs_version = "PY2AND3",
    deps = [
        ":backend",
        ":engine_utils",
    ],
)

py_library(
    name = "initializers",
    srcs = [
        "initializers.py",
    ],
    srcs_version = "PY2AND3",
    deps = [
        ":backend",
        ":engine_utils",
        "//tensorflow/python:init_ops_v2",
    ],
)

py_library(
    name = "losses",
    srcs = [
        "losses.py",
    ],
    srcs_version = "PY2AND3",
    deps = [
        ":backend",
        ":engine_utils",
    ],
)

py_library(
    name = "optimizers",
    srcs = [
        "optimizers.py",
    ],
    srcs_version = "PY2AND3",
    deps = [
        ":backend",
        ":engine_utils",
        "//tensorflow/python/keras/optimizer_v2",
    ],
)

py_library(
    name = "regularizers",
    srcs = [
        "regularizers.py",
    ],
    srcs_version = "PY2AND3",
    deps = [
        ":backend",
        ":engine_utils",
    ],
)

py_library(
    name = "engine_utils",
    srcs = [
        "utils/conv_utils.py",
        "utils/data_utils.py",
        "utils/io_utils.py",
        "utils/losses_utils.py",
    ],
    srcs_version = "PY2AND3",
    deps = [
        ":backend",
        "//tensorflow/python/ops/losses:loss_reduction",
    ],
)

py_library(
    name = "tf_utils",
    srcs = ["utils/tf_utils.py"],
    srcs_version = "PY2AND3",
    deps = [
        "//tensorflow/python:composite_tensor",
        "//tensorflow/python:control_flow_ops",
        "//tensorflow/python:framework_ops",
        "//tensorflow/python:smart_cond",
        "//tensorflow/python:tensor_shape",
        "//tensorflow/python:tensor_util",
        "//tensorflow/python:util",
        "//tensorflow/python:variables",
        "//tensorflow/python/eager:context",
        "@six_archive//:six",
    ],
)

py_library(
    name = "layers",
    srcs = [
        "layers/__init__.py",
        "layers/advanced_activations.py",
        "layers/convolutional.py",
        "layers/convolutional_recurrent.py",
        "layers/core.py",
        "layers/cudnn_recurrent.py",
        "layers/dense_attention.py",
        "layers/embeddings.py",
        "layers/kernelized.py",
        "layers/local.py",
        "layers/merge.py",
        "layers/noise.py",
        "layers/normalization.py",
        "layers/normalization_v2.py",
        "layers/pooling.py",
        "layers/recurrent.py",
        "layers/recurrent_v2.py",
        "layers/serialization.py",
        "layers/wrappers.py",
        "utils/kernelized_utils.py",
        "utils/layer_utils.py",
    ],
    srcs_version = "PY2AND3",
    deps = [
        ":engine",
        ":generic_utils",
        ":tf_utils",
        "//tensorflow/python:array_ops",
        "//tensorflow/python:cudnn_rnn_ops_gen",
        "//tensorflow/python:dtypes",
        "//tensorflow/python:embedding_ops",
        "//tensorflow/python:framework_ops",
        "//tensorflow/python:init_ops",
        "//tensorflow/python:math_ops",
        "//tensorflow/python:nn",
        "//tensorflow/python:nn_ops",
        "//tensorflow/python:platform",
        "//tensorflow/python:sparse_tensor",
        "//tensorflow/python:standard_ops",
        "//tensorflow/python:tensor_shape",
        "//tensorflow/python:tensor_util",
        "//tensorflow/python:util",
        "//tensorflow/python:variables",
        "//tensorflow/python/distribute:distribute_lib",
        "//third_party/py/numpy",
    ],
)

py_library(
    name = "generic_utils",
    srcs = [
        "utils/generic_utils.py",
    ],
    srcs_version = "PY2AND3",
    deps = [
        "//tensorflow/python:util",
        "//third_party/py/numpy",
    ],
)

py_library(
    name = "mode_keys",
    srcs = [
        "utils/mode_keys.py",
    ],
    srcs_version = "PY2AND3",
    deps = [
        "//tensorflow/python/saved_model/model_utils:mode_keys",
    ],
)

tf_py_test(
    name = "integration_test",
    size = "medium",
    srcs = ["integration_test.py"],
    additional_deps = [
        ":keras",
        "@absl_py//absl/testing:parameterized",
        "//third_party/py/numpy",
        "//tensorflow/python:client_testlib",
        "//tensorflow/python:nn_ops",
    ],
    shard_count = 12,
    tags = ["notsan"],
)

tf_py_test(
    name = "activations_test",
    size = "small",
    srcs = ["activations_test.py"],
    additional_deps = [
        ":keras",
        "@absl_py//absl/testing:parameterized",
        "//third_party/py/numpy",
        "//tensorflow/python:client_testlib",
        "//tensorflow/python:nn_ops",
    ],
)

tf_py_test(
    name = "constraints_test",
    size = "small",
    srcs = ["constraints_test.py"],
    additional_deps = [
        ":keras",
        "@absl_py//absl/testing:parameterized",
        "//third_party/py/numpy",
        "//tensorflow/python:client_testlib",
    ],
)

tf_py_test(
    name = "initializers_test",
    size = "small",
    srcs = ["initializers_test.py"],
    additional_deps = [
        ":keras",
        "@absl_py//absl/testing:parameterized",
        "//third_party/py/numpy",
        "//tensorflow/python:client_testlib",
        "//tensorflow/python:init_ops",
    ],
)

tf_py_test(
    name = "regularizers_test",
    size = "medium",
    srcs = ["regularizers_test.py"],
    additional_deps = [
        ":keras",
        "@absl_py//absl/testing:parameterized",
        "//tensorflow/python:client_testlib",
    ],
)

tf_py_test(
    name = "optimizers_test",
    size = "medium",
    srcs = ["optimizers_test.py"],
    additional_deps = [
        ":keras",
        "@absl_py//absl/testing:parameterized",
        "//third_party/py/numpy",
        "//tensorflow/python:client_testlib",
        "//tensorflow/python:training",
    ],
    shard_count = 8,
    tags = ["notsan"],
)

tf_py_test(
    name = "losses_test",
    size = "small",
    srcs = ["losses_test.py"],
    additional_deps = [
        ":keras",
        "@absl_py//absl/testing:parameterized",
        "//third_party/py/numpy",
        "//tensorflow/python:client_testlib",
    ],
)

tf_py_test(
    name = "metrics_functional_test",
    size = "small",
    srcs = ["metrics_functional_test.py"],
    additional_deps = [
        ":keras",
        "//third_party/py/numpy",
        "//tensorflow/python:client_testlib",
    ],
)

tf_py_test(
    name = "metrics_test",
    size = "medium",
    srcs = ["metrics_test.py"],
    additional_deps = [
        ":keras",
        "@absl_py//absl/testing:parameterized",
        "//third_party/py/numpy",
        "//tensorflow/python:client_testlib",
    ],
    shard_count = 4,
)

tf_py_test(
    name = "metrics_confusion_matrix_test",
    size = "medium",
    srcs = ["metrics_confusion_matrix_test.py"],
    additional_deps = [
        ":keras",
        "@absl_py//absl/testing:parameterized",
        "//third_party/py/numpy",
        "//tensorflow/python:client_testlib",
    ],
    shard_count = 4,
)

tf_py_test(
    name = "metrics_correctness_test",
    size = "medium",
    srcs = ["metrics_correctness_test.py"],
    additional_deps = [
        ":keras",
        "@absl_py//absl/testing:parameterized",
        "//third_party/py/numpy",
        "//tensorflow/python:client_testlib",
    ],
    shard_count = 4,
)

tf_py_test(
    name = "applications_test",
    size = "medium",
    srcs = ["applications/applications_test.py"],
    additional_deps = [
        ":keras",
        "@absl_py//absl/testing:parameterized",
        "//tensorflow/python:client_testlib",
    ],
    shard_count = 11,
)

tf_py_test(
    name = "advanced_activations_test",
    size = "medium",
    srcs = ["layers/advanced_activations_test.py"],
    additional_deps = [
        ":keras",
        "@absl_py//absl/testing:parameterized",
        "//tensorflow/python:client_testlib",
    ],
)

tf_py_test(
    name = "tensorflow_op_layer_test",
    size = "medium",
    srcs = ["layers/tensorflow_op_layer_test.py"],
    additional_deps = [
        ":keras",
        "@absl_py//absl/testing:parameterized",
        "//tensorflow/python:client_testlib",
    ],
    shard_count = 3,
)

tf_py_test(
    name = "convolutional_recurrent_test",
    size = "medium",
    srcs = ["layers/convolutional_recurrent_test.py"],
    additional_deps = [
        ":keras",
        "@absl_py//absl/testing:parameterized",
        "//third_party/py/numpy",
        "//tensorflow/python:client_testlib",
    ],
    tags = [
	"no_cuda",
	"no_rocm",
    ],
    shard_count = 4,
)

cuda_py_test(
    name = "convolutional_test",
    size = "medium",
    srcs = ["layers/convolutional_test.py"],
    additional_deps = [
        ":keras",
        "@absl_py//absl/testing:parameterized",
        "//third_party/py/numpy",
        "//tensorflow/python:client_testlib",
    ],
    shard_count = 8,
    xla_enable_strict_auto_jit = True,
)

cuda_py_test(
    name = "convolutional_transpose_test",
    size = "medium",
    srcs = ["layers/convolutional_transpose_test.py"],
    additional_deps = [
        ":keras",
        "@absl_py//absl/testing:parameterized",
        "//third_party/py/numpy",
        "//tensorflow/python:client_testlib",
    ],
    xla_enable_strict_auto_jit = True,
)

cuda_py_test(
    name = "cudnn_recurrent_test",
    size = "medium",
    srcs = ["layers/cudnn_recurrent_test.py"],
    additional_deps = [
        ":keras",
        "@absl_py//absl/testing:parameterized",
        "//third_party/py/numpy",
        "//tensorflow/python:client_testlib",
    ],
    shard_count = 4,
    tags = [
        "no_rocm",
        "no_windows_gpu",
    ],
    xla_enable_strict_auto_jit = True,
)

tf_py_test(
    name = "pooling_test",
    size = "medium",
    srcs = ["layers/pooling_test.py"],
    additional_deps = [
        ":keras",
        "@absl_py//absl/testing:parameterized",
        "//tensorflow/python:client_testlib",
    ],
    shard_count = 8,
    # TODO(b/127881287): Re-enable.
    tags = [
        "no_windows_gpu",
    ],
)

tf_py_test(
    name = "core_test",
    size = "medium",
    srcs = ["layers/core_test.py"],
    additional_deps = [
        ":keras",
        "@absl_py//absl/testing:parameterized",
        "//third_party/py/numpy",
        "//tensorflow/python:client_testlib",
    ],
    shard_count = 3,
)

tf_py_test(
    name = "subclassed_layers_test",
    size = "medium",
    srcs = ["layers/subclassed_layers_test.py"],
    additional_deps = [
        ":keras",
        "@absl_py//absl/testing:parameterized",
        "//third_party/py/numpy",
        "//tensorflow/python:client_testlib",
    ],
    shard_count = 3,
)

tf_py_test(
    name = "dense_attention_test",
    size = "medium",
    srcs = ["layers/dense_attention_test.py"],
    additional_deps = [
        ":keras",
        "//third_party/py/numpy",
        "@absl_py//absl/testing:parameterized",
        "//tensorflow/python:client_testlib",
    ],
)

cuda_py_test(
    name = "embeddings_test",
    size = "medium",
    srcs = ["layers/embeddings_test.py"],
    additional_deps = [
        ":keras",
        "@absl_py//absl/testing:parameterized",
        "//tensorflow/python:client_testlib",
    ],
    xla_enable_strict_auto_jit = True,
)

tf_py_test(
    name = "local_test",
    size = "medium",
    srcs = ["layers/local_test.py"],
    additional_deps = [
        ":keras",
        "@absl_py//absl/testing:parameterized",
        "//third_party/py/numpy",
        "//tensorflow/python:client_testlib",
    ],
    shard_count = 2,
    tags = ["no_windows"],
)

tf_py_test(
    name = "merge_test",
    size = "small",
    srcs = ["layers/merge_test.py"],
    additional_deps = [
        ":keras",
        "@absl_py//absl/testing:parameterized",
        "//third_party/py/numpy",
        "//tensorflow/python:client_testlib",
    ],
)

tf_py_test(
    name = "noise_test",
    size = "small",
    srcs = ["layers/noise_test.py"],
    additional_deps = [
        ":keras",
        "@absl_py//absl/testing:parameterized",
        "//tensorflow/python:client_testlib",
    ],
)

tf_py_test(
    name = "normalization_test",
    size = "medium",
    srcs = ["layers/normalization_test.py"],
    additional_deps = [
        ":keras",
        "@absl_py//absl/testing:parameterized",
        "//third_party/py/numpy",
        "//tensorflow/python:client_testlib",
    ],
<<<<<<< HEAD
    shard_count = 4,
    tags = ["notsan"],
=======
    shard_count = 3,
    tags = ["notsan",
            # Test temporarily disabled due to test application failure (reshape failure)
            # on both Cuda and ROCm. Should re-enable once get fixed
            "no_rocm",
            "no_cuda",
    ],
>>>>>>> 0009e745
)

tf_py_test(
    name = "simplernn_test",
    size = "medium",
    srcs = ["layers/simplernn_test.py"],
    additional_deps = [
        ":keras",
        "@absl_py//absl/testing:parameterized",
        "//third_party/py/numpy",
        "//tensorflow/python:client_testlib",
    ],
    shard_count = 4,
    tags = ["notsan"],
)

tf_py_test(
    name = "gru_test",
    size = "medium",
    srcs = ["layers/gru_test.py"],
    additional_deps = [
        ":keras",
        "@absl_py//absl/testing:parameterized",
        "//third_party/py/numpy",
        "//tensorflow/python:client_testlib",
    ],
    shard_count = 4,
    tags = ["notsan"],  # http://b/62136390
)

tf_py_test(
    name = "lstm_test",
    size = "medium",
    srcs = ["layers/lstm_test.py"],
    additional_deps = [
        ":keras",
        "@absl_py//absl/testing:parameterized",
        "//third_party/py/numpy",
        "//tensorflow/python:client_testlib",
    ],
    shard_count = 4,
    tags = [
        "noasan",  # times out b/63678675
        "notsan",  # http://b/62189182
    ],
)

tf_py_test(
    name = "recurrent_test",
    size = "medium",
    srcs = ["layers/recurrent_test.py"],
    additional_deps = [
        ":keras",
        "@absl_py//absl/testing:parameterized",
        "//third_party/py/numpy",
        "//tensorflow/python:client_testlib",
    ],
    shard_count = 10,
)

cuda_py_test(
    name = "recurrent_v2_test",
    size = "medium",
    srcs = ["layers/recurrent_v2_test.py"],
    additional_deps = [
        ":keras",
        "@absl_py//absl/testing:parameterized",
        "//third_party/py/numpy",
        "//tensorflow/python:client_testlib",
    ],
    shard_count = 2,
    xla_enable_strict_auto_jit = True,
)

cuda_py_test(
    name = "separable_convolutional_test",
    size = "medium",
    srcs = ["layers/separable_convolutional_test.py"],
    additional_deps = [
        ":keras",
        "@absl_py//absl/testing:parameterized",
        "//third_party/py/numpy",
        "//tensorflow/python:client_testlib",
    ],
    xla_enable_strict_auto_jit = True,
)

cuda_py_test(
    name = "lstm_v2_test",
    size = "medium",
    srcs = ["layers/lstm_v2_test.py"],
    additional_deps = [
        ":keras",
        "@absl_py//absl/testing:parameterized",
        "//third_party/py/numpy",
        "//tensorflow/python:client_testlib",
    ],
    shard_count = 8,
    tags = ["no_rocm"],
    xla_enable_strict_auto_jit = True,
)

cuda_py_test(
    name = "gru_v2_test",
    size = "medium",
    srcs = ["layers/gru_v2_test.py"],
    additional_deps = [
        ":keras",
        "@absl_py//absl/testing:parameterized",
        "//third_party/py/numpy",
        "//tensorflow/python:client_testlib",
    ],
    shard_count = 8,
    tags = ["no_rocm"],
    xla_enable_strict_auto_jit = True,
)

tf_py_test(
    name = "serialization_test",
    size = "small",
    srcs = ["layers/serialization_test.py"],
    additional_deps = [
        ":keras",
        "@absl_py//absl/testing:parameterized",
        "//tensorflow/python:client_testlib",
    ],
)

tf_py_test(
    name = "kernelized_test",
    size = "small",
    srcs = ["layers/kernelized_test.py"],
    additional_deps = [
        ":backend",
        ":initializers",
        ":keras",
        ":layers",
        "@absl_py//absl/testing:parameterized",
        "//third_party/py/numpy",
        "//tensorflow/python:array_ops",
        "//tensorflow/python:client_testlib",
        "//tensorflow/python:constant_op",
        "//tensorflow/python:dtypes",
        "//tensorflow/python:framework_ops",
        "//tensorflow/python:framework_test_lib",
        "//tensorflow/python:init_ops",
        "//tensorflow/python:math_ops",
        "//tensorflow/python:random_ops",
        "//tensorflow/python:random_seed",
        "//tensorflow/python:tensor_shape",
        "//tensorflow/python/eager:context",
    ],
)

tf_py_test(
    name = "wrappers_test",
    size = "medium",
    srcs = ["layers/wrappers_test.py"],
    additional_deps = [
        ":keras",
        "@absl_py//absl/testing:parameterized",
        "//third_party/py/numpy",
        "//tensorflow/python:client_testlib",
    ],
    shard_count = 4,
    tags = [
        "noasan",  # http://b/78599823
        "notsan",
    ],
)

tf_py_test(
    name = "time_distributed_learning_phase_test",
    size = "small",
    srcs = ["layers/time_distributed_learning_phase_test.py"],
    additional_deps = [
        ":keras",
        "//third_party/py/numpy",
        "//tensorflow/python:client_testlib",
    ],
    tags = [
        "noasan",  # http://b/78599823
        "notsan",
    ],
)

tf_py_test(
    name = "scikit_learn_test",
    size = "small",
    srcs = ["wrappers/scikit_learn_test.py"],
    additional_deps = [
        ":keras",
        "@absl_py//absl/testing:parameterized",
        "//third_party/py/numpy",
        "//tensorflow/python:client_testlib",
    ],
    tags = ["notsan"],
)

tf_py_test(
    name = "data_utils_test",
    size = "medium",
    srcs = ["utils/data_utils_test.py"],
    additional_deps = [
        ":keras",
        "@absl_py//absl/testing:parameterized",
        "//third_party/py/numpy",
        "//tensorflow/python:client_testlib",
    ],
    shard_count = 6,
    tags = [
        "no_oss",
        "no_windows",
        "noasan",  # times out
        "notsan",
        "optonly",  # times out
    ],
)

tf_py_test(
    name = "generic_utils_test",
    size = "small",
    srcs = ["utils/generic_utils_test.py"],
    additional_deps = [
        ":keras",
        "@absl_py//absl/testing:parameterized",
        "//tensorflow/python:client_testlib",
    ],
)

tf_py_test(
    name = "tf_utils_test",
    size = "small",
    srcs = ["utils/tf_utils_test.py"],
    additional_deps = [
        ":keras",
        "//tensorflow/python:client_testlib",
    ],
)

tf_py_test(
    name = "composite_tensor_support_test",
    size = "medium",
    srcs = ["utils/composite_tensor_support_test.py"],
    additional_deps = [
        ":engine",
        ":layers",
        "//third_party/py/numpy",
        "@absl_py//absl/testing:parameterized",
        "//tensorflow/python/ops/ragged:ragged_tensor",
        "//tensorflow/python/ops/ragged:ragged_test_util",
        "//tensorflow/python:array_ops",
        "//tensorflow/python:client_testlib",
        "//tensorflow/python:dtypes",
        "//tensorflow/python:framework_ops",
        "//tensorflow/python:framework_test_lib",
        "//tensorflow/python:math_ops",
        "//tensorflow/python:sparse_ops",
        "//tensorflow/python:sparse_tensor",
    ],
)

tf_py_test(
    name = "io_utils_test",
    size = "small",
    srcs = ["utils/io_utils_test.py"],
    additional_deps = [
        ":keras",
        "@absl_py//absl/testing:parameterized",
        "//third_party/py/numpy",
        "//tensorflow/python:client_testlib",
    ],
    tags = [
        "no_windows",  # TODO: needs investigation on Windows
        "notsan",
    ],
)

tf_py_test(
    name = "np_utils_test",
    size = "small",
    srcs = ["utils/np_utils_test.py"],
    additional_deps = [
        ":keras",
        "@absl_py//absl/testing:parameterized",
        "//third_party/py/numpy",
        "//tensorflow/python:client_testlib",
    ],
)

tf_py_test(
    name = "kernelized_utils_test",
    size = "small",
    srcs = ["utils/kernelized_utils_test.py"],
    additional_deps = [
        ":layers",
        "@absl_py//absl/testing:parameterized",
        "//tensorflow/python:client_testlib",
        "//tensorflow/python:constant_op",
    ],
)

cuda_py_test(
    name = "multi_gpu_utils_test",
    srcs = ["utils/multi_gpu_utils_test.py"],
    additional_deps = [
        ":keras",
        "@absl_py//absl/testing:parameterized",
        "//third_party/py/numpy",
        "//tensorflow/python:client_testlib",
    ],
    tags = [
        "guitar",
        "multi_gpu",
    ],
    xla_enable_strict_auto_jit = True,
)

cuda_py_test(
    name = "training_gpu_test",
    size = "small",
    srcs = ["engine/training_gpu_test.py"],
    additional_deps = [
        ":keras",
        "@absl_py//absl/testing:parameterized",
        "//third_party/py/numpy",
        "//tensorflow/python:client_testlib",
    ],
    xla_enable_strict_auto_jit = True,
)

tf_py_test(
    name = "vis_utils_test",
    size = "small",
    srcs = ["utils/vis_utils_test.py"],
    additional_deps = [
        ":keras",
        "@absl_py//absl/testing:parameterized",
        "//third_party/py/numpy",
        "//tensorflow/python:client_testlib",
    ],
)

tf_py_test(
    name = "conv_utils_test",
    size = "small",
    srcs = ["utils/conv_utils_test.py"],
    additional_deps = [
        ":keras",
        "@absl_py//absl/testing:parameterized",
        "//third_party/py/numpy",
        "//tensorflow/python:client_testlib",
    ],
)

tf_py_test(
    name = "image_test",
    size = "medium",
    srcs = ["preprocessing/image_test.py"],
    additional_deps = [
        ":keras",
        "@absl_py//absl/testing:parameterized",
        "//third_party/py/numpy",
        "//tensorflow/python:client_testlib",
    ],
)

tf_py_test(
    name = "sequence_test",
    size = "small",
    srcs = ["preprocessing/sequence_test.py"],
    additional_deps = [
        ":keras",
        "@absl_py//absl/testing:parameterized",
        "//third_party/py/numpy",
        "//tensorflow/python:client_testlib",
    ],
)

tf_py_test(
    name = "text_test",
    size = "small",
    srcs = ["preprocessing/text_test.py"],
    additional_deps = [
        ":keras",
        "@absl_py//absl/testing:parameterized",
        "//third_party/py/numpy",
        "//tensorflow/python:client_testlib",
    ],
)

tf_py_test(
    name = "callbacks_test",
    size = "medium",
    srcs = ["callbacks_test.py"],
    additional_deps = [
        ":keras",
        "@absl_py//absl/testing:parameterized",
        "//third_party/py/numpy",
        "//tensorflow/python:client_testlib",
    ],
    shard_count = 4,
    tags = ["notsan"],
)

tf_py_test(
    name = "callbacks_v1_test",
    size = "medium",
    srcs = ["callbacks_v1_test.py"],
    additional_deps = [
        ":keras",
        "@absl_py//absl/testing:parameterized",
        "//third_party/py/numpy",
        "//tensorflow/python:client_testlib",
    ],
    tags = ["notsan"],
)

tf_py_test(
    name = "correctness_test",
    size = "medium",
    srcs = ["engine/correctness_test.py"],
    additional_deps = [
        ":keras",
        "@absl_py//absl/testing:parameterized",
        "//third_party/py/numpy",
        "//tensorflow/python:client_testlib",
    ],
    shard_count = 2,
    tags = ["notsan"],
)

tf_py_test(
    name = "training_test",
    size = "medium",
    srcs = ["engine/training_test.py"],
    additional_deps = [
        ":keras",
        "@absl_py//absl/testing:parameterized",
        "//third_party/py/numpy",
        "//tensorflow/python:client_testlib",
    ],
    shard_count = 20,
    tags = [
            "notsan",
            "no_rocm",
           ],
)

tf_py_test(
    name = "training_dataset_test",
    size = "medium",
    srcs = ["engine/training_dataset_test.py"],
    additional_deps = [
        ":keras",
        "@absl_py//absl/testing:parameterized",
        "//third_party/py/numpy",
        "//tensorflow/python:client_testlib",
    ],
    shard_count = 4,
)

tf_py_test(
    name = "training_arrays_test",
    size = "small",
    srcs = ["engine/training_arrays_test.py"],
    additional_deps = [
        ":keras",
        ":layers",
        "@absl_py//absl/testing:parameterized",
        "//third_party/py/numpy",
        "//tensorflow/python/data/ops:dataset_ops",
        "//tensorflow/python:client_testlib",
    ],
    tags = [
	"no_rocm",
    ],
)

tf_py_test(
    name = "training_generator_test",
    size = "medium",
    srcs = ["engine/training_generator_test.py"],
    additional_deps = [
        ":keras",
        "@absl_py//absl/testing:parameterized",
        "//third_party/py/numpy",
        "//tensorflow/python:client_testlib",
    ],
    shard_count = 6,
    tags = [
        "no_oss",
        "noasan",  # TODO(b/132183295): Re-enable this.
        "notsan",
    ],
)

tf_py_test(
    name = "feature_columns_integration_test",
    size = "small",
    srcs = ["engine/feature_columns_integration_test.py"],
    additional_deps = [
        ":keras",
        "@absl_py//absl/testing:parameterized",
        "//third_party/py/numpy",
        "//tensorflow/python:client_testlib",
        "//tensorflow/python/feature_column:feature_column_py",
    ],
    tags = ["notsan"],
)

tf_py_test(
    name = "training_eager_test",
    size = "medium",
    srcs = ["engine/training_eager_test.py"],
    additional_deps = [
        ":keras",
        "@absl_py//absl/testing:parameterized",
        "//third_party/py/numpy",
        "//tensorflow/python:client_testlib",
    ],
    tags = [
            "notsan",
            "no_rocm",
            "no_cuda",
           ],
)

tf_py_test(
    name = "training_utils_test",
    size = "medium",
    srcs = ["engine/training_utils_test.py"],
    additional_deps = [
        ":keras",
        "@absl_py//absl/testing:parameterized",
        "//third_party/py/numpy",
        "//tensorflow/python:client_testlib",
    ],
    tags = ["notsan"],
)

tf_py_test(
    name = "model_subclassing_test",
    size = "medium",
    srcs = ["model_subclassing_test.py"],
    additional_deps = [
        ":keras",
        "@absl_py//absl/testing:parameterized",
        "//third_party/py/numpy",
        "//tensorflow/python:client_testlib",
    ],
    shard_count = 4,
    tags = ["notsan"],
)

tf_py_test(
    name = "custom_training_loop_test",
    size = "medium",
    srcs = ["custom_training_loop_test.py"],
    additional_deps = [
        ":keras",
        "@absl_py//absl/testing:parameterized",
        "//third_party/py/numpy",
        "//tensorflow/python:client_testlib",
    ],
    shard_count = 4,
    tags = ["notsan"],
)

tf_py_test(
    name = "network_test",
    size = "medium",
    srcs = ["engine/network_test.py"],
    additional_deps = [
        ":keras",
        "@absl_py//absl/testing:parameterized",
        "//third_party/py/numpy",
        "//tensorflow/python:client_testlib",
    ],
    shard_count = 8,
    tags = [
        "no-internal-py3",
    ],
)

tf_py_test(
    name = "base_layer_test",
    size = "medium",
    srcs = ["engine/base_layer_test.py"],
    additional_deps = [
        ":keras",
        "@absl_py//absl/testing:parameterized",
        "//third_party/py/numpy",
        "//tensorflow/python:client_testlib",
    ],
    shard_count = 8,
    tags = [
            "no_rocm",
            "no_cuda",
    ],
)

tf_py_test(
    name = "control_flow_test",
    size = "medium",
    srcs = ["engine/control_flow_test.py"],
    additional_deps = [
        ":keras",
        "@absl_py//absl/testing:parameterized",
        "//third_party/py/numpy",
        "//tensorflow/python:client_testlib",
    ],
    shard_count = 8,
)

tf_py_test(
    name = "hdf5_format_test",
    size = "medium",
    srcs = ["saving/hdf5_format_test.py"],
    additional_deps = [
        ":keras",
        "@absl_py//absl/testing:parameterized",
        "//third_party/py/numpy",
        "//tensorflow/python:client_testlib",
    ],
    shard_count = 4,
)

tf_py_test(
    name = "sequential_test",
    size = "medium",
    srcs = ["engine/sequential_test.py"],
    additional_deps = [
        ":keras",
        "@absl_py//absl/testing:parameterized",
        "//third_party/py/numpy",
        "//tensorflow/python:client_testlib",
    ],
)

tf_py_test(
    name = "models_test",
    size = "medium",
    srcs = ["models_test.py"],
    additional_deps = [
        ":keras",
        "@absl_py//absl/testing:parameterized",
        "//third_party/py/numpy",
        "//tensorflow/python:client_testlib",
        "//tensorflow/python:training",
    ],
    shard_count = 8,
    tags = ["notsan"],  # b/67509773
)

tf_py_test(
    name = "backend_test",
    size = "medium",
    srcs = ["backend_test.py"],
    additional_deps = [
        ":keras",
        "@absl_py//absl/testing:parameterized",
        "//third_party/py/numpy",
        "//tensorflow/python:client_testlib",
        "//tensorflow/python:util",
    ],
    shard_count = 4,
)

tf_py_test(
    name = "backend_config_test",
    size = "medium",
    srcs = ["backend_config_test.py"],
    additional_deps = [
        ":keras",
        "//third_party/py/numpy",
        "//tensorflow/python:client_testlib",
        "//tensorflow/python:util",
    ],
)

tf_py_test(
    name = "keras_parameterized_test",
    size = "small",
    srcs = ["keras_parameterized_test.py"],
    additional_deps = [
        ":keras",
        "@absl_py//absl/testing:parameterized",
        "//third_party/py/numpy",
        "//tensorflow/python:client_testlib",
    ],
    tags = ["notsan"],
)

tf_py_test(
    name = "save_test",
    size = "small",
    srcs = ["saving/save_test.py"],
    additional_deps = [
        ":keras",
        "@absl_py//absl/testing:parameterized",
        "//third_party/py/numpy",
        "//tensorflow/python:client_testlib",
    ],
)

tf_py_test(
    name = "saved_model_test",
    size = "medium",
    srcs = ["saving/saved_model_test.py"],
    additional_deps = [
        ":keras",
        "@absl_py//absl/testing:parameterized",
        "//third_party/py/numpy",
        "//tensorflow/python:client_testlib",
    ],
    tags = [
        "no_oss",  # TODO(b/119349471): Re-enable
        "no_windows",
    ],
)

tf_py_test(
    name = "saving_utils_test",
    size = "medium",
    srcs = ["saving/saving_utils_test.py"],
    additional_deps = [
        ":keras",
        "@absl_py//absl/testing:parameterized",
        "//third_party/py/numpy",
        "//tensorflow/python:client_testlib",
    ],
    tags = ["notsan"],
)<|MERGE_RESOLUTION|>--- conflicted
+++ resolved
@@ -787,18 +787,13 @@
         "//third_party/py/numpy",
         "//tensorflow/python:client_testlib",
     ],
-<<<<<<< HEAD
     shard_count = 4,
-    tags = ["notsan"],
-=======
-    shard_count = 3,
     tags = ["notsan",
             # Test temporarily disabled due to test application failure (reshape failure)
             # on both Cuda and ROCm. Should re-enable once get fixed
             "no_rocm",
             "no_cuda",
     ],
->>>>>>> 0009e745
 )
 
 tf_py_test(
