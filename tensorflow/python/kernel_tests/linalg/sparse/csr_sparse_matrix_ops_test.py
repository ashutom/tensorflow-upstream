--- conflicted
+++ resolved
@@ -1147,14 +1147,9 @@
         ]  #
     ]).astype(np.complex128)
 
-<<<<<<< HEAD
-    data_types = [dtypes.float32, dtypes.float64,
-                  dtypes.complex64, dtypes.complex128]
-=======
     data_types = [
         dtypes.float32, dtypes.float64, dtypes.complex64, dtypes.complex128
     ]
->>>>>>> 76e770bb
     for dtype in data_types:
       sparse_matrix = dense_to_csr_sparse_matrix(
           math_ops.cast(dense_mat, dtype))
