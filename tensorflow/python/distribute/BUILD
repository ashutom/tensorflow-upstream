package(
    default_visibility = ["//tensorflow:internal"],
)

licenses(["notice"])  # Apache 2.0

exports_files(["LICENSE"])

load("//tensorflow:tensorflow.bzl", "py_test", "tf_py_test")
load("//tensorflow:tensorflow.bzl", "cuda_py_test")
load("//tensorflow/compiler/tests:build_defs.bzl", "tf_xla_py_test")
load("//tensorflow/core:platform/default/distribute.bzl", "distribute_py_test")

py_library(
    name = "all_reduce",
    srcs = [
        "all_reduce.py",
    ],
    srcs_version = "PY2AND3",
    deps = [
        "//tensorflow/python:array_ops",
        "//tensorflow/python:framework_ops",
        "//tensorflow/python:math_ops",
        "//tensorflow/python:nccl_ops",
    ],
)

tf_py_test(
    name = "all_reduce_test",
    srcs = ["all_reduce_test.py"],
    additional_deps = [
        ":all_reduce",
        "//third_party/py/numpy",
        "//tensorflow/core:protos_all_py",
        "//tensorflow/python:array_ops",
        "//tensorflow/python:client",
        "//tensorflow/python:framework_ops",
        "//tensorflow/python:framework_test_lib",
        "//tensorflow/python:math_ops",
        "//tensorflow/python:constant_op",
        "//tensorflow/python:client_testlib",
        "//tensorflow/python:platform",
        "//tensorflow/python:platform_test",
        "//tensorflow/python:state_ops",
    ],
)

py_library(
    name = "cross_device_ops",
    srcs = ["cross_device_ops.py"],
    srcs_version = "PY2AND3",
    deps = [
        ":cross_device_utils",
        ":device_util",
        ":reduce_util",
        ":values",
        "//tensorflow/python:array_ops",
        "//tensorflow/python:device_lib",
        "//tensorflow/python:framework_ops",
        "//tensorflow/python:math_ops",
        "//tensorflow/python:platform",
        "//tensorflow/python:resource_variable_ops",
        "//tensorflow/python/eager:context",
        "//tensorflow/tools/docs:doc_controls",
        "@six_archive//:six",
    ],
)

py_library(
    name = "cross_device_utils",
    srcs = ["cross_device_utils.py"],
    srcs_version = "PY2AND3",
    deps = [
        ":all_reduce",
        ":values",
        "//tensorflow/python:array_ops",
        "//tensorflow/python:collective_ops",
        "//tensorflow/python:device",
        "//tensorflow/python:dtypes",
        "//tensorflow/python:framework_ops",
        "//tensorflow/python:gradients",
        "//tensorflow/python:math_ops",
        "//tensorflow/python:nccl_ops",
    ],
)

py_library(
    name = "device_util",
    srcs = ["device_util.py"],
    srcs_version = "PY2AND3",
    deps = [
        "//tensorflow/python:device",
        "//tensorflow/python:framework_ops",
        "//tensorflow/python/eager:context",
    ],
)

cuda_py_test(
    name = "device_util_test",
    srcs = ["device_util_test.py"],
    additional_deps = [
        ":device_util",
        "//tensorflow/python:client_testlib",
        "//tensorflow/python:framework_ops",
    ],
    xla_enable_strict_auto_jit = True,
)

py_library(
    name = "distribute",
    srcs = [
        "__init__.py",
    ],
    srcs_version = "PY2AND3",
    deps = [
        ":cross_device_ops",
        ":distribute_lib",
        ":mirrored_strategy",
        ":one_device_strategy",
        "//tensorflow/python/distribute/experimental",
    ],
)

py_library(
    name = "distribute_lib",
    srcs = [
        "distribute_lib.py",
        "distribution_strategy_context.py",
    ],
    srcs_version = "PY2AND3",
    deps = [
        ":device_util",
        ":numpy_dataset",
        ":reduce_util",
        "//tensorflow/python:array_ops",
        "//tensorflow/python:constant_op",
        "//tensorflow/python:control_flow_ops",
        "//tensorflow/python:dtypes",
        "//tensorflow/python:framework_ops",
        "//tensorflow/python:platform",
        "//tensorflow/python:resource_variable_ops",
        "//tensorflow/python:state_ops",
        "//tensorflow/python:util",
        "//tensorflow/python:variable_scope",
        "//tensorflow/python/data",
        "//tensorflow/python/distribute/cluster_resolver:cluster_resolver_lib",
        "//tensorflow/python/ops/losses",
        "//tensorflow/python/ops/losses:loss_reduction",
        "//tensorflow/tools/docs:doc_controls",
    ],
)

py_test(
    name = "distribute_lib_test",
    size = "small",
    srcs = ["distribute_lib_test.py"],
    srcs_version = "PY2AND3",
    deps = [
        ":distribute_lib",
        ":input_lib",
        ":reduce_util",
        ":values",
        "//tensorflow/python:client_testlib",
        "//tensorflow/python:constant_op",
        "//tensorflow/python:dtypes",
        "//tensorflow/python:util",
        "//tensorflow/python:variable_scope",
        "//tensorflow/python:variables",
        "//tensorflow/python/data/ops:dataset_ops",
        "//third_party/py/numpy",
    ],
    tags = [
        "no_rocm",
        "no_cuda",
    ],
)

py_library(
    name = "distribute_config",
    srcs = [
        "distribute_config.py",
    ],
    deps = [],
)

py_library(
    name = "distribute_coordinator",
    srcs = [
        "distribute_coordinator.py",
    ],
    srcs_version = "PY2AND3",
    deps = [
        ":distribute_coordinator_context",
        ":multi_worker_util",
        "//tensorflow/core:protos_all_py",
        "//tensorflow/python:platform",
        "//tensorflow/python:session",
        "//tensorflow/python:training",
    ],
)

py_test(
    name = "distribute_coordinator_test",
    srcs = ["distribute_coordinator_test.py"],
    srcs_version = "PY2AND3",
    deps = [
        ":distribute_coordinator",
        "//tensorflow/core:protos_all_py",
        "//tensorflow/python:client_testlib",
        "//tensorflow/python:control_flow_ops",
        "//tensorflow/python:distributed_framework_test_lib",
        "//tensorflow/python:framework_ops",
        "//tensorflow/python:framework_test_lib",
        "//tensorflow/python:math_ops",
        "//tensorflow/python:session",
        "//tensorflow/python:training",
        "//tensorflow/python:variable_scope",
        "//tensorflow/python:variables",
    ],
)

py_library(
    name = "distribute_coordinator_context",
    srcs = [
        "distribute_coordinator_context.py",
    ],
    srcs_version = "PY2AND3",
    deps = [],
)

py_library(
    name = "mirrored_strategy",
    srcs = ["mirrored_strategy.py"],
    deps = [
        ":cross_device_ops",
        ":device_util",
        ":distribute_lib",
        ":input_lib",
        ":multi_worker_util",
        ":numpy_dataset",
        ":reduce_util",
        ":shared_variable_creator",
        ":values",
        "//tensorflow/python:array_ops",
        "//tensorflow/python:constant_op",
        "//tensorflow/python:control_flow_ops",
        "//tensorflow/python:device",
        "//tensorflow/python:dtypes",
        "//tensorflow/python:framework_ops",
        "//tensorflow/python:pywrap_tensorflow",
        "//tensorflow/python:tensor_util",
        "//tensorflow/python:training",
        "//tensorflow/python:util",
        "//tensorflow/python:variable_scope",
        "//tensorflow/python/distribute/cluster_resolver:cluster_resolver_lib",
        "//tensorflow/python/eager:context",
        "//tensorflow/python/eager:tape",
    ],
)

py_library(
    name = "parameter_server_strategy",
    srcs = ["parameter_server_strategy.py"],
    visibility = ["//tensorflow:internal"],
    deps = [
        ":input_lib",
        ":mirrored_strategy",
        ":numpy_dataset",
        "//tensorflow/core:protos_all_py",
        "//tensorflow/python:array_ops",
        "//tensorflow/python:framework_ops",
        "//tensorflow/python:resource_variable_ops",
        "//tensorflow/python:training",
        "//tensorflow/python:util",
        "//tensorflow/python/distribute:cross_device_ops",
        "//tensorflow/python/distribute:multi_worker_util",
        "//tensorflow/python/distribute:reduce_util",
        "//tensorflow/python/distribute:values",
        "//tensorflow/python/distribute/cluster_resolver:cluster_resolver_lib",
        "//tensorflow/python/eager:context",
    ],
)

py_library(
    name = "central_storage_strategy",
    srcs = ["central_storage_strategy.py"],
    visibility = ["//tensorflow:internal"],
    deps = [
        ":device_util",
        ":distribute_lib",
        ":parameter_server_strategy",
        "//tensorflow/python:util",
    ],
)

py_library(
    name = "one_device_strategy",
    srcs = ["one_device_strategy.py"],
    visibility = ["//tensorflow:internal"],
    deps = [
        ":distribute_lib",
        ":input_lib",
        ":numpy_dataset",
        ":reduce_util",
        ":values",
        "//tensorflow/python:array_ops",
        "//tensorflow/python:dtypes",
        "//tensorflow/python:framework_ops",
        "//tensorflow/python:math_ops",
        "//tensorflow/python/eager:context",
        "@six_archive//:six",
    ],
)

py_library(
    name = "collective_all_reduce_strategy",
    srcs = ["collective_all_reduce_strategy.py"],
    visibility = ["//tensorflow:internal"],
    deps = [
        ":mirrored_strategy",
        "//tensorflow/core:protos_all_py",
        "//tensorflow/python:array_ops",
        "//tensorflow/python:collective_ops",
        "//tensorflow/python:framework_ops",
        "//tensorflow/python:training",
        "//tensorflow/python/distribute:cross_device_ops",
        "//tensorflow/python/distribute:cross_device_utils",
        "//tensorflow/python/distribute:input_lib",
        "//tensorflow/python/distribute:multi_worker_util",
        "//tensorflow/python/distribute:numpy_dataset",
        "//tensorflow/python/distribute:values",
        "//tensorflow/python/distribute/cluster_resolver:cluster_resolver_lib",
        "//tensorflow/python/eager:context",
    ],
)

py_library(
    name = "multi_worker_util",
    srcs = [
        "multi_worker_util.py",
    ],
    srcs_version = "PY2AND3",
    deps = [
        "//tensorflow/core:protos_all_py",
        "//tensorflow/python:training",
    ],
)

py_library(
    name = "numpy_dataset",
    srcs = ["numpy_dataset.py"],
    deps = [
        "//tensorflow/python:array_ops",
        "//tensorflow/python:dtypes",
        "//tensorflow/python:framework_ops",
        "//tensorflow/python:util",
        "//tensorflow/python:variable_scope",
        "//tensorflow/python/data/ops:dataset_ops",
        "//tensorflow/python/eager:context",
        "//third_party/py/numpy",
    ],
)

py_test(
    name = "numpy_dataset_test",
    size = "small",
    srcs = ["numpy_dataset_test.py"],
    srcs_version = "PY2AND3",
    deps = [
        ":numpy_dataset",
        "//tensorflow/python:framework_test_lib",
        "//tensorflow/python:variable_scope",
        "//tensorflow/python/eager:test",
        "//third_party/py/numpy",
    ],
)

py_library(
    name = "input_lib",
    srcs = ["input_lib.py"],
    deps = [
        ":device_util",
        ":distribute_lib",
        ":input_ops",
        ":values",
        "//tensorflow/python:framework_ops",
        "//tensorflow/python/data/ops:multi_device_iterator_ops",
        "//tensorflow/python/eager:context",
    ],
)

py_library(
    name = "input_ops",
    srcs = ["input_ops.py"],
    deps = [
        "//tensorflow/python:framework_ops",
        "//tensorflow/python/data/util:nest",
    ],
)

cuda_py_test(
    name = "input_ops_test",
    srcs = ["input_ops_test.py"],
    additional_deps = [
        ":input_ops",
        "//tensorflow/python/data/ops:dataset_ops",
        "//tensorflow/python/data/ops:readers",
        "//tensorflow/python/data/util:traverse",
        "//tensorflow/python:errors",
        "//tensorflow/python:client_testlib",
        "//tensorflow/python:framework_ops",
        "//tensorflow/python:framework_test_lib",
        "//tensorflow/python:io_ops",
        "//tensorflow/python:util",
    ],
    xla_enable_strict_auto_jit = True,
)

py_test(
    name = "multi_worker_util_test",
    srcs = ["multi_worker_util_test.py"],
    srcs_version = "PY2AND3",
    deps = [
        ":multi_worker_util",
        "//tensorflow/core:protos_all_py",
        "//tensorflow/python:constant_op",
        "//tensorflow/python:framework_ops",
        "//tensorflow/python:framework_test_lib",
        "//tensorflow/python:math_ops",
        "//tensorflow/python:training",
        "//tensorflow/python/eager:test",
        "//third_party/py/numpy",
        "@absl_py//absl/testing:parameterized",
    ],
)

py_library(
    name = "tpu_strategy",
    srcs = ["tpu_strategy.py"],
    visibility = ["//tensorflow:internal"],
    deps = [
        ":cross_device_ops",
        ":device_util",
        ":distribute_lib",
        "//tensorflow/python:array_ops",
        "//tensorflow/python:constant_op",
        "//tensorflow/python:control_flow_ops",
        "//tensorflow/python:dtypes",
        "//tensorflow/python:framework_ops",
        "//tensorflow/python:math_ops",
        "//tensorflow/python:tensor_util",
        "//tensorflow/python:util",
        "//tensorflow/python:variable_scope",
        "//tensorflow/python/distribute:input_lib",
        "//tensorflow/python/distribute:numpy_dataset",
        "//tensorflow/python/distribute:reduce_util",
        "//tensorflow/python/distribute:values",
        "//tensorflow/python/distribute/cluster_resolver:cluster_resolver_lib",
        "//tensorflow/python/eager:context",
        "//tensorflow/python/eager:tape",
        "//tensorflow/python/tpu:tpu_lib",
        "//tensorflow/python/tpu:tpu_py",
    ],
)

# Used only by estimator.
py_library(
    name = "estimator_training",
    srcs = [
        "estimator_training.py",
    ],
    srcs_version = "PY2AND3",
    deps = [
        ":distribute_coordinator",
        ":distribute_coordinator_context",
        "//tensorflow/python:training",
    ],
)

py_library(
    name = "reduce_util",
    srcs = ["reduce_util.py"],
    deps = [
        "//tensorflow/python:util",
        "//tensorflow/python:variable_scope",
    ],
)

py_library(
    name = "shared_variable_creator",
    srcs = ["shared_variable_creator.py"],
)

py_test(
    name = "shared_variable_creator_test",
    srcs = ["shared_variable_creator_test.py"],
    srcs_version = "PY2AND3",
    deps = [
        ":shared_variable_creator",
        "//tensorflow/python:framework_test_lib",
        "//tensorflow/python:variable_scope",
        "//tensorflow/python/eager:test",
    ],
)

py_library(
    name = "summary_op_util",
    srcs = ["summary_op_util.py"],
    deps = [
        ":distribute_lib",
        "//tensorflow/python:framework_ops",
        "//tensorflow/python:tensor_util",
    ],
)

py_library(
    name = "values",
    srcs = ["values.py"],
    deps = [
        ":device_util",
        ":distribute_lib",
        "//tensorflow/python:array_ops",
        "//tensorflow/python:control_flow_ops",
        "//tensorflow/python:framework_ops",
        "//tensorflow/python:resource_variable_ops",
        "//tensorflow/python:training",
        "//tensorflow/python:util",
        "//tensorflow/python/eager:context",
        "//tensorflow/python/training/tracking:base",
        "@six_archive//:six",
    ],
)

py_library(
    name = "combinations",
    srcs = ["combinations.py"],
    srcs_version = "PY2AND3",
    deps = [
        "//tensorflow/python:framework_ops",
        "//tensorflow/python:util",
        "//tensorflow/python/eager:context",
        "@absl_py//absl/testing:parameterized",
    ],
)

py_library(
    name = "strategy_combinations",
    srcs = ["strategy_combinations.py"],
    srcs_version = "PY2AND3",
    deps = [
        ":central_storage_strategy",
        ":combinations",
        ":distribute_lib",
        ":mirrored_strategy",
        ":one_device_strategy",
        ":tpu_strategy",
        "//tensorflow/python:framework_ops",
        "//tensorflow/python:training",
        "//tensorflow/python/distribute/cluster_resolver:cluster_resolver_lib",
        "//tensorflow/python/eager:context",
        "//tensorflow/python/keras/optimizer_v2",
        "@absl_py//absl/testing:parameterized",
    ],
)

py_test(
    name = "combinations_test",
    srcs = ["combinations_test.py"],
    deps = [
        ":combinations",
        "//tensorflow/python/eager:test",
        "//tensorflow/python/keras:backend",
    ],
)

py_library(
    name = "multi_worker_test_base",
    srcs = ["multi_worker_test_base.py"],
    srcs_version = "PY2AND3",
    deps = [
        "//tensorflow/core:protos_all_py",
        "//tensorflow/python:client_testlib",
        "//tensorflow/python:distributed_framework_test_lib",
        "//tensorflow/python:session",
        "//tensorflow/python:util",
        "//tensorflow/python/estimator:estimator_py",
        "//third_party/py/numpy",
    ],
)

cuda_py_test(
    name = "checkpoint_utils_test",
    size = "medium",
    srcs = ["checkpoint_utils_test.py"],
    additional_deps = [
        "//tensorflow/python/distribute:combinations",
        "//tensorflow/python/distribute:strategy_combinations",
        "//tensorflow/python:client_testlib",
        "//tensorflow/python:framework_ops",
        "//tensorflow/python:training",
        "//tensorflow/python:variable_scope",
        "//tensorflow/python:variables",
    ],
    tags = [
        "multi_and_single_gpu",
    ],
)

tf_xla_py_test(
    name = "checkpointing_test",
    srcs = ["checkpointing_test.py"],
    disabled_backends = [
        # Only makes sense on TPUs
        "cpu",
        "gpu",
        "cpu_ondemand",
    ],
    tags = [
        "no_oss",
    ],
    deps = [
        ":tpu_strategy",
        "//tensorflow/compiler/tests:xla_test",
        "//tensorflow/python/eager:test",
        "//tensorflow/python/training/tracking:util",
    ],
)

cuda_py_test(
    name = "input_lib_test",
    srcs = ["input_lib_test.py"],
    additional_deps = [
        "//tensorflow/python/distribute:combinations",
        "//tensorflow/python/distribute:strategy_combinations",
        ":mirrored_strategy",
        "//tensorflow/python/distribute:multi_worker_test_base",
        "@absl_py//absl/testing:parameterized",
        "//tensorflow/python:errors",
        "//tensorflow/python/data/ops:dataset_ops",
        "//tensorflow/python/distribute:input_lib",
        "//tensorflow/python/distribute:values",
        "//tensorflow/python/eager:context",
        "//tensorflow/python/eager:test",
    ],
)

cuda_py_test(
    name = "cross_device_utils_test",
    srcs = ["cross_device_utils_test.py"],
    additional_deps = [
        "//tensorflow/python/distribute:combinations",
        "//tensorflow/python/distribute:strategy_combinations",
        "@absl_py//absl/testing:parameterized",
        "//tensorflow/python:constant_op",
        "//tensorflow/python:framework_ops",
        "//tensorflow/python:math_ops",
        "//tensorflow/python/distribute:cross_device_utils",
        "//tensorflow/python/eager:context",
        "//tensorflow/python/eager:test",
    ],
)

cuda_py_test(
    name = "cross_device_ops_test",
    srcs = ["cross_device_ops_test.py"],
    additional_deps = [
        ":collective_all_reduce_strategy",
        "//tensorflow/python/distribute:combinations",
        "//tensorflow/python/distribute:strategy_combinations",
        "//tensorflow/python/distribute:multi_worker_test_base",
        ":mirrored_strategy",
        "@absl_py//absl/testing:parameterized",
        "//tensorflow/python:array_ops",
        "//tensorflow/python:constant_op",
        "//tensorflow/python:framework_ops",
        "//tensorflow/python:math_ops",
        "//tensorflow/python/distribute:cross_device_ops",
        "//tensorflow/python/distribute:values",
        "//tensorflow/python/eager:context",
        "//tensorflow/python/eager:test",
    ],
    tags = [
        "multi_and_single_gpu",
    ],
)

cuda_py_test(
    name = "one_device_strategy_test",
    srcs = ["one_device_strategy_test.py"],
    additional_deps = [
        ":strategy_test_lib",
        "//tensorflow/python/distribute:combinations",
        "//tensorflow/python/distribute:strategy_combinations",
        "//tensorflow/python/eager:test",
    ],
    grpc_enabled = True,
)

py_library(
    name = "strategy_test_lib",
    srcs = ["strategy_test_lib.py"],
    srcs_version = "PY2AND3",
    deps = [
        "//tensorflow/core:protos_all_py",
        "//tensorflow/python:array_ops",
        "//tensorflow/python:constant_op",
        "//tensorflow/python:dtypes",
        "//tensorflow/python:errors",
        "//tensorflow/python:framework_ops",
        "//tensorflow/python:gradients_impl",
        "//tensorflow/python:init_ops",
        "//tensorflow/python:layers",
        "//tensorflow/python:training",
        "//tensorflow/python:util",
        "//tensorflow/python:variable_scope",
        "//tensorflow/python:variables",
        "//tensorflow/python/data/ops:dataset_ops",
        "//tensorflow/python/distribute:distribute_lib",
        "//tensorflow/python/distribute:reduce_util",
        "//tensorflow/python/distribute:values",
        "//tensorflow/python/eager:backprop",
        "//tensorflow/python/eager:context",
        "//tensorflow/python/eager:test",
        "//third_party/py/numpy",
    ],
)

distribute_py_test(
    name = "values_test",
    srcs = ["values_test.py"],
    main = "values_test.py",
    tags = [
        "no_oss",  # http://b/119349471
    ],
    deps = [
        ":mirrored_strategy",
        ":parameter_server_strategy",
        "//tensorflow/core:protos_all_py",
        "//tensorflow/python:array_ops",
        "//tensorflow/python:constant_op",
        "//tensorflow/python:framework_ops",
        "//tensorflow/python:framework_test_lib",
        "//tensorflow/python:training",
        "//tensorflow/python:variable_scope",
        "//tensorflow/python/distribute:combinations",
        "//tensorflow/python/distribute:device_util",
        "//tensorflow/python/distribute:strategy_combinations",
        "//tensorflow/python/distribute:values",
        "//tensorflow/python/eager:context",
        "//tensorflow/python/eager:test",
        "//tensorflow/python/estimator:estimator_py",
        "@absl_py//absl/testing:parameterized",
    ],
)

cuda_py_test(
    name = "moving_averages_test",
    srcs = ["moving_averages_test.py"],
    additional_deps = [
        "//tensorflow/python/distribute:combinations",
        "//tensorflow/python/distribute:strategy_combinations",
        "@absl_py//absl/testing:parameterized",
        "//tensorflow/python/eager:test",
        "//tensorflow/python:array_ops",
        "//tensorflow/python:constant_op",
        "//tensorflow/python:dtypes",
        "//tensorflow/python:training",
        "//tensorflow/python:variables",
    ],
)

distribute_py_test(
    name = "custom_training_loop_test",
    srcs = ["custom_training_loop_test.py"],
    main = "custom_training_loop_test.py",
    tags = [
        "multi_and_single_gpu",
    ],
    deps = [
        "//tensorflow/python:errors",
        "//tensorflow/python:variables",
        "//tensorflow/python/data/ops:dataset_ops",
        "//tensorflow/python/distribute:combinations",
        "//tensorflow/python/distribute:strategy_combinations",
        "//tensorflow/python/eager:test",
        "@absl_py//absl/testing:parameterized",
    ],
)

distribute_py_test(
    name = "minimize_loss_test",
    srcs = ["minimize_loss_test.py"],
    main = "minimize_loss_test.py",
    tags = [
        "multi_and_single_gpu",
    ],
    deps = [
        ":mirrored_strategy",
        ":single_loss_example",
        "//tensorflow/contrib/tpu:tpu_lib",
        "//tensorflow/python:control_flow_ops",
        "//tensorflow/python:framework_ops",
        "//tensorflow/python:math_ops",
        "//tensorflow/python:variable_scope",
        "//tensorflow/python:variables",
        "//tensorflow/python/data/ops:dataset_ops",
        "//tensorflow/python/distribute:combinations",
        "//tensorflow/python/distribute:strategy_combinations",
        "//tensorflow/python/eager:context",
        "//tensorflow/python/eager:test",
        "//tensorflow/python/keras/optimizer_v2",
        "//tensorflow/python/ops/losses",
        "//third_party/py/numpy",
        "@absl_py//absl/testing:parameterized",
    ],
)

py_library(
    name = "single_loss_example",
    srcs = ["single_loss_example.py"],
    deps = [
        ":step_fn",
        "//tensorflow/python:array_ops",
        "//tensorflow/python:constant_op",
        "//tensorflow/python:layers",
        "//tensorflow/python:math_ops",
        "//tensorflow/python/data/ops:dataset_ops",
        "//tensorflow/python/keras/optimizer_v2",
    ],
)

py_library(
    name = "step_fn",
    srcs = ["step_fn.py"],
    visibility = ["//tensorflow:internal"],
    deps = [
        "//tensorflow/python:training",
        "//tensorflow/python/eager:backprop",
    ],
)

distribute_py_test(
    name = "step_fn_test",
    srcs = ["step_fn_test.py"],
    main = "step_fn_test.py",
    tags = [
        "multi_and_single_gpu",
    ],
    deps = [
        ":single_loss_example",
        "//tensorflow/contrib/tpu:tpu_lib",
        "//tensorflow/python:variables",
        "//tensorflow/python/distribute:combinations",
        "//tensorflow/python/distribute:strategy_combinations",
        "//tensorflow/python/eager:context",
        "//tensorflow/python/eager:test",
        "//third_party/py/numpy",
        "@absl_py//absl/testing:parameterized",
    ],
)

cuda_py_test(
    name = "warm_starting_util_test",
    size = "medium",
    srcs = ["warm_starting_util_test.py"],
    additional_deps = [
        "//tensorflow/python/distribute:combinations",
        "//tensorflow/python/distribute:strategy_combinations",
        "//tensorflow/python:client_testlib",
        "//tensorflow/python:framework_ops",
        "//tensorflow/python:training",
        "//tensorflow/python:variable_scope",
        "//tensorflow/python:variables",
    ],
    tags = [
        "multi_and_single_gpu",
    ],
)

cuda_py_test(
    name = "mirrored_strategy_test",
    srcs = ["mirrored_strategy_test.py"],
    additional_deps = [
        "//tensorflow/python/distribute:combinations",
        "//tensorflow/python/distribute:strategy_combinations",
        ":mirrored_strategy",
        "//tensorflow/python/distribute:multi_worker_test_base",
        ":strategy_test_lib",
        "//tensorflow/core:protos_all_py",
        "//tensorflow/python:array_ops",
        "//tensorflow/python:constant_op",
        "//tensorflow/python:framework_test_lib",
        "//tensorflow/python:layers",
        "//tensorflow/python:state_ops",
        "//tensorflow/python:tensor_util",
        "//tensorflow/python:variable_scope",
        "//tensorflow/python/distribute:distribute_lib",
        "//tensorflow/python/distribute:values",
        "//tensorflow/python/eager:context",
        "//tensorflow/python/eager:test",
    ],
    shard_count = 5,
    tags = [
        "guitar",
        "multi_and_single_gpu",
<<<<<<< HEAD
        "no_windows_gpu",  # TODO(b/130551176)
=======
        # Failure due to Rccl Op does not support eager mode, should remove when
        # PR400 is submitted
        "no_rocm",
        "no_cuda",
>>>>>>> 218344cb
    ],
)

distribute_py_test(
    name = "metrics_v1_test",
    srcs = ["metrics_v1_test.py"],
    main = "metrics_v1_test.py",
    tags = [
        "multi_and_single_gpu",
    ],
    deps = [
        ":combinations",
        ":strategy_combinations",
        ":tpu_strategy",
        "//tensorflow/python:math_ops",
        "//tensorflow/python:metrics",
        "//tensorflow/python:variables",
        "//tensorflow/python/data/ops:dataset_ops",
        "//tensorflow/python/eager:test",
        "@absl_py//absl/testing:parameterized",
    ],
)

distribute_py_test(
    name = "zero_batch_test",
    srcs = ["zero_batch_test.py"],
    main = "zero_batch_test.py",
    deps = [
        ":combinations",
        ":multi_worker_test_base",
        ":strategy_combinations",
        "//tensorflow/python:layers",
    ],
)<|MERGE_RESOLUTION|>--- conflicted
+++ resolved
@@ -903,14 +903,11 @@
     tags = [
         "guitar",
         "multi_and_single_gpu",
-<<<<<<< HEAD
-        "no_windows_gpu",  # TODO(b/130551176)
-=======
         # Failure due to Rccl Op does not support eager mode, should remove when
         # PR400 is submitted
         "no_rocm",
         "no_cuda",
->>>>>>> 218344cb
+        "no_windows_gpu",  # TODO(b/130551176)
     ],
 )
 
