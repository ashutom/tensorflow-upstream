--- conflicted
+++ resolved
@@ -330,27 +330,7 @@
     ],
 )
 
-<<<<<<< HEAD
-tf_py_test(
-    name = "matching_files_dataset_op_test",
-    size = "small",
-    srcs = ["matching_files_dataset_op_test.py"],
-    additional_deps = [
-        ":test_base",
-        "//third_party/py/numpy",
-        "//tensorflow/python:array_ops",
-        "//tensorflow/python:client_testlib",
-        "//tensorflow/python:dtypes",
-        "//tensorflow/python:errors",
-        "//tensorflow/python:util",
-        "//tensorflow/python/data/ops:dataset_ops",
-    ],
-)
-
 gpu_py_test(
-=======
-cuda_py_test(
->>>>>>> a382d3e8
     name = "multi_device_iterator_test",
     size = "medium",
     srcs = ["multi_device_iterator_test.py"],
