--- conflicted
+++ resolved
@@ -443,9 +443,6 @@
     """
 
     return self._last_feed_types
-
-  # TODO(cais): Add method last_updated_variables() to allow client to look
-  # up the Variables updated in the last cont() call.
 
   def cont(self,
            target,
@@ -686,16 +683,6 @@
       return_value = self._tensor_handles[target_name].eval()
 
     self._load_dumped_intermediate_tensors(dump_path, target_name)
-<<<<<<< HEAD
-
-    if invalidate_from_updated_variables:
-      # Invalidate caches at the end.
-      for touched_variable in touched_variables:
-        self._invalidate_transitively_outgoing_cache(touched_variable)
-
-    return return_value
-
-=======
 
     if invalidate_from_updated_variables:
       # Invalidate caches at the end.
@@ -704,7 +691,6 @@
 
     return return_value
 
->>>>>>> e7702046
   def _prepare_cont_call_dump_path_and_run_options(self):
     """Prepare the dump path and RunOptions for next cont() call.
 
@@ -862,8 +848,6 @@
 
     return self._dumped_intermediate_tensors.keys()
 
-<<<<<<< HEAD
-=======
   def last_updated(self):
     """Get the names of the variables updated in the last cont() call.
 
@@ -874,7 +858,6 @@
 
     return self._last_updated
 
->>>>>>> e7702046
   def dirty_variables(self):
     """Get the set of variables that are currently "dirty".
 
