# This Dockerfile provides a starting point for a ROCm installation of
# MIOpen and tensorflow.
FROM ubuntu:xenial
MAINTAINER Jeff Poznanovic <jeffrey.poznanovic@amd.com>

ARG DEB_ROCM_REPO=http://repo.radeon.com/rocm/apt/3.3/
ARG ROCM_PATH=/opt/rocm-3.3.0

ENV DEBIAN_FRONTEND noninteractive
ENV TF_NEED_ROCM 1
ENV HOME /root/
RUN apt update && apt install -y wget software-properties-common

# Add rocm repository
RUN apt-get clean all
RUN wget -qO - $DEB_ROCM_REPO/rocm.gpg.key | apt-key add -
RUN sh -c  "echo deb [arch=amd64] $DEB_ROCM_REPO xenial main > /etc/apt/sources.list.d/rocm.list"

# Install misc pkgs
RUN apt-get update --allow-insecure-repositories && DEBIAN_FRONTEND=noninteractive apt-get install -y \
  build-essential \
  clang-3.8 \
  clang-format-3.8 \
  clang-tidy-3.8 \
  cmake \
  cmake-qt-gui \
  ssh \
  curl \
  apt-utils \
  pkg-config \
  g++-multilib \
  git \
  libunwind-dev \
  libfftw3-dev \
  libelf-dev \
  libncurses5-dev \
  libpthread-stubs0-dev \
  vim \
  gfortran \
  libboost-program-options-dev \
  libssl-dev \
  libboost-dev \
  libboost-system-dev \
  libboost-filesystem-dev \
  rpm \
  libnuma-dev \
  pciutils \
  virtualenv \
  python-pip \
  python3-pip \
  libxml2 \
  libxml2-dev \
  wget && \
  apt-get clean && \
  rm -rf /var/lib/apt/lists/*

# Install rocm pkgs
RUN apt-get update --allow-insecure-repositories && \
    DEBIAN_FRONTEND=noninteractive apt-get install -y --allow-unauthenticated \
    rocm-dev rocm-libs hipcub rocm-utils rocm-cmake \
    rocfft miopen-hip miopengemm rocblas hipblas rocrand rccl && \
    apt-get clean && \
    rm -rf /var/lib/apt/lists/*

# Set up paths
ENV HCC_HOME=${ROCM_PATH}/hcc
ENV HIP_PATH=${ROCM_PATH}/hip
ENV PATH=$HCC_HOME/bin:$HIP_PATH/bin:${ROCM_PATH}/opencl/bin:${ROCM_PATH}/bin:$PATH
ENV HIP_PLATFORM=hcc
ENV ROCM_TOOLKIT_PATH=${ROCM_PATH}
ENV TF_CONFIGURE_IOS=0
ENV TF_NEED_ROCM=1

# Workaround, explicitly add symbolic link to /opt/rocm
RUN touch ${ROCM_PATH}/.info/version

# Add target file to help determine which device(s) to build for
<<<<<<< HEAD
RUN bash -c 'echo -e "gfx803\ngfx900\ngfx906\ngfx908" >> ${ROCM_PATH}/bin/target.lst'
=======
RUN bash -c 'echo -e "gfx803\ngfx900\ngfx906" >> ${ROCM_PATH}/bin/target.lst'

# Need to explicitly create the $ROCM_PATH/.info/version file to workaround what seems to be a bazel bug
# The env vars being set via --action_env in .bazelrc and .tf_configure.bazelrc files are sometimes
# not getting set in the build command being spawned by bazel (in theory this should not happen)
# As a consequence ROCM_PATH is sometimes not set for the hipcc commands.
# When hipcc incokes hcc, it specifies $ROCM_PATH/.../include dirs via the `-isystem` options
# If ROCM_PATH is not set, it defaults to /opt/rocm, and as a consequence a dependency is generated on the
# header files included within `/opt/rocm`, which then leads to bazel dependency errors
# Explicitly creating the $ROCM_PATH/.info/version allows ROCM path to be set correrctly, even when ROCM_PATH
# is not explicitly set, and thus avoids the eventual bazel dependency error.
# The bazel bug needs to be root-caused and addressed, but that is out of our control and may take a long time
# to come to fruition, so implementing the workaround to make do till then
RUN touch ${ROCM_PATH}/.info/version
>>>>>>> fa19653b

# Copy and run the install scripts.
COPY install/*.sh /install/
ARG DEBIAN_FRONTEND=noninteractive
RUN /install/install_bootstrap_deb_packages.sh
RUN add-apt-repository -y ppa:openjdk-r/ppa && \
    add-apt-repository -y ppa:george-edison55/cmake-3.x
RUN /install/install_deb_packages.sh
RUN /install/install_pip_packages.sh
RUN /install/install_bazel.sh
RUN /install/install_golang.sh

# Set up the master bazelrc configuration file.
COPY install/.bazelrc /etc/bazel.bazelrc

# Configure the build for our ROCm configuration.
ENV TF_NEED_ROCM 1

# This is a temporary workaround to fix Out-Of-Memory errors we are running into with XLA perf tests
# By default, HIP runtime "hides" 256MB from the TF Runtime, but with recent changes (update to ROCm2.3, dynamic loading of roc* libs, et al)
# it seems that we need to up the threshold slightly to 320MB
ENV HIP_HIDDEN_FREE_MEM=320<|MERGE_RESOLUTION|>--- conflicted
+++ resolved
@@ -75,10 +75,7 @@
 RUN touch ${ROCM_PATH}/.info/version
 
 # Add target file to help determine which device(s) to build for
-<<<<<<< HEAD
 RUN bash -c 'echo -e "gfx803\ngfx900\ngfx906\ngfx908" >> ${ROCM_PATH}/bin/target.lst'
-=======
-RUN bash -c 'echo -e "gfx803\ngfx900\ngfx906" >> ${ROCM_PATH}/bin/target.lst'
 
 # Need to explicitly create the $ROCM_PATH/.info/version file to workaround what seems to be a bazel bug
 # The env vars being set via --action_env in .bazelrc and .tf_configure.bazelrc files are sometimes
@@ -92,7 +89,6 @@
 # The bazel bug needs to be root-caused and addressed, but that is out of our control and may take a long time
 # to come to fruition, so implementing the workaround to make do till then
 RUN touch ${ROCM_PATH}/.info/version
->>>>>>> fa19653b
 
 # Copy and run the install scripts.
 COPY install/*.sh /install/
