#!/usr/bin/env bash
# Copyright 2016 The TensorFlow Authors. All Rights Reserved.
#
# Licensed under the Apache License, Version 2.0 (the "License");
# you may not use this file except in compliance with the License.
# You may obtain a copy of the License at
#
#     http://www.apache.org/licenses/LICENSE-2.0
#
# Unless required by applicable law or agreed to in writing, software
# distributed under the License is distributed on an "AS IS" BASIS,
# WITHOUT WARRANTIES OR CONDITIONS OF ANY KIND, either express or implied.
# See the License for the specific language governing permissions and
# limitations under the License.
# ==============================================================================
# Install packages required by Python3.6 build

# TODO(amitpatankar): Remove this file once we upgrade to ubuntu:16.04
# docker images for Python 3.6 builds.

# LINT.IfChange

# fkrull/deadsnakes is for Python3.6
add-apt-repository -y ppa:fkrull/deadsnakes

apt-get update
apt-get upgrade

# Install python dep
apt-get install python-dev
# Install bz2 dep
apt-get install libbz2-dev
# Install curses dep
apt-get install libncurses5 libncurses5-dev
apt-get install libncursesw5 libncursesw5-dev
# Install readline dep
apt-get install libreadline6 libreadline6-dev
# Install sqlite3 dependencies
apt-get install libsqlite3-dev

set -e

# Install Python 3.6 and dev library
wget https://www.python.org/ftp/python/3.6.1/Python-3.6.1.tar.xz
tar xvf Python-3.6.1.tar.xz
cd Python-3.6.1

./configure
make altinstall
<<<<<<< HEAD
rm -rf /usr/local/bin/pip3
ln -s /usr/local/bin/pip3.6 /usr/local/bin/pip3
=======

# /usr/local/bin/pip3 may already exist
rm /usr/local/bin/pip3 || true
ln -s /usr/local/bin/pip3.6 /usr/local/bin/pip3 || true
>>>>>>> 2dc3daee

pip3 install --upgrade pip

# Install last working version of setuptools. This must happen before we install
# absl-py, which uses install_requires notation introduced in setuptools 20.5.
pip3 install --upgrade setuptools==39.1.0

pip3 install --upgrade virtualenv

set -e

# Install six.
pip3 install --upgrade absl-py
pip3 install six==1.12.0

# Install protobuf.
pip3 install --upgrade protobuf==3.6.1

# Remove obsolete version of six, which can sometimes confuse virtualenv.
rm -rf /usr/lib/python3/dist-packages/six*

# Install numpy, scipy and scikit-learn required by the builds

# numpy needs to be installed from source to fix segfaults. See:
# https://github.com/tensorflow/tensorflow/issues/6968
# This workaround isn't needed for Ubuntu 16.04 or later.
#pip3 install --no-binary=:all: --upgrade numpy==1.14.5
pip3 install numpy==1.18.5

pip3 install scipy==0.18.1

pip3 install scikit-learn==0.19.1

# pandas required by `inflow`
pip3 install pandas==0.19.2

pip3 install gnureadline

pip3 install bz2file

# Install recent-enough version of wheel for Python 3.6 wheel builds
pip3 install wheel==0.29.0

pip3 install portpicker

pip3 install werkzeug

pip3 install grpcio

# Eager-to-graph execution needs astor, gast and termcolor:
pip3 install --upgrade astor
pip3 install --upgrade gast==0.2.2
pip3 install --upgrade termcolor

pip3 install --upgrade h5py==2.8.0

# Keras
pip3 install keras_applications==1.0.8
pip3 install keras_preprocessing==1.0.5

# Estimator
pip3 install tf-estimator-nightly==1.12.0.dev20181203 --no-deps

# LINT.ThenChange(//tensorflow/tools/ci_build/install/install_python3.5_pip_packages.sh)<|MERGE_RESOLUTION|>--- conflicted
+++ resolved
@@ -47,15 +47,10 @@
 
 ./configure
 make altinstall
-<<<<<<< HEAD
-rm -rf /usr/local/bin/pip3
-ln -s /usr/local/bin/pip3.6 /usr/local/bin/pip3
-=======
 
 # /usr/local/bin/pip3 may already exist
 rm /usr/local/bin/pip3 || true
 ln -s /usr/local/bin/pip3.6 /usr/local/bin/pip3 || true
->>>>>>> 2dc3daee
 
 pip3 install --upgrade pip
 
