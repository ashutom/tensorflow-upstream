--- conflicted
+++ resolved
@@ -451,15 +451,7 @@
         "//tensorflow/core:lib",
         "//tensorflow/core:lib_internal",
         "//tensorflow/core:stream_executor_no_cuda",
-<<<<<<< HEAD
-        "//tensorflow/core/kernels:gpu_utils",
-=======
-        "//tensorflow/core/platform/default/build_config:cublas_plugin",
-        "//tensorflow/core/platform/default/build_config:cudnn_plugin",
-        "//tensorflow/core/platform/default/build_config:cufft_plugin",
-        "//tensorflow/core/platform/default/build_config:stream_executor_cuda",  # build_cleaner: keep
         "//tensorflow/core/profiler/lib:traceme",
->>>>>>> f5ce1c00
         "//tensorflow/stream_executor",
         "//tensorflow/stream_executor:blas",
         "//tensorflow/stream_executor:device_memory",
@@ -476,7 +468,6 @@
         "@com_google_absl//absl/strings:str_format",
         "@com_google_absl//absl/types:optional",
         "@com_google_absl//absl/types:span",
-<<<<<<< HEAD
     ]
      + if_cuda_is_configured([
         ":cusolver_context",
@@ -484,13 +475,12 @@
         "//tensorflow/core/platform/default/build_config:cublas_plugin",
         "//tensorflow/core/platform/default/build_config:cudnn_plugin",
         "//tensorflow/core/platform/default/build_config:cufft_plugin",
+        "@local_config_cuda//cuda:cuda_headers",
      ])
-     + if_rocm_is_configured(["//tensorflow/core/platform/default/build_config:stream_executor_rocm",
+     + if_rocm_is_configured([
+         "//tensorflow/core/platform/default/build_config:stream_executor_rocm",
+        "@local_config_rocm//rocm:rocm_headers",
      ]),
-=======
-        "@local_config_cuda//cuda:cuda_headers",
-    ],
->>>>>>> f5ce1c00
 )
 
 cc_library(
@@ -619,11 +609,7 @@
         "//tensorflow/compiler/xla/tests:xla_internal_test_main",  # fixdeps: keep
         "//tensorflow/core:stream_executor_no_cuda",
         "//tensorflow/core:test",
-<<<<<<< HEAD
-=======
-        "//tensorflow/core/platform/default/build_config:stream_executor_cuda",
         "//tensorflow/stream_executor:device_memory_allocator",
->>>>>>> f5ce1c00
         "//tensorflow/stream_executor:event",
         "//tensorflow/stream_executor:kernel",
     ]
@@ -633,7 +619,8 @@
         "//tensorflow/stream_executor/cuda:cuda_activation",
         "//tensorflow/stream_executor/cuda:cuda_gpu_executor",
      ])
-     + if_rocm_is_configured(["//tensorflow/core/platform/default/build_config:stream_executor_rocm",
+     + if_rocm_is_configured([
+        "//tensorflow/core/platform/default/build_config:stream_executor_rocm",
      ]),
 
 )
@@ -718,13 +705,11 @@
 
 cc_library(
     name = "cusolver_rewriter",
-<<<<<<< HEAD
     srcs = if_cuda_is_configured([
              "cusolver_rewriter.cc"
      ]),
     hdrs = if_cuda_is_configured([
-          "cusolver_context.h",
-           "cusolver_rewriter.h",
+             "cusolver_rewriter.h",
        ]),
     deps =  if_cuda_is_configured([
              ":cusolver_context",
@@ -741,25 +726,6 @@
              "//tensorflow/stream_executor:blas",
               "@com_google_absl//absl/types:optional",
       ]),
-=======
-    srcs = ["cusolver_rewriter.cc"],
-    hdrs = ["cusolver_rewriter.h"],
-    deps = [
-        ":cusolver_context",
-        ":ir_emission_utils",
-        ":scratch_allocator",
-        "//tensorflow/compiler/xla:literal",
-        "//tensorflow/compiler/xla:util",
-        "//tensorflow/compiler/xla:xla_data_proto",
-        "//tensorflow/compiler/xla/service:hlo",
-        "//tensorflow/compiler/xla/service:hlo_pass",
-        "//tensorflow/core:lib",
-        "//tensorflow/core:stream_executor_no_cuda",
-        "//tensorflow/stream_executor:blas",
-        "//tensorflow/stream_executor:device_memory_allocator",
-        "@com_google_absl//absl/types:optional",
-    ],
->>>>>>> f5ce1c00
 )
 
 cc_library(
@@ -1069,13 +1035,8 @@
         "//tensorflow/core:lib_internal",
         "//tensorflow/core:regexp_internal",
         "//tensorflow/core:stream_executor_no_cuda",
-<<<<<<< HEAD
-=======
         "//tensorflow/core/profiler/lib:traceme",
         "//tensorflow/stream_executor:stream_executor_headers",
-        "//tensorflow/stream_executor/cuda:cuda_diagnostics",
-        "//tensorflow/stream_executor/cuda:ptxas_utils",
->>>>>>> f5ce1c00
         "@com_google_absl//absl/container:node_hash_map",
         "@com_google_absl//absl/memory",
         "@com_google_absl//absl/strings",
@@ -1089,6 +1050,7 @@
         ":cudnn_conv_algorithm_picker",
         "//tensorflow/core:cuda_libdevice_path",
         "//tensorflow/stream_executor/cuda:cuda_diagnostics",
+        "//tensorflow/stream_executor/cuda:ptxas_utils",
     ])
     + if_rocm_is_configured([":miopen_conv_algorithm_picker",
                             "//tensorflow/core:rocm_rocdl_path",]),
