# -*- Python -*-

# Return the options to use for a C++ library or binary build.
# Uses the ":optmode" config_setting to pick the options.
load(
    "//tensorflow/core:platform/default/build_config_root.bzl",
    "if_dynamic_kernels",
    "if_static",
    "tf_additional_grpc_deps_py",
    "tf_additional_xla_deps_py",
    "tf_gpu_tests_tags",
    "tf_sycl_tests_tags",
)
load(
    "@local_config_tensorrt//:build_defs.bzl",
    "if_tensorrt",
)
load(
    "@local_config_cuda//cuda:build_defs.bzl",
    "cuda_default_copts",
    "if_cuda",
    "if_cuda_is_configured",
)
load(
    "@local_config_rocm//rocm:build_defs.bzl",
    "if_rocm",
    "if_rocm_is_configured",
    "rocm_copts",
    "rocm_default_copts",
)
load(
    "//third_party/mkl:build_defs.bzl",
    "if_enable_mkl",
    "if_mkl",
    "if_mkl_lnx_x64",
    "if_mkl_ml",
    "mkl_deps",
)
load(
    "//third_party/mkl_dnn:build_defs.bzl",
    "if_mkl_open_source_only",
)
load(
    "//third_party/ngraph:build_defs.bzl",
    "if_ngraph",
)
def register_extension_info(**kwargs):
    pass

# if_cuda_is_configured def placeholder

# Given a source file, generate a test name.
# i.e. "common_runtime/direct_session_test.cc" becomes
#      "common_runtime_direct_session_test"
def src_to_test_name(src):
    return src.replace("/", "_").split(".")[0]

def full_path(relative_paths):
    return [native.package_name() + "/" + relative for relative in relative_paths]

def _add_tfcore_prefix(src):
    if src.startswith("//"):
        return src
    return "//tensorflow/core:" + src

# List of proto files for android builds
def tf_android_core_proto_sources(core_proto_sources_relative):
    return [
        _add_tfcore_prefix(p)
        for p in core_proto_sources_relative
    ]

# Returns the list of pb.h and proto.h headers that are generated for
# tf_android_core_proto_sources().
def tf_android_core_proto_headers(core_proto_sources_relative):
    return ([
        _add_tfcore_prefix(p).replace(":", "/").replace(".proto", ".pb.h")
        for p in core_proto_sources_relative
    ] + [
        _add_tfcore_prefix(p).replace(":", "/").replace(".proto", ".proto.h")
        for p in core_proto_sources_relative
    ])

# Sanitize a dependency so that it works correctly from code that includes
# TensorFlow as a submodule.
def clean_dep(dep):
    return str(Label(dep))

def if_android_x86(a):
    return select({
        clean_dep("//tensorflow:android_x86"): a,
        clean_dep("//tensorflow:android_x86_64"): a,
        "//conditions:default": [],
    })

def if_android_arm(a):
    return select({
        clean_dep("//tensorflow:android_arm"): a,
        "//conditions:default": [],
    })

def if_android_arm64(a):
    return select({
        clean_dep("//tensorflow:android_arm64"): a,
        "//conditions:default": [],
    })

def if_android_mips(a):
    return select({
        clean_dep("//tensorflow:android_mips"): a,
        "//conditions:default": [],
    })

def if_not_android(a):
    return select({
        clean_dep("//tensorflow:android"): [],
        "//conditions:default": a,
    })

def if_not_android_mips_and_mips64(a):
    return select({
        clean_dep("//tensorflow:android_mips"): [],
        clean_dep("//tensorflow:android_mips64"): [],
        "//conditions:default": a,
    })

def if_android(a):
    return select({
        clean_dep("//tensorflow:android"): a,
        "//conditions:default": [],
    })

def if_ios(a):
    return select({
        clean_dep("//tensorflow:ios"): a,
        "//conditions:default": [],
    })

def if_ios_x86_64(a):
    return select({
        clean_dep("//tensorflow:ios_x86_64"): a,
        "//conditions:default": [],
    })

def if_mobile(a):
    return select({
        clean_dep("//tensorflow:android"): a,
        clean_dep("//tensorflow:ios"): a,
        "//conditions:default": [],
    })

def if_not_mobile(a):
    return select({
        clean_dep("//tensorflow:android"): [],
        clean_dep("//tensorflow:ios"): [],
        "//conditions:default": a,
    })

# Config setting selector used when building for products
# which requires restricted licenses to be avoided.
def if_not_lgpl_restricted(a):
    _ = (a,)
    return select({
        "//conditions:default": [],
    })

def if_not_windows(a):
    return select({
        clean_dep("//tensorflow:windows"): [],
        "//conditions:default": a,
    })

def if_windows(a):
    return select({
        clean_dep("//tensorflow:windows"): a,
        "//conditions:default": [],
    })

def if_not_windows_cuda(a):
    return select({
        clean_dep("//tensorflow:with_cuda_support_windows_override"): [],
        "//conditions:default": a,
    })

def if_linux_x86_64(a):
    return select({
        clean_dep("//tensorflow:linux_x86_64"): a,
        "//conditions:default": [],
    })

def if_darwin(a):
    return select({
        clean_dep("//tensorflow:darwin"): a,
        "//conditions:default": [],
    })

def if_override_eigen_strong_inline(a):
    return select({
        clean_dep("//tensorflow:override_eigen_strong_inline"): a,
        "//conditions:default": [],
    })

def get_win_copts(is_external = False):
    WINDOWS_COPTS = [
        "/DPLATFORM_WINDOWS",
        "/DEIGEN_HAS_C99_MATH",
        "/DTENSORFLOW_USE_EIGEN_THREADPOOL",
        "/DEIGEN_AVOID_STL_ARRAY",
        "/Iexternal/gemmlowp",
        "/wd4018",  # -Wno-sign-compare
        # Bazel's CROSSTOOL currently pass /EHsc to enable exception by
        # default. We can't pass /EHs-c- to disable exception, otherwise
        # we will get a waterfall of flag conflict warnings. Wait for
        # Bazel to fix this.
        # "/D_HAS_EXCEPTIONS=0",
        # "/EHs-c-",
        "/wd4577",
        "/DNOGDI",
    ]
    if is_external:
        return WINDOWS_COPTS + ["/UTF_COMPILE_LIBRARY"]
    else:
        return WINDOWS_COPTS + ["/DTF_COMPILE_LIBRARY"]

# LINT.IfChange
def tf_copts(android_optimization_level_override = "-O2", is_external = False):
    # For compatibility reasons, android_optimization_level_override
    # is currently only being set for Android.
    # To clear this value, and allow the CROSSTOOL default
    # to be used, pass android_optimization_level_override=None
    android_copts = [
        "-std=c++11",
        "-DTF_LEAN_BINARY",
        "-Wno-narrowing",
        "-fomit-frame-pointer",
    ]
    if android_optimization_level_override:
        android_copts.append(android_optimization_level_override)
    return (
        if_not_windows([
            "-DEIGEN_AVOID_STL_ARRAY",
            "-Iexternal/gemmlowp",
            "-Wno-sign-compare",
            "-fno-exceptions",
            "-ftemplate-depth=900",
        ]) +
        if_cuda(["-DGOOGLE_CUDA=1"]) +
        if_rocm(["-DTENSORFLOW_USE_ROCM=1"]) +
        if_tensorrt(["-DGOOGLE_TENSORRT=1"]) +
        if_mkl(["-DINTEL_MKL=1", "-DEIGEN_USE_VML"]) +
        if_mkl_open_source_only(["-DINTEL_MKL_DNN_ONLY"]) +
        if_enable_mkl(["-DENABLE_MKL"]) +
        if_ngraph(["-DINTEL_NGRAPH=1"]) +
        if_mkl_lnx_x64(["-fopenmp"]) +
        if_android_arm(["-mfpu=neon"]) +
        if_linux_x86_64(["-msse3"]) +
        if_ios_x86_64(["-msse4.1"]) +
        select({
            clean_dep("//tensorflow:framework_shared_object"): [],
            "//conditions:default": ["-DTENSORFLOW_MONOLITHIC_BUILD"],
        }) +
        select({
            clean_dep("//tensorflow:android"): android_copts,
            clean_dep("//tensorflow:darwin"): [],
            clean_dep("//tensorflow:windows"): get_win_copts(is_external),
            clean_dep("//tensorflow:ios"): ["-std=c++11"],
            clean_dep("//tensorflow:no_lgpl_deps"): ["-D__TENSORFLOW_NO_LGPL_DEPS__", "-pthread"],
            "//conditions:default": ["-pthread"],
        })
    )

def tfe_xla_copts():
    return select({
        "//tensorflow:with_xla_support": ["-DTENSORFLOW_EAGER_USE_XLA"],
        "//conditions:default": [],
    })

def tf_opts_nortti_if_android():
    return if_android([
        "-fno-rtti",
        "-DGOOGLE_PROTOBUF_NO_RTTI",
        "-DGOOGLE_PROTOBUF_NO_STATIC_INITIALIZER",
    ])

# LINT.ThenChange(//tensorflow/contrib/android/cmake/CMakeLists.txt)

def tf_features_nomodules_if_android():
    return if_android(["-use_header_modules"])

# Given a list of "op_lib_names" (a list of files in the ops directory
# without their .cc extensions), generate a library for that file.
def tf_gen_op_libs(op_lib_names, deps = None, is_external = True):
    # Make library out of each op so it can also be used to generate wrappers
    # for various languages.
    if not deps:
        deps = []
    for n in op_lib_names:
        native.cc_library(
            name = n + "_op_lib",
            copts = tf_copts(is_external = is_external),
            srcs = ["ops/" + n + ".cc"],
            deps = deps + [clean_dep("//tensorflow/core:framework")],
            visibility = ["//visibility:public"],
            alwayslink = 1,
            linkstatic = 1,
        )

def _make_search_paths(prefix, levels_to_root):
    return ",".join(
        [
            "-rpath,%s/%s" % (prefix, "/".join([".."] * search_level))
            for search_level in range(levels_to_root + 1)
        ],
    )

def _rpath_linkopts(name):
    # Search parent directories up to the TensorFlow root directory for shared
    # object dependencies, even if this op shared object is deeply nested
    # (e.g. tensorflow/contrib/package:python/ops/_op_lib.so). tensorflow/ is then
    # the root and tensorflow/libtensorflow_framework.so should exist when
    # deployed. Other shared object dependencies (e.g. shared between contrib/
    # ops) are picked up as long as they are in either the same or a parent
    # directory in the tensorflow/ tree.
    levels_to_root = native.package_name().count("/") + name.count("/")
    return select({
        clean_dep("//tensorflow:darwin"): [
            "-Wl,%s" % (_make_search_paths("@loader_path", levels_to_root),),
        ],
        clean_dep("//tensorflow:windows"): [],
        "//conditions:default": [
            "-Wl,%s" % (_make_search_paths("$$ORIGIN", levels_to_root),),
        ],
    })

# Bazel-generated shared objects which must be linked into TensorFlow binaries
# to define symbols from //tensorflow/core:framework and //tensorflow/core:lib.
def tf_binary_additional_srcs():
    return if_static(
        extra_deps = [],
        otherwise = [
            clean_dep("//tensorflow:libtensorflow_framework.so"),
        ],
    )

def _linux_kernel_dso_name(kernel_build_target):
    """Given a build target, construct the dso name for linux."""
    parts = kernel_build_target.split(":")
    return "%s:libtfkernel_%s.so" % (parts[0], parts[1])

# Helper functions to add kernel dependencies to tf binaries when using dynamic
# kernel linking.
def tf_binary_dynamic_kernel_dsos(kernels):
    return if_dynamic_kernels(
        extra_deps = [_linux_kernel_dso_name(k) for k in kernels],
        otherwise = [],
    )

# Helper functions to add kernel dependencies to tf binaries when using static
# kernel linking.
def tf_binary_dynamic_kernel_deps(kernels):
    return if_dynamic_kernels(
        extra_deps = [],
        otherwise = kernels,
    )

def tf_cc_shared_object(
        name,
        srcs = [],
        deps = [],
        data = [],
        linkopts = [],
        framework_so = tf_binary_additional_srcs(),
        kernels = [],
        **kwargs):
    native.cc_binary(
        name = name,
        srcs = srcs + framework_so,
        deps = deps + tf_binary_dynamic_kernel_deps(kernels),
        linkshared = 1,
        data = data + tf_binary_dynamic_kernel_dsos(kernels),
        linkopts = linkopts + _rpath_linkopts(name) + select({
            clean_dep("//tensorflow:darwin"): [
                "-Wl,-install_name,@rpath/" + name.split("/")[-1],
            ],
            clean_dep("//tensorflow:windows"): [],
            "//conditions:default": [
                "-Wl,-soname," + name.split("/")[-1],
            ],
        }),
        **kwargs
    )

register_extension_info(
    extension_name = "tf_cc_shared_object",
    label_regex_for_dep = "{extension_name}",
)

# Links in the framework shared object
# (//third_party/tensorflow:libtensorflow_framework.so) when not building
# statically. Also adds linker options (rpaths) so that the framework shared
# object can be found.
def tf_cc_binary(
        name,
        srcs = [],
        deps = [],
        data = [],
        linkopts = [],
        copts = tf_copts(),
        kernels = [],
        **kwargs):
    native.cc_binary(
        name = name,
        copts = copts,
        srcs = srcs + tf_binary_additional_srcs(),
        deps = deps + tf_binary_dynamic_kernel_deps(kernels) + if_mkl_ml(
            [
                clean_dep("//third_party/mkl:intel_binary_blob"),
            ],
        ),
        data = data + tf_binary_dynamic_kernel_dsos(kernels),
        linkopts = linkopts + _rpath_linkopts(name),
        **kwargs
    )

register_extension_info(
    extension_name = "tf_cc_binary",
    label_regex_for_dep = "{extension_name}.*",
)

# A simple wrap around native.cc_binary rule.
# When using this rule, you should realize it doesn't link to any tensorflow
# dependencies by default.
def tf_native_cc_binary(
        name,
        copts = tf_copts(),
        **kwargs):
    native.cc_binary(
        name = name,
        copts = copts,
        **kwargs
    )

register_extension_info(
    extension_name = "tf_native_cc_binary",
    label_regex_for_dep = "{extension_name}.*",
)

def tf_gen_op_wrapper_cc(
        name,
        out_ops_file,
        pkg = "",
        op_gen = clean_dep("//tensorflow/cc:cc_op_gen_main"),
        deps = None,
        include_internal_ops = 0,
        # ApiDefs will be loaded in the order specified in this list.
        api_def_srcs = []):
    # Construct an op generator binary for these ops.
    tool = out_ops_file + "_gen_cc"
    if deps == None:
        deps = [pkg + ":" + name + "_op_lib"]
    tf_cc_binary(
        name = tool,
        copts = tf_copts(),
        linkopts = if_not_windows(["-lm", "-Wl,-ldl"]),
        linkstatic = 1,  # Faster to link this one-time-use binary dynamically
        deps = [op_gen] + deps,
    )

    srcs = api_def_srcs[:]

    if not api_def_srcs:
        api_def_args_str = ","
    else:
        api_def_args = []
        for api_def_src in api_def_srcs:
            # Add directory of the first ApiDef source to args.
            # We are assuming all ApiDefs in a single api_def_src are in the
            # same directory.
            api_def_args.append(
                " $$(dirname $$(echo $(locations " + api_def_src +
                ") | cut -d\" \" -f1))",
            )
        api_def_args_str = ",".join(api_def_args)

    native.genrule(
        name = name + "_genrule",
        outs = [
            out_ops_file + ".h",
            out_ops_file + ".cc",
            out_ops_file + "_internal.h",
            out_ops_file + "_internal.cc",
        ],
        srcs = srcs,
        tools = [":" + tool] + tf_binary_additional_srcs(),
        cmd = ("$(location :" + tool + ") $(location :" + out_ops_file + ".h) " +
               "$(location :" + out_ops_file + ".cc) " +
               str(include_internal_ops) + " " + api_def_args_str),
    )

# Given a list of "op_lib_names" (a list of files in the ops directory
# without their .cc extensions), generate individual C++ .cc and .h
# files for each of the ops files mentioned, and then generate a
# single cc_library called "name" that combines all the
# generated C++ code.
#
# For example, for:
#  tf_gen_op_wrappers_cc("tf_ops_lib", [ "array_ops", "math_ops" ])
#
#
# This will ultimately generate ops/* files and a library like:
#
# cc_library(name = "tf_ops_lib",
#            srcs = [ "ops/array_ops.cc",
#                     "ops/math_ops.cc" ],
#            hdrs = [ "ops/array_ops.h",
#                     "ops/math_ops.h" ],
#            deps = [ ... ])
#
# Plus a private library for the "hidden" ops.
# cc_library(name = "tf_ops_lib_internal",
#            srcs = [ "ops/array_ops_internal.cc",
#                     "ops/math_ops_internal.cc" ],
#            hdrs = [ "ops/array_ops_internal.h",
#                     "ops/math_ops_internal.h" ],
#            deps = [ ... ])
# TODO(joshl): Cleaner approach for hidden ops.
def tf_gen_op_wrappers_cc(
        name,
        op_lib_names = [],
        other_srcs = [],
        other_hdrs = [],
        other_srcs_internal = [],
        other_hdrs_internal = [],
        pkg = "",
        deps = [
            clean_dep("//tensorflow/cc:ops"),
            clean_dep("//tensorflow/cc:scope"),
            clean_dep("//tensorflow/cc:const_op"),
        ],
        deps_internal = [],
        op_gen = clean_dep("//tensorflow/cc:cc_op_gen_main"),
        include_internal_ops = 0,
        visibility = None,
        # ApiDefs will be loaded in the order apecified in this list.
        api_def_srcs = []):
    subsrcs = other_srcs[:]
    subhdrs = other_hdrs[:]
    internalsrcs = other_srcs_internal[:]
    internalhdrs = other_hdrs_internal[:]
    for n in op_lib_names:
        tf_gen_op_wrapper_cc(
            n,
            "ops/" + n,
            pkg = pkg,
            op_gen = op_gen,
            include_internal_ops = include_internal_ops,
            api_def_srcs = api_def_srcs,
        )
        subsrcs += ["ops/" + n + ".cc"]
        subhdrs += ["ops/" + n + ".h"]
        internalsrcs += ["ops/" + n + "_internal.cc"]
        internalhdrs += ["ops/" + n + "_internal.h"]

    native.cc_library(
        name = name,
        srcs = subsrcs,
        hdrs = subhdrs,
        deps = deps + if_not_android([
            clean_dep("//tensorflow/core:core_cpu"),
            clean_dep("//tensorflow/core:framework"),
            clean_dep("//tensorflow/core:lib"),
            clean_dep("//tensorflow/core:protos_all_cc"),
        ]) + if_android([
            clean_dep("//tensorflow/core:android_tensorflow_lib"),
        ]),
        copts = tf_copts(),
        alwayslink = 1,
        visibility = visibility,
    )
    native.cc_library(
        name = name + "_internal",
        srcs = internalsrcs,
        hdrs = internalhdrs,
        deps = deps + deps_internal + if_not_android([
            clean_dep("//tensorflow/core:core_cpu"),
            clean_dep("//tensorflow/core:framework"),
            clean_dep("//tensorflow/core:lib"),
            clean_dep("//tensorflow/core:protos_all_cc"),
        ]) + if_android([
            clean_dep("//tensorflow/core:android_tensorflow_lib"),
        ]),
        copts = tf_copts(),
        alwayslink = 1,
        visibility = [clean_dep("//tensorflow:internal")],
    )

# Generates a Python library target wrapping the ops registered in "deps".
#
# Args:
#   name: used as the name of the generated target and as a name component of
#     the intermediate files.
#   out: name of the python file created by this rule. If None, then
#     "ops/gen_{name}.py" is used.
#   hidden: Optional list of ops names to make private in the Python module.
#     It is invalid to specify both "hidden" and "op_whitelist".
#   visibility: passed to py_library.
#   deps: list of dependencies for the intermediate tool used to generate the
#     python target. NOTE these `deps` are not applied to the final python
#     library target itself.
#   require_shape_functions: leave this as False.
#   hidden_file: optional file that contains a list of op names to make private
#     in the generated Python module. Each op name should be on a line by
#     itself. Lines that start with characters that are invalid op name
#     starting characters are treated as comments and ignored.
#   generated_target_name: name of the generated target (overrides the
#     "name" arg)
#   op_whitelist: if not empty, only op names in this list will be wrapped. It
#     is invalid to specify both "hidden" and "op_whitelist".
#   cc_linkopts: Optional linkopts to be added to tf_cc_binary that contains the
#     specified ops.

def tf_gen_op_wrapper_py(
        name,
        out = None,
        hidden = None,
        visibility = None,
        deps = [],
        require_shape_functions = False,
        hidden_file = None,
        generated_target_name = None,
        op_whitelist = [],
        cc_linkopts = [],
        api_def_srcs = []):
    if (hidden or hidden_file) and op_whitelist:
        fail("Cannot pass specify both hidden and op_whitelist.")

    # Construct a cc_binary containing the specified ops.
    tool_name = "gen_" + name + "_py_wrappers_cc"
    if not deps:
        deps = [str(Label("//tensorflow/core:" + name + "_op_lib"))]
    tf_cc_binary(
        name = tool_name,
        linkopts = if_not_windows(["-lm", "-Wl,-ldl"]) + cc_linkopts,
        copts = tf_copts(),
        linkstatic = 1,  # Faster to link this one-time-use binary dynamically
        deps = ([
            clean_dep("//tensorflow/core:framework"),
            clean_dep("//tensorflow/python:python_op_gen_main"),
        ] + deps),
        visibility = [clean_dep("//tensorflow:internal")],
    )

    # Invoke the previous cc_binary to generate a python file.
    if not out:
        out = "ops/gen_" + name + ".py"

    if hidden:
        op_list_arg = ",".join(hidden)
        op_list_is_whitelist = False
    elif op_whitelist:
        op_list_arg = ",".join(op_whitelist)
        op_list_is_whitelist = True
    else:
        op_list_arg = "''"
        op_list_is_whitelist = False

    # Prepare ApiDef directories to pass to the genrule.
    if not api_def_srcs:
        api_def_args_str = ","
    else:
        api_def_args = []
        for api_def_src in api_def_srcs:
            # Add directory of the first ApiDef source to args.
            # We are assuming all ApiDefs in a single api_def_src are in the
            # same directory.
            api_def_args.append(
                "$$(dirname $$(echo $(locations " + api_def_src +
                ") | cut -d\" \" -f1))",
            )
        api_def_args_str = ",".join(api_def_args)

    if hidden_file:
        # `hidden_file` is file containing a list of op names to be hidden in the
        # generated module.
        native.genrule(
            name = name + "_pygenrule",
            outs = [out],
            srcs = api_def_srcs + [hidden_file],
            tools = [tool_name] + tf_binary_additional_srcs(),
            cmd = ("$(location " + tool_name + ") " + api_def_args_str +
                   " @$(location " + hidden_file + ") " +
                   ("1" if require_shape_functions else "0") + " > $@"),
        )
    else:
        native.genrule(
            name = name + "_pygenrule",
            outs = [out],
            srcs = api_def_srcs,
            tools = [tool_name] + tf_binary_additional_srcs(),
            cmd = ("$(location " + tool_name + ") " + api_def_args_str + " " +
                   op_list_arg + " " +
                   ("1" if require_shape_functions else "0") + " " +
                   ("1" if op_list_is_whitelist else "0") + " > $@"),
        )

    # Make a py_library out of the generated python file.
    if not generated_target_name:
        generated_target_name = name
    native.py_library(
        name = generated_target_name,
        srcs = [out],
        srcs_version = "PY2AND3",
        visibility = visibility,
        deps = [
            clean_dep("//tensorflow/python:framework_for_generated_wrappers_v2"),
        ],
    )

# Define a bazel macro that creates cc_test for tensorflow.
#
# Links in the framework shared object
# (//third_party/tensorflow:libtensorflow_framework.so) when not building
# statically. Also adds linker options (rpaths) so that the framework shared
# object can be found.
#
# TODO(opensource): we need to enable this to work around the hidden symbol
# __cudaRegisterFatBinary error. Need more investigations.
def tf_cc_test(
        name,
        srcs,
        deps,
        data = [],
        linkstatic = 0,
        extra_copts = [],
        suffix = "",
        linkopts = [],
        nocopts = None,
        kernels = [],
        **kwargs):
    native.cc_test(
        name = "%s%s" % (name, suffix),
        srcs = srcs + tf_binary_additional_srcs(),
        copts = tf_copts() + extra_copts,
        linkopts = select({
            clean_dep("//tensorflow:android"): [
                "-pie",
            ],
            clean_dep("//tensorflow:windows"): [],
            clean_dep("//tensorflow:darwin"): [
                "-lm",
            ],
            "//conditions:default": [
                "-lpthread",
                "-lm",
            ],
        }) + linkopts + _rpath_linkopts(name),
        deps = deps + tf_binary_dynamic_kernel_deps(kernels) + if_mkl_ml(
            [
                clean_dep("//third_party/mkl:intel_binary_blob"),
            ],
        ),
        data = data + tf_binary_dynamic_kernel_dsos(kernels),
        # Nested select() statements seem not to be supported when passed to
        # linkstatic, and we already have a cuda select() passed in to this
        # function.
        linkstatic = linkstatic or select({
            # cc_tests with ".so"s in srcs incorrectly link on Darwin unless
            # linkstatic=1 (https://github.com/bazelbuild/bazel/issues/3450).
            # TODO(allenl): Remove Mac static linking when Bazel 0.6 is out.
            clean_dep("//tensorflow:darwin"): 1,
            "//conditions:default": 0,
        }),
        nocopts = nocopts,
        **kwargs
    )

register_extension_info(
    extension_name = "tf_cc_test",
    label_regex_for_dep = "{extension_name}.*",
)

# Part of the testing workflow requires a distinguishable name for the build
# rules that involve a GPU, even if otherwise identical to the base rule.
def tf_cc_test_gpu(
        name,
        srcs,
        deps,
        linkstatic = 0,
        tags = [],
        data = [],
        size = "medium",
        suffix = "",
        args = None):
    tf_cc_test(
        name,
        srcs,
        deps,
        linkstatic = linkstatic,
        tags = tags,
        data = data,
        size = size,
        suffix = suffix,
        args = args,
    )

register_extension_info(
    extension_name = "tf_cc_test_gpu",
    label_regex_for_dep = "{extension_name}",
)

def tf_gpu_cc_test(
        name,
        srcs = [],
        deps = [],
        tags = [],
        data = [],
        size = "medium",
        extra_copts = [],
        linkstatic = 0,
        args = [],
        kernels = [],
        linkopts = []):
    tf_cc_test(
        name = name,
        srcs = srcs,
        deps = deps,
        tags = tags + ["manual"],
        data = data,
        size = size,
        extra_copts = extra_copts,
        linkstatic = linkstatic,
        linkopts = linkopts,
        args = args,
        kernels = kernels,
    )
    tf_cc_test(
        name = name,
        srcs = srcs,
        suffix = "_gpu",
        deps = deps + [
            clean_dep("//tensorflow/core:gpu_runtime"),
        ],
        linkstatic = select({
            # TODO(allenl): Remove Mac static linking when Bazel 0.6 is out.
            clean_dep("//tensorflow:darwin"): 1,
            "@local_config_cuda//cuda:using_nvcc": 1,
            "@local_config_cuda//cuda:using_clang": 1,
            "//conditions:default": 0,
        }),
        tags = tags + tf_gpu_tests_tags(),
        data = data,
        size = size,
        extra_copts = extra_copts,
        linkopts = linkopts,
        args = args,
        kernels = kernels,
    )

register_extension_info(
    extension_name = "tf_gpu_cc_test",
    label_regex_for_dep = "{extension_name}",
)

def tf_gpu_only_cc_test(
        name,
        srcs = [],
        deps = [],
        tags = [],
        data = [],
        size = "medium",
        linkstatic = 0,
        args = [],
        kernels = [],
        linkopts = []):
    native.cc_test(
        name = "%s%s" % (name, "_gpu"),
        srcs = srcs + tf_binary_additional_srcs(),
        size = size,
        args = args,
        copts = _cuda_copts() + rocm_copts() + tf_copts(),
        data = data + tf_binary_dynamic_kernel_dsos(kernels),
        deps = deps + tf_binary_dynamic_kernel_deps(kernels) +
               if_cuda_is_configured([
                   clean_dep("//tensorflow/core:cuda"),
                   clean_dep("//tensorflow/core:gpu_lib"),
               ]) +
               if_rocm_is_configured([
                   clean_dep("//tensorflow/core:rocm"),
                   clean_dep("//tensorflow/core:gpu_lib"),
               ]),
        linkopts = if_not_windows(["-lpthread", "-lm"]) + linkopts + _rpath_linkopts(name),
        linkstatic = linkstatic or select({
            # cc_tests with ".so"s in srcs incorrectly link on Darwin
            # unless linkstatic=1.
            # TODO(allenl): Remove Mac static linking when Bazel 0.6 is out.
            clean_dep("//tensorflow:darwin"): 1,
            "//conditions:default": 0,
        }),
        tags = tags + tf_gpu_tests_tags(),
    )

register_extension_info(
    extension_name = "tf_gpu_only_cc_test",
    label_regex_for_dep = "{extension_name}_gpu",
)

# Create a cc_test for each of the tensorflow tests listed in "tests"
def tf_cc_tests(
        srcs,
        deps,
        name = "",
        linkstatic = 0,
        tags = [],
        size = "medium",
        args = None,
        linkopts = [],
        kernels = [],
        nocopts = None):
    for src in srcs:
        tf_cc_test(
            name = src_to_test_name(src),
            srcs = [src],
            deps = deps,
            linkstatic = linkstatic,
            tags = tags,
            size = size,
            args = args,
            linkopts = linkopts,
            nocopts = nocopts,
            kernels = kernels,
        )

def tf_cc_test_mkl(
        srcs,
        deps,
        name = "",
        data = [],
        linkstatic = 0,
        tags = [],
        size = "medium",
        kernels = [],
        args = None):
    # -fno-exceptions in nocopts breaks compilation if header modules are enabled.
    disable_header_modules = ["-use_header_modules"]

    for src in srcs:
        native.cc_test(
            name = src_to_test_name(src),
            srcs = if_mkl([src]) + tf_binary_additional_srcs(),
            copts = tf_copts(),
            linkopts = select({
                clean_dep("//tensorflow:android"): [
                    "-pie",
                ],
                clean_dep("//tensorflow:windows"): [],
                "//conditions:default": [
                    "-lpthread",
                    "-lm",
                ],
            }) + _rpath_linkopts(src_to_test_name(src)),
            deps = deps + tf_binary_dynamic_kernel_deps(kernels) + mkl_deps(),
            data = data + tf_binary_dynamic_kernel_dsos(kernels),
            linkstatic = linkstatic,
            tags = tags,
            size = size,
            args = args,
            features = disable_header_modules,
            nocopts = "-fno-exceptions",
        )

def tf_cc_tests_gpu(
        srcs,
        deps,
        name = "",
        linkstatic = 0,
        tags = [],
        size = "medium",
        kernels = [],
        args = None):
    tf_cc_tests(srcs, deps, linkstatic, tags = tags, size = size, kernels = kernels, args = args)

def tf_gpu_cc_tests(
        srcs,
        deps,
        name = "",
        tags = [],
        size = "medium",
        linkstatic = 0,
        args = None,
        kernels = [],
        linkopts = []):
    for src in srcs:
        tf_gpu_cc_test(
            name = src_to_test_name(src),
            srcs = [src],
            deps = deps,
            tags = tags,
            size = size,
            linkstatic = linkstatic,
            args = args,
            kernels = kernels,
            linkopts = linkopts,
        )

def tf_java_test(
        name,
        srcs = [],
        deps = [],
        kernels = [],
        *args,
        **kwargs):
    native.java_test(
        name = name,
        srcs = srcs,
        deps = deps + tf_binary_additional_srcs() + tf_binary_dynamic_kernel_dsos(kernels) + tf_binary_dynamic_kernel_deps(kernels),
        *args,
        **kwargs
    )

register_extension_info(
    extension_name = "tf_java_test",
    label_regex_for_dep = "{extension_name}",
)

def _cuda_copts(opts = []):
    """Gets the appropriate set of copts for (maybe) CUDA compilation.

      If we're doing CUDA compilation, returns copts for our particular CUDA
      compiler.  If we're not doing CUDA compilation, returns an empty list.

      """
    return cuda_default_copts() + select({
        "//conditions:default": [],
        "@local_config_cuda//cuda:using_nvcc": ([
            "-nvcc_options=relaxed-constexpr",
            "-nvcc_options=ftz=true",
        ]),
        "@local_config_cuda//cuda:using_clang": ([
            "-fcuda-flush-denormals-to-zero",
        ]),
    }) + if_cuda_is_configured(opts)

# Build defs for TensorFlow kernels

# When this target is built using --config=cuda, a cc_library is built
# that passes -DGOOGLE_CUDA=1 and '-x cuda', linking in additional
# libraries needed by GPU kernels.
#
# When this target is built using --config=rocm, a cc_library is built
# that passes -DTENSORFLOW_USE_ROCM and '-x rocm', linking in additional
# libraries needed by GPU kernels.
def tf_gpu_kernel_library(
        srcs,
        copts = [],
        gpu_copts = [],
        deps = [],
        hdrs = [],
        **kwargs):
    copts = copts + tf_copts() + _cuda_copts(opts = gpu_copts) + rocm_copts(opts = gpu_copts)
    kwargs["features"] = kwargs.get("features", []) + ["-use_header_modules"]

    native.cc_library(
        srcs = srcs,
        hdrs = hdrs,
        copts = copts,
        deps = deps + if_cuda_is_configured([
            clean_dep("//tensorflow/core:cuda"),
            clean_dep("//tensorflow/core:gpu_lib"),
        ]) + if_rocm_is_configured([
            clean_dep("//tensorflow/core:rocm"),
            clean_dep("//tensorflow/core:gpu_lib"),
        ]),
        alwayslink = 1,
        **kwargs
    )

register_extension_info(
    extension_name = "tf_gpu_kernel_library",
    label_regex_for_dep = "{extension_name}",
)

def tf_gpu_library(deps = None, gpu_deps = None, copts = tf_copts(), **kwargs):
    """Generate a cc_library with a conditional set of CUDA dependencies.

    When the library is built with --config=cuda:

    - Both deps and gpu_deps are used as dependencies.
    - The cuda runtime is added as a dependency (if necessary).
    - The library additionally passes -DGOOGLE_CUDA=1 to the list of copts.
    - In addition, when the library is also built with TensorRT enabled, it
        additionally passes -DGOOGLE_TENSORRT=1 to the list of copts.

    Args:
    - gpu_deps: BUILD dependencies which will be linked if and only if:
        '--config=cuda' is passed to the bazel command line.
    - deps: dependencies which will always be linked.
    - copts: copts always passed to the cc_library.
    - kwargs: Any other argument to cc_library.
    """
    if not deps:
        deps = []
    if not gpu_deps:
        gpu_deps = []

    kwargs["features"] = kwargs.get("features", []) + ["-use_header_modules"]
    native.cc_library(
        deps = deps + if_cuda_is_configured(gpu_deps + [
            clean_dep("//tensorflow/core:cuda"),
            "@local_config_cuda//cuda:cuda_headers",
        ]) + if_rocm_is_configured(gpu_deps + [
            clean_dep("//tensorflow/core:rocm"),
            "@local_config_rocm//rocm:rocm_headers",
        ]),
        copts = (copts + if_cuda(["-DGOOGLE_CUDA=1"]) + if_rocm(["-DTENSORFLOW_USE_ROCM=1"]) + if_mkl(["-DINTEL_MKL=1"]) +
                 if_mkl_open_source_only(["-DINTEL_MKL_DNN_ONLY"]) +
                 if_enable_mkl(["-DENABLE_MKL"]) +
                 if_tensorrt(["-DGOOGLE_TENSORRT=1"])),
        **kwargs
    )

register_extension_info(
    extension_name = "tf_gpu_library",
    label_regex_for_dep = "{extension_name}",
)

def tf_kernel_library(
        name,
        prefix = None,
        srcs = None,
        gpu_srcs = None,
        hdrs = None,
        deps = None,
        alwayslink = 1,
        copts = None,
        is_external = False,
        **kwargs):
    """A rule to build a TensorFlow OpKernel.

    May either specify srcs/hdrs or prefix.  Similar to tf_gpu_library,
    but with alwayslink=1 by default.  If prefix is specified:
      * prefix*.cc (except *.cu.cc) is added to srcs
      * prefix*.h (except *.cu.h) is added to hdrs
      * prefix*.cu.cc and prefix*.h (including *.cu.h) are added to gpu_srcs.
    With the exception that test files are excluded.
    For example, with prefix = "cast_op",
      * srcs = ["cast_op.cc"]
      * hdrs = ["cast_op.h"]
      * gpu_srcs = ["cast_op_gpu.cu.cc", "cast_op.h"]
      * "cast_op_test.cc" is excluded
    With prefix = "cwise_op"
      * srcs = ["cwise_op_abs.cc", ..., "cwise_op_tanh.cc"],
      * hdrs = ["cwise_ops.h", "cwise_ops_common.h"],
      * gpu_srcs = ["cwise_op_gpu_abs.cu.cc", ..., "cwise_op_gpu_tanh.cu.cc",
                    "cwise_ops.h", "cwise_ops_common.h",
                    "cwise_ops_gpu_common.cu.h"]
      * "cwise_ops_test.cc" is excluded
    """
    if not srcs:
        srcs = []
    if not hdrs:
        hdrs = []
    if not deps:
        deps = []
    if not copts:
        copts = []
    textual_hdrs = []
    copts = copts + tf_copts(is_external = is_external)
    if prefix:
        if native.glob([prefix + "*.cu.cc"], exclude = ["*test*"]):
            if not gpu_srcs:
                gpu_srcs = []
            gpu_srcs = gpu_srcs + native.glob(
                [prefix + "*.cu.cc", prefix + "*.h"],
                exclude = [prefix + "*test*"],
            )
        srcs = srcs + native.glob(
            [prefix + "*.cc"],
            exclude = [prefix + "*test*", prefix + "*.cu.cc"],
        )
        hdrs = hdrs + native.glob(
            [prefix + "*.h"],
            exclude = [prefix + "*test*", prefix + "*.cu.h", prefix + "*impl.h"],
        )
        textual_hdrs = native.glob(
            [prefix + "*impl.h"],
            exclude = [prefix + "*test*", prefix + "*.cu.h"],
        )
    gpu_deps = [clean_dep("//tensorflow/core:gpu_lib")]
    if gpu_srcs:
        for gpu_src in gpu_srcs:
            if gpu_src.endswith(".cc") and not gpu_src.endswith(".cu.cc"):
                fail("{} not allowed in gpu_srcs. .cc sources must end with .cu.cc"
                    .format(gpu_src))
        tf_gpu_kernel_library(
            name = name + "_gpu",
            srcs = gpu_srcs,
            deps = deps,
            **kwargs
        )
        gpu_deps.extend([":" + name + "_gpu"])
    kwargs["tags"] = kwargs.get("tags", []) + [
        "req_dep=%s" % clean_dep("//tensorflow/core:gpu_lib"),
        "req_dep=@local_config_cuda//cuda:cuda_headers",
    ]
    tf_gpu_library(
        name = name,
        srcs = srcs,
        hdrs = hdrs,
        textual_hdrs = textual_hdrs,
        copts = copts,
        gpu_deps = gpu_deps,
        linkstatic = 1,  # Needed since alwayslink is broken in bazel b/27630669
        alwayslink = alwayslink,
        deps = deps,
        **kwargs
    )

    # TODO(gunan): CUDA dependency not clear here. Fix it.
    tf_cc_shared_object(
        name = "libtfkernel_%s.so" % name,
        srcs = srcs + hdrs,
        copts = copts,
        deps = deps,
        tags = ["manual", "notap"],
    )

register_extension_info(
    extension_name = "tf_kernel_library",
    label_regex_for_dep = "{extension_name}(_gpu)?",
)

def tf_mkl_kernel_library(
        name,
        prefix = None,
        srcs = None,
        hdrs = None,
        deps = None,
        alwayslink = 1,
        copts = tf_copts(),
        nocopts = "-fno-exceptions"):
    """A rule to build MKL-based TensorFlow kernel libraries."""

    if not bool(srcs):
        srcs = []
    if not bool(hdrs):
        hdrs = []

    if prefix:
        srcs = srcs + native.glob(
            [prefix + "*.cc"],
            exclude = [prefix + "*test*"],
        )
        hdrs = hdrs + native.glob(
            [prefix + "*.h"],
            exclude = [prefix + "*test*"],
        )

    # -fno-exceptions in nocopts breaks compilation if header modules are enabled.
    disable_header_modules = ["-use_header_modules"]

    native.cc_library(
        name = name,
        srcs = if_mkl(srcs),
        hdrs = hdrs,
        deps = deps,
        alwayslink = alwayslink,
        copts = copts,
        nocopts = nocopts,
        features = disable_header_modules,
    )

register_extension_info(
    extension_name = "tf_mkl_kernel_library",
    label_regex_for_dep = "{extension_name}",
)

# Bazel rules for building swig files.
def _py_wrap_cc_impl(ctx):
    srcs = ctx.files.srcs
    if len(srcs) != 1:
        fail("Exactly one SWIG source file label must be specified.", "srcs")
    module_name = ctx.attr.module_name
    src = ctx.files.srcs[0]
    inputs = depset([src])
    inputs += ctx.files.swig_includes
    for dep in ctx.attr.deps:
        inputs += dep.cc.transitive_headers
    inputs += ctx.files._swiglib
    inputs += ctx.files.toolchain_deps
    swig_include_dirs = depset(_get_repository_roots(ctx, inputs))
    swig_include_dirs += sorted([f.dirname for f in ctx.files._swiglib])
    args = [
        "-c++",
        "-python",
        "-module",
        module_name,
        "-o",
        ctx.outputs.cc_out.path,
        "-outdir",
        ctx.outputs.py_out.dirname,
    ]
    args += ["-l" + f.path for f in ctx.files.swig_includes]
    args += ["-I" + i for i in swig_include_dirs]
    args += [src.path]
    outputs = [ctx.outputs.cc_out, ctx.outputs.py_out]
    ctx.action(
        executable = ctx.executable._swig,
        arguments = args,
        inputs = list(inputs),
        outputs = outputs,
        mnemonic = "PythonSwig",
        progress_message = "SWIGing " + src.path,
    )
    return struct(files = depset(outputs))

_py_wrap_cc = rule(
    attrs = {
        "srcs": attr.label_list(
            mandatory = True,
            allow_files = True,
        ),
        "swig_includes": attr.label_list(
            allow_files = True,
        ),
        "deps": attr.label_list(
            allow_files = True,
            providers = ["cc"],
        ),
        "toolchain_deps": attr.label_list(
            allow_files = True,
        ),
        "module_name": attr.string(mandatory = True),
        "py_module_name": attr.string(mandatory = True),
        "_swig": attr.label(
            default = Label("@swig//:swig"),
            executable = True,
            cfg = "host",
        ),
        "_swiglib": attr.label(
            default = Label("@swig//:templates"),
            allow_files = True,
        ),
    },
    outputs = {
        "cc_out": "%{module_name}.cc",
        "py_out": "%{py_module_name}.py",
    },
    implementation = _py_wrap_cc_impl,
)

def _get_repository_roots(ctx, files):
    """Returns abnormal root directories under which files reside.

    When running a ctx.action, source files within the main repository are all
    relative to the current directory; however, files that are generated or exist
    in remote repositories will have their root directory be a subdirectory,
    e.g. bazel-out/local-fastbuild/genfiles/external/jpeg_archive. This function
    returns the set of these devious directories, ranked and sorted by popularity
    in order to hopefully minimize the number of I/O system calls within the
    compiler, because includes have quadratic complexity.
    """
    result = {}
    for f in files:
        root = f.root.path
        if root:
            if root not in result:
                result[root] = 0
            result[root] -= 1
        work = f.owner.workspace_root
        if work:
            if root:
                root += "/"
            root += work
        if root:
            if root not in result:
                result[root] = 0
            result[root] -= 1
    return [k for v, k in sorted([(v, k) for k, v in result.items()])]

# Bazel rule for collecting the header files that a target depends on.
def _transitive_hdrs_impl(ctx):
    outputs = depset()
    for dep in ctx.attr.deps:
        outputs += dep.cc.transitive_headers
    return struct(files = outputs)

_transitive_hdrs = rule(
    attrs = {
        "deps": attr.label_list(
            allow_files = True,
            providers = ["cc"],
        ),
    },
    implementation = _transitive_hdrs_impl,
)

def transitive_hdrs(name, deps = [], **kwargs):
    _transitive_hdrs(name = name + "_gather", deps = deps)
    native.filegroup(name = name, srcs = [":" + name + "_gather"])

# Create a header only library that includes all the headers exported by
# the libraries in deps.
def cc_header_only_library(name, deps = [], includes = [], extra_deps = [], **kwargs):
    _transitive_hdrs(name = name + "_gather", deps = deps)
    native.cc_library(
        name = name,
        hdrs = [":" + name + "_gather"],
        includes = includes,
        deps = extra_deps,
        **kwargs
    )

def tf_custom_op_library_additional_deps():
    return [
      "@protobuf_archive//:protobuf_headers",
        clean_dep("//third_party/eigen3"),
        clean_dep("//tensorflow/core:framework_headers_lib"),
    ] + if_windows(["//tensorflow/python:pywrap_tensorflow_import_lib"])

# A list of targets that contains the implemenation of
# tf_custom_op_library_additional_deps. It's used to generate a DEF file for
# exporting symbols from _pywrap_tensorflow.dll on Windows.
def tf_custom_op_library_additional_deps_impl():
    return [
      "@protobuf_archive//:protobuf",
      "@nsync//:nsync_cpp",
        # for //third_party/eigen3
        clean_dep("//third_party/eigen3"),
        # for //tensorflow/core:framework_headers_lib
        clean_dep("//tensorflow/core:framework"),
        clean_dep("//tensorflow/core:reader_base"),
    ]

# Traverse the dependency graph along the "deps" attribute of the
# target and return a struct with one field called 'tf_collected_deps'.
# tf_collected_deps will be the union of the deps of the current target
# and the tf_collected_deps of the dependencies of this target.
def _collect_deps_aspect_impl(target, ctx):
    alldeps = depset()
    if hasattr(ctx.rule.attr, "deps"):
        for dep in ctx.rule.attr.deps:
            alldeps = alldeps | depset([dep.label])
            if hasattr(dep, "tf_collected_deps"):
                alldeps = alldeps | dep.tf_collected_deps
    return struct(tf_collected_deps = alldeps)

collect_deps_aspect = aspect(
    attr_aspects = ["deps"],
    implementation = _collect_deps_aspect_impl,
)

def _dep_label(dep):
    label = dep.label
    return label.package + ":" + label.name

# This rule checks that the transitive dependencies of targets listed
# in the 'deps' attribute don't depend on the targets listed in
# the 'disallowed_deps' attribute.
def _check_deps_impl(ctx):
    disallowed_deps = ctx.attr.disallowed_deps
    for input_dep in ctx.attr.deps:
        if not hasattr(input_dep, "tf_collected_deps"):
            continue
        for dep in input_dep.tf_collected_deps:
            for disallowed_dep in disallowed_deps:
                if dep == disallowed_dep.label:
                    fail(
                        _dep_label(input_dep) + " cannot depend on " + _dep_label(
                            disallowed_dep,
                        ),
                    )
    return struct()

check_deps = rule(
    _check_deps_impl,
    attrs = {
        "deps": attr.label_list(
            aspects = [collect_deps_aspect],
            mandatory = True,
            allow_files = True,
        ),
        "disallowed_deps": attr.label_list(
            mandatory = True,
            allow_files = True,
        ),
    },
)

# Helper to build a dynamic library (.so) from the sources containing
# implementations of custom ops and kernels.
def tf_custom_op_library(name, srcs = [], gpu_srcs = [], deps = [], linkopts = []):
    cuda_deps = [
        clean_dep("//tensorflow/core:stream_executor_headers_lib"),
        "@local_config_cuda//cuda:cuda_headers",
        "@local_config_cuda//cuda:cudart_static",
    ]
    rocm_deps = [
        clean_dep("//tensorflow/core:stream_executor_headers_lib"),
    ]
    deps = deps + tf_custom_op_library_additional_deps()
    if gpu_srcs:
        basename = name.split(".")[0]
        native.cc_library(
            name = basename + "_gpu",
            srcs = gpu_srcs,
            copts = _cuda_copts() + rocm_copts() + if_tensorrt(["-DGOOGLE_TENSORRT=1"]),
            features = if_cuda(["-use_header_modules"]),
            deps = deps + if_cuda_is_configured(cuda_deps) + if_rocm_is_configured(rocm_deps),
        )
        cuda_deps.extend([":" + basename + "_gpu"])
        rocm_deps.extend([":" + basename + "_gpu"])

    check_deps(
        name = name + "_check_deps",
        deps = deps + if_cuda_is_configured(cuda_deps) + if_rocm_is_configured(rocm_deps),
        disallowed_deps = [
            clean_dep("//tensorflow/core:framework"),
            clean_dep("//tensorflow/core:lib"),
        ],
    )
    tf_cc_shared_object(
        name = name,
        srcs = srcs,
        deps = deps + if_cuda_is_configured(cuda_deps) + if_rocm_is_configured(rocm_deps),
        data = if_static([name + "_check_deps"]),
        copts = tf_copts(is_external = True),
        features = ["windows_export_all_symbols"],
        linkopts = linkopts + select({
            "//conditions:default": [
                "-lm",
            ],
            clean_dep("//tensorflow:windows"): [],
            clean_dep("//tensorflow:darwin"): [],
        }),
    )

register_extension_info(
    extension_name = "tf_custom_op_library",
    label_regex_for_dep = "{extension_name}",
)

def tf_custom_op_py_library(
        name,
        srcs = [],
        dso = [],
        kernels = [],
        srcs_version = "PY2AND3",
        visibility = None,
        deps = []):
    _ignore = [kernels]
    native.py_library(
        name = name,
        data = dso,
        srcs = srcs,
        srcs_version = srcs_version,
        visibility = visibility,
        deps = deps,
    )

register_extension_info(
    extension_name = "tf_custom_op_py_library",
    label_regex_for_dep = "{extension_name}",
)

# In tf_py_wrap_cc generated libraries
# module init functions are not exported unless
# they contain one of the keywords in the version file
# this prevents custom python modules.
# This function attempts to append init_module_name to list of
# exported functions in version script
def _append_init_to_versionscript_impl(ctx):
    mod_name = ctx.attr.module_name
    if ctx.attr.is_version_script:
        ctx.actions.expand_template(
            template = ctx.file.template_file,
            output = ctx.outputs.versionscript,
            substitutions = {
                "global:": "global:\n     init_%s;\n     PyInit_*;" % (mod_name),
            },
            is_executable = False,
        )
    else:
        ctx.actions.expand_template(
            template = ctx.file.template_file,
            output = ctx.outputs.versionscript,
            substitutions = {
                "*tensorflow*": "*tensorflow*\ninit_%s\nPyInit_*\n" % (mod_name),
            },
            is_executable = False,
        )

_append_init_to_versionscript = rule(
    implementation = _append_init_to_versionscript_impl,
    attrs = {
        "module_name": attr.string(mandatory = True),
        "template_file": attr.label(allow_files = True, single_file = True, mandatory = True),
        "is_version_script": attr.bool(
            default = True,
            doc = "whether target is a ld version script or exported symbol list",
            mandatory = False,
        ),
    },
    outputs = {"versionscript": "%{name}.lds"},
)

def tf_py_wrap_cc(
        name,
        srcs,
        swig_includes = [],
        deps = [],
        copts = [],
        **kwargs):
    module_name = name.split("/")[-1]

    # Convert a rule name such as foo/bar/baz to foo/bar/_baz.so
    # and use that as the name for the rule producing the .so file.
    cc_library_name = "/".join(name.split("/")[:-1] + ["_" + module_name + ".so"])
    cc_library_pyd_name = "/".join(
        name.split("/")[:-1] + ["_" + module_name + ".pyd"],
    )
    extra_deps = []
    _py_wrap_cc(
        name = name + "_py_wrap",
        srcs = srcs,
        swig_includes = swig_includes,
        deps = deps + extra_deps,
        toolchain_deps = ["@bazel_tools//tools/cpp:current_cc_toolchain"],
        module_name = module_name,
        py_module_name = name,
    )
    vscriptname = name + "_versionscript"
    _append_init_to_versionscript(
        name = vscriptname,
        module_name = module_name,
        is_version_script = select({
            "@local_config_cuda//cuda:darwin": False,
            "//conditions:default": True,
        }),
        template_file = select({
            "@local_config_cuda//cuda:darwin": clean_dep("//tensorflow:tf_exported_symbols.lds"),
            "//conditions:default": clean_dep("//tensorflow:tf_version_script.lds"),
        }),
    )
    extra_linkopts = select({
        "@local_config_cuda//cuda:darwin": [
            "-Wl,-exported_symbols_list",
            "$(location %s.lds)" % vscriptname,
        ],
        clean_dep("//tensorflow:windows"): [],
        "//conditions:default": [
            "-Wl,--version-script",
            "$(location %s.lds)" % vscriptname,
        ],
    })
    extra_deps += select({
        "@local_config_cuda//cuda:darwin": [
            "%s.lds" % vscriptname,
        ],
        clean_dep("//tensorflow:windows"): [],
        "//conditions:default": [
            "%s.lds" % vscriptname,
        ],
    })

    tf_cc_shared_object(
        name = cc_library_name,
        srcs = [module_name + ".cc"],
        copts = copts + if_not_windows([
            "-Wno-self-assign",
            "-Wno-sign-compare",
            "-Wno-write-strings",
        ]),
        linkopts = extra_linkopts,
        linkstatic = 1,
        deps = deps + extra_deps,
        **kwargs
    )
    native.genrule(
        name = "gen_" + cc_library_pyd_name,
        srcs = [":" + cc_library_name],
        outs = [cc_library_pyd_name],
        cmd = "cp $< $@",
    )
    native.py_library(
        name = name,
        srcs = [":" + name + ".py"],
        srcs_version = "PY2AND3",
        data = select({
            clean_dep("//tensorflow:windows"): [":" + cc_library_pyd_name],
            "//conditions:default": [":" + cc_library_name],
        }),
    )

# This macro is for running python tests against system installed pip package
# on Windows.
#
# py_test is built as an executable python zip file on Windows, which contains all
# dependencies of the target. Because of the C++ extensions, it would be very
# inefficient if the py_test zips all runfiles, plus we don't need them when running
# tests against system installed pip package. So we'd like to get rid of the deps
# of py_test in this case.
#
# In order to trigger the tests without bazel clean after getting rid of deps,
# we introduce the following :
# 1. When --define=no_tensorflow_py_deps=true, the py_test depends on a marker
#    file of the pip package, the test gets to rerun when the pip package change.
#    Note that this only works on Windows. See the definition of
#    //third_party/tensorflow/tools/pip_package:win_pip_package_marker for specific reasons.
# 2. When --define=no_tensorflow_py_deps=false (by default), it's a normal py_test.
def py_test(deps = [], data = [], kernels = [], **kwargs):
    native.py_test(
        # TODO(jlebar): Ideally we'd use tcmalloc here.,
        deps = select({
            "//conditions:default": deps,
            clean_dep("//tensorflow:no_tensorflow_py_deps"): [],
        }),
        data = data + select({
            "//conditions:default": [],
            clean_dep("//tensorflow:no_tensorflow_py_deps"): ["//tensorflow/tools/pip_package:win_pip_package_marker"],
        }) + tf_binary_dynamic_kernel_dsos(kernels),
        **kwargs
    )

register_extension_info(
    extension_name = "py_test",
    label_regex_for_dep = "{extension_name}",
)

# Similar to py_test above, this macro is used to exclude dependencies for some py_binary
# targets in order to reduce the size of //tensorflow/tools/pip_package:simple_console_windows.
# See https://github.com/tensorflow/tensorflow/issues/22390
def py_binary(name, deps = [], **kwargs):
    # Add an extra target for dependencies to avoid nested select statement.
    native.py_library(
        name = name + "_deps",
        deps = deps,
    )
    native.py_binary(
        name = name,
        deps = select({
            "//conditions:default": [":" + name + "_deps"],
            clean_dep("//tensorflow:no_tensorflow_py_deps"): [],
        }),
        **kwargs
    )

register_extension_info(
    extension_name = "py_binary",
    label_regex_for_dep = "{extension_name}",
)

def tf_py_test(
        name,
        srcs,
        size = "medium",
        data = [],
        main = None,
        args = [],
        tags = [],
        shard_count = 1,
        additional_deps = [],
        kernels = [],
        flaky = 0,
        xla_enabled = False,
        grpc_enabled = False):
    if xla_enabled:
        additional_deps = additional_deps + tf_additional_xla_deps_py()
    if grpc_enabled:
        additional_deps = additional_deps + tf_additional_grpc_deps_py()
    py_test(
        name = name,
        size = size,
        srcs = srcs,
        main = main,
        args = args,
        tags = tags,
        visibility = [clean_dep("//tensorflow:internal")],
        shard_count = shard_count,
        kernels = kernels,
        data = data,
        deps = [
            clean_dep("//tensorflow/python:extra_py_tests_deps"),
            clean_dep("//tensorflow/python:gradient_checker"),
        ] + additional_deps,
        flaky = flaky,
        srcs_version = "PY2AND3",
    )

register_extension_info(
    extension_name = "tf_py_test",
    label_regex_map = {"additional_deps": "deps:{extension_name}"},
)

def gpu_py_test(
        name,
        srcs,
        size = "medium",
        data = [],
        main = None,
        args = [],
        shard_count = 1,
        additional_deps = [],
        kernels = [],
        tags = [],
        flaky = 0,
        xla_enabled = False,
        grpc_enabled = False):
    test_tags = tags + tf_gpu_tests_tags()
    tf_py_test(
        name = name,
        size = size,
        srcs = srcs,
        data = data,
        main = main,
        args = args,
        tags = test_tags,
        shard_count = shard_count,
        additional_deps = additional_deps,
        kernels = kernels,
        flaky = flaky,
        xla_enabled = xla_enabled,
        grpc_enabled = grpc_enabled,
    )

register_extension_info(
    extension_name = "gpu_py_test",
    label_regex_map = {"additional_deps": "additional_deps:{extension_name}"},
)

def sycl_py_test(
        name,
        srcs,
        size = "medium",
        data = [],
        main = None,
        args = [],
        shard_count = 1,
        additional_deps = [],
        kernels = [],
        tags = [],
        flaky = 0,
        xla_enabled = False,
        grpc_enabled = False):
    test_tags = tags + tf_sycl_tests_tags()
    tf_py_test(
        name = name,
        size = size,
        srcs = srcs,
        data = data,
        main = main,
        args = args,
        tags = test_tags,
        shard_count = shard_count,
        additional_deps = additional_deps,
        kernels = kernels,
        flaky = flaky,
        xla_enabled = xla_enabled,
        grpc_enabled = grpc_enabled,
    )

register_extension_info(
    extension_name = "sycl_py_test",
    label_regex_map = {"additional_deps": "additional_deps:{extension_name}"},
)

def py_tests(
        name,
        srcs,
        size = "medium",
        additional_deps = [],
        kernels = [],
        data = [],
        tags = [],
        shard_count = 1,
        prefix = "",
        xla_enabled = False,
        grpc_enabled = False):
    for src in srcs:
        test_name = src.split("/")[-1].split(".")[0]
        if prefix:
            test_name = "%s_%s" % (prefix, test_name)
        tf_py_test(
            name = test_name,
            size = size,
            srcs = [src],
            main = src,
            tags = tags,
            shard_count = shard_count,
            data = data,
            additional_deps = additional_deps,
            kernels = kernels,
            xla_enabled = xla_enabled,
            grpc_enabled = grpc_enabled,
        )

def gpu_py_tests(
        name,
        srcs,
        size = "medium",
        additional_deps = [],
        kernels = [],
        data = [],
        shard_count = 1,
        tags = [],
        prefix = "",
        xla_enabled = False,
        grpc_enabled = False):
    test_tags = tags + tf_gpu_tests_tags()
    py_tests(
        name = name,
        size = size,
        srcs = srcs,
        additional_deps = additional_deps,
        data = data,
        tags = test_tags,
        shard_count = shard_count,
        prefix = prefix,
        kernels = kernels,
        xla_enabled = xla_enabled,
        grpc_enabled = grpc_enabled,
    )

# Creates a genrule named <name> for running tools/proto_text's generator to
# make the proto_text functions, for the protos passed in <srcs>.
#
# Return a struct with fields (hdrs, srcs) containing the names of the
# generated files.
def tf_generate_proto_text_sources(name, srcs_relative_dir, srcs, protodeps = [], deps = [], visibility = None):
    out_hdrs = (
        [
            p.replace(".proto", ".pb_text.h")
            for p in srcs
        ] + [p.replace(".proto", ".pb_text-impl.h") for p in srcs]
    )
    out_srcs = [p.replace(".proto", ".pb_text.cc") for p in srcs]
    native.genrule(
        name = name + "_srcs",
        srcs = srcs + protodeps + [clean_dep("//tensorflow/tools/proto_text:placeholder.txt")],
        outs = out_hdrs + out_srcs,
        visibility = visibility,
        cmd =
            "$(location //tensorflow/tools/proto_text:gen_proto_text_functions) " +
            "$(@D) " + srcs_relative_dir + " $(SRCS)",
        tools = [
            clean_dep("//tensorflow/tools/proto_text:gen_proto_text_functions"),
        ],
    )

    native.filegroup(
        name = name + "_hdrs",
        srcs = out_hdrs,
        visibility = visibility,
    )

    native.cc_library(
        name = name,
        srcs = out_srcs,
        hdrs = out_hdrs,
        visibility = visibility,
        deps = deps,
    )

def tf_genrule_cmd_append_to_srcs(to_append):
    return ("cat $(SRCS) > $(@) && " + "echo >> $(@) && " + "echo " + to_append +
            " >> $(@)")

def tf_version_info_genrule():
    native.genrule(
        name = "version_info_gen",
        srcs = [
            clean_dep("@local_config_git//:gen/spec.json"),
            clean_dep("@local_config_git//:gen/head"),
            clean_dep("@local_config_git//:gen/branch_ref"),
        ],
        outs = ["util/version_info.cc"],
        cmd =
            "$(location //tensorflow/tools/git:gen_git_source) --generate $(SRCS) \"$@\" --git_tag_override=$${GIT_TAG_OVERRIDE:-}",
        local = 1,
        tools = [clean_dep("//tensorflow/tools/git:gen_git_source")],
    )

def tf_py_build_info_genrule():
    native.genrule(
        name = "py_build_info_gen",
        outs = ["platform/build_info.py"],
        cmd =
<<<<<<< HEAD
            "$(location //tensorflow/tools/build_info:gen_build_info.py) --raw_generate \"$@\" "
            + " --is_config_cuda " + if_cuda("True", "False")
            + " --is_config_rocm " + if_rocm("True", "False"),
=======
            "$(location //tensorflow/tools/build_info:gen_build_info) --raw_generate \"$@\" --build_config " + if_cuda("cuda", "cpu"),
>>>>>>> ead4fda0
        local = 1,
        tools = [clean_dep("//tensorflow/tools/build_info:gen_build_info")],
    )

def cc_library_with_android_deps(
        deps,
        android_deps = [],
        common_deps = [],
        copts = tf_copts(),
        **kwargs):
    deps = if_not_android(deps) + if_android(android_deps) + common_deps
    native.cc_library(deps = deps, copts = copts, **kwargs)

register_extension_info(
    extension_name = "cc_library_with_android_deps",
    label_regex_for_dep = "{extension_name}",
)<|MERGE_RESOLUTION|>--- conflicted
+++ resolved
@@ -1984,13 +1984,9 @@
         name = "py_build_info_gen",
         outs = ["platform/build_info.py"],
         cmd =
-<<<<<<< HEAD
-            "$(location //tensorflow/tools/build_info:gen_build_info.py) --raw_generate \"$@\" "
+            "$(location //tensorflow/tools/build_info:gen_build_info) --raw_generate \"$@\" "
             + " --is_config_cuda " + if_cuda("True", "False")
             + " --is_config_rocm " + if_rocm("True", "False"),
-=======
-            "$(location //tensorflow/tools/build_info:gen_build_info) --raw_generate \"$@\" --build_config " + if_cuda("cuda", "cpu"),
->>>>>>> ead4fda0
         local = 1,
         tools = [clean_dep("//tensorflow/tools/build_info:gen_build_info")],
     )
