--- conflicted
+++ resolved
@@ -17,21 +17,15 @@
 )
 load(
     "@local_config_cuda//cuda:build_defs.bzl",
+    "cuda_default_copts",
     "if_cuda",
     "if_cuda_is_configured",
-<<<<<<< HEAD
-    "cuda_default_copts",
-=======
->>>>>>> 7c5eb354
 )
 load(
     "@local_config_rocm//rocm:build_defs.bzl",
     "if_rocm",
     "if_rocm_is_configured",
-<<<<<<< HEAD
-=======
     "rocm_copts",
->>>>>>> 7c5eb354
     "rocm_default_copts",
 )
 load(
@@ -840,7 +834,7 @@
         name = name,
         srcs = srcs,
         suffix = "_gpu",
-	deps=deps + [
+        deps = deps + [
             clean_dep("//tensorflow/core:gpu_runtime"),
         ],
         linkstatic = select({
@@ -880,18 +874,6 @@
         srcs = srcs + tf_binary_additional_srcs(),
         size = size,
         args = args,
-<<<<<<< HEAD
-        copts = _cuda_copts() + _rocm_copts() + tf_copts(),
-        data = data + tf_binary_dynamic_kernel_dsos(kernels),
-        deps = deps + tf_binary_dynamic_kernel_deps(kernels)
-          + if_cuda_is_configured([
-              clean_dep("//tensorflow/core:cuda"),
-              clean_dep("//tensorflow/core:gpu_lib")])
-          + if_rocm_is_configured([
-              clean_dep("//tensorflow/core:rocm"),
-              clean_dep("//tensorflow/core:gpu_lib")
-        ]),
-=======
         copts = _cuda_copts() + rocm_copts() + tf_copts(),
         data = data + tf_binary_dynamic_kernel_dsos(kernels),
         deps = deps + tf_binary_dynamic_kernel_deps(kernels) +
@@ -900,9 +882,9 @@
                    clean_dep("//tensorflow/core:gpu_lib"),
                ]) +
                if_rocm_is_configured([
+                   clean_dep("//tensorflow/core:rocm"),
                    clean_dep("//tensorflow/core:gpu_lib"),
                ]),
->>>>>>> 7c5eb354
         linkopts = if_not_windows(["-lpthread", "-lm"]) + linkopts + _rpath_linkopts(name),
         linkstatic = linkstatic or select({
             # cc_tests with ".so"s in srcs incorrectly link on Darwin
@@ -1053,25 +1035,7 @@
         "@local_config_cuda//cuda:using_clang": ([
             "-fcuda-flush-denormals-to-zero",
         ]),
-<<<<<<< HEAD
-    })
-def _rocm_copts(opts=[]):
-    """Gets the appropriate set of copts for (maybe) ROCm compilation.
-
-      If we're doing ROCm compilation, returns copts for our particular ROCm
-      compiler.  If we're not doing ROCm compilation, returns an empty list.
-
-      """
-    return rocm_default_copts() + select({
-        "//conditions:default": [],
-        "@local_config_rocm//rocm:using_hipcc": ([
-            "",
-        ]) + if_rocm_is_configured(opts)
-    })
-
-=======
     }) + if_cuda_is_configured(opts)
->>>>>>> 7c5eb354
 
 # Build defs for TensorFlow kernels
 
@@ -1082,40 +1046,14 @@
 # When this target is built using --config=rocm, a cc_library is built
 # that passes -DTENSORFLOW_USE_ROCM and '-x rocm', linking in additional
 # libraries needed by GPU kernels.
-<<<<<<< HEAD
-def tf_gpu_kernel_library(srcs,
-                          copts=[],
-                          gpu_copts=[],
-                          deps=[],
-                          hdrs=[],
-                          **kwargs):
-    copts = copts + tf_copts() + _cuda_copts() + _rocm_copts(opts=gpu_copts)
-    kwargs["features"] = kwargs.get("features", []) + ["-use_header_modules"]
-
-    native.cc_library(
-        srcs=srcs,
-        hdrs=hdrs,
-        copts=copts,
-        deps=deps +
-            if_cuda_is_configured([
-                clean_dep("//tensorflow/core:cuda"),
-                clean_dep("//tensorflow/core:gpu_lib"),
-            ]) +
-            if_rocm_is_configured([
-                clean_dep("//tensorflow/core:rocm"),
-                clean_dep("//tensorflow/core:gpu_lib"),
-            ]),
-        alwayslink=1,
-        **kwargs)
-=======
 def tf_gpu_kernel_library(
         srcs,
         copts = [],
-        cuda_copts = [],
+        gpu_copts = [],
         deps = [],
         hdrs = [],
         **kwargs):
-    copts = copts + tf_copts() + _cuda_copts(opts = cuda_copts) + rocm_copts(opts = cuda_copts)
+    copts = copts + tf_copts() + _cuda_copts(opts = gpu_copts) + rocm_copts(opts = gpu_copts)
     kwargs["features"] = kwargs.get("features", []) + ["-use_header_modules"]
 
     native.cc_library(
@@ -1126,29 +1064,29 @@
             clean_dep("//tensorflow/core:cuda"),
             clean_dep("//tensorflow/core:gpu_lib"),
         ]) + if_rocm_is_configured([
+            clean_dep("//tensorflow/core:rocm"),
             clean_dep("//tensorflow/core:gpu_lib"),
         ]),
         alwayslink = 1,
         **kwargs
     )
->>>>>>> 7c5eb354
 
 register_extension_info(
     extension_name = "tf_gpu_kernel_library",
     label_regex_for_dep = "{extension_name}",
 )
 
-def tf_gpu_library(deps=None, gpu_deps=None, copts=tf_copts(), **kwargs):
+def tf_gpu_library(deps = None, gpu_deps = None, copts = tf_copts(), **kwargs):
     """Generate a cc_library with a conditional set of CUDA dependencies.
- 
+
     When the library is built with --config=cuda:
- 
+
     - Both deps and gpu_deps are used as dependencies.
     - The cuda runtime is added as a dependency (if necessary).
     - The library additionally passes -DGOOGLE_CUDA=1 to the list of copts.
     - In addition, when the library is also built with TensorRT enabled, it
         additionally passes -DGOOGLE_TENSORRT=1 to the list of copts.
- 
+
     Args:
     - gpu_deps: BUILD dependencies which will be linked if and only if:
         '--config=cuda' is passed to the bazel command line.
@@ -1157,31 +1095,18 @@
     - kwargs: Any other argument to cc_library.
     """
     if not deps:
-      deps = []
+        deps = []
     if not gpu_deps:
-      gpu_deps = []
- 
+        gpu_deps = []
+
     kwargs["features"] = kwargs.get("features", []) + ["-use_header_modules"]
     native.cc_library(
-<<<<<<< HEAD
-        deps=deps +
-            if_cuda_is_configured(gpu_deps + [
-                clean_dep("//tensorflow/core:cuda"),
-                "@local_config_cuda//cuda:cuda_headers"
-            ]) +
-            if_rocm_is_configured(gpu_deps + [
-                clean_dep("//tensorflow/core:rocm"),
-                "@local_config_rocm//rocm:rocm_headers"
-            ]),
-        copts=(copts + if_cuda(["-DGOOGLE_CUDA=1"]) + if_rocm(["-DTENSORFLOW_USE_ROCM=1"]) + if_mkl(["-DINTEL_MKL=1"]) +
-               if_tensorrt(["-DGOOGLE_TENSORRT=1"])),
-        **kwargs)
-=======
-        deps = deps + if_cuda(cuda_deps + [
+        deps = deps + if_cuda(gpu_deps + [
             clean_dep("//tensorflow/core:cuda"),
             "@local_config_cuda//cuda:cuda_headers",
-        ]) + if_rocm_is_configured(cuda_deps + [
-            # rocm_header placeholder
+        ]) + if_rocm_is_configured(gpu_deps + [
+            clean_dep("//tensorflow/core:rocm"),
+            "@local_config_rocm//rocm:rocm_headers",
         ]),
         copts = (copts + if_cuda(["-DGOOGLE_CUDA=1"]) + if_rocm(["-DTENSORFLOW_USE_ROCM=1"]) + if_mkl(["-DINTEL_MKL=1"]) +
                  if_mkl_open_source_only(["-DINTEL_MKL_DNN_ONLY"]) +
@@ -1189,7 +1114,6 @@
                  if_tensorrt(["-DGOOGLE_TENSORRT=1"])),
         **kwargs
     )
->>>>>>> 7c5eb354
 
 register_extension_info(
     extension_name = "tf_gpu_library",
@@ -1208,7 +1132,7 @@
         is_external = False,
         **kwargs):
     """A rule to build a TensorFlow OpKernel.
- 
+
     May either specify srcs/hdrs or prefix.  Similar to tf_gpu_library,
     but with alwayslink=1 by default.  If prefix is specified:
       * prefix*.cc (except *.cu.cc) is added to srcs
@@ -1229,40 +1153,48 @@
       * "cwise_ops_test.cc" is excluded
     """
     if not srcs:
-      srcs = []
+        srcs = []
     if not hdrs:
-      hdrs = []
+        hdrs = []
     if not deps:
-      deps = []
+        deps = []
     if not copts:
-      copts = []
+        copts = []
     textual_hdrs = []
-    copts = copts + tf_copts(is_external=is_external)
+    copts = copts + tf_copts(is_external = is_external)
     if prefix:
-      if native.glob([prefix + "*.cu.cc"], exclude=["*test*"]):
-        if not gpu_srcs:
-          gpu_srcs = []
-        gpu_srcs = gpu_srcs + native.glob(
-            [prefix + "*.cu.cc", prefix + "*.h"], exclude=[prefix + "*test*"])
-      srcs = srcs + native.glob(
-          [prefix + "*.cc"], exclude=[prefix + "*test*", prefix + "*.cu.cc"])
-      hdrs = hdrs + native.glob(
+        if native.glob([prefix + "*.cu.cc"], exclude = ["*test*"]):
+            if not gpu_srcs:
+                gpu_srcs = []
+            gpu_srcs = gpu_srcs + native.glob(
+                [prefix + "*.cu.cc", prefix + "*.h"],
+                exclude = [prefix + "*test*"],
+            )
+        srcs = srcs + native.glob(
+            [prefix + "*.cc"],
+            exclude = [prefix + "*test*", prefix + "*.cu.cc"],
+        )
+        hdrs = hdrs + native.glob(
             [prefix + "*.h"],
             exclude = [prefix + "*test*", prefix + "*.cu.h", prefix + "*impl.h"],
         )
-      textual_hdrs = native.glob(
+        textual_hdrs = native.glob(
             [prefix + "*impl.h"],
             exclude = [prefix + "*test*", prefix + "*.cu.h"],
         )
     gpu_deps = [clean_dep("//tensorflow/core:gpu_lib")]
     if gpu_srcs:
-      for gpu_src in gpu_srcs:
-        if gpu_src.endswith(".cc") and not gpu_src.endswith(".cu.cc"):
-          fail("{} not allowed in gpu_srcs. .cc sources must end with .cu.cc".
-               format(gpu_src))
-      tf_gpu_kernel_library(
-          name=name + "_gpu", srcs=gpu_srcs, deps=deps, **kwargs)
-      gpu_deps.extend([":" + name + "_gpu"])
+        for gpu_src in gpu_srcs:
+            if gpu_src.endswith(".cc") and not gpu_src.endswith(".cu.cc"):
+                fail("{} not allowed in gpu_srcs. .cc sources must end with .cu.cc"
+                    .format(gpu_src))
+        tf_gpu_kernel_library(
+            name = name + "_gpu",
+            srcs = gpu_srcs,
+            deps = deps,
+            **kwargs
+        )
+        gpu_deps.extend([":" + name + "_gpu"])
     kwargs["tags"] = kwargs.get("tags", []) + [
         "req_dep=%s" % clean_dep("//tensorflow/core:gpu_lib"),
         "req_dep=@local_config_cuda//cuda:cuda_headers",
@@ -1293,7 +1225,6 @@
     extension_name = "tf_kernel_library",
     label_regex_for_dep = "{extension_name}(_gpu)?",
 )
-
 
 def tf_mkl_kernel_library(
         name,
@@ -1554,7 +1485,7 @@
 
 # Helper to build a dynamic library (.so) from the sources containing
 # implementations of custom ops and kernels.
-def tf_custom_op_library(name, srcs=[], gpu_srcs=[], deps=[], linkopts=[]):
+def tf_custom_op_library(name, srcs = [], gpu_srcs = [], deps = [], linkopts = []):
     cuda_deps = [
         clean_dep("//tensorflow/core:stream_executor_headers_lib"),
         "@local_config_cuda//cuda:cuda_headers",
@@ -1565,27 +1496,11 @@
     ]
     deps = deps + tf_custom_op_library_additional_deps()
     if gpu_srcs:
-<<<<<<< HEAD
-      basename = name.split(".")[0]
-      native.cc_library(
-          name=basename + "_gpu",
-          srcs=gpu_srcs,
-          copts=_cuda_copts() + _rocm_copts() + if_tensorrt(["-DGOOGLE_TENSORRT=1"]),
-          features = if_cuda(["-use_header_modules"]),
-          deps=deps + if_cuda_is_configured(cuda_deps) + if_rocm_is_configured(rocm_deps))
-      cuda_deps.extend([":" + basename + "_gpu"])
-      rocm_deps.extend([":" + basename + "_gpu"])
- 
-    check_deps(
-        name=name + "_check_deps",
-        deps=deps + if_cuda_is_configured(cuda_deps) + if_rocm_is_configured(rocm_deps),
-        disallowed_deps=[
-=======
         basename = name.split(".")[0]
         native.cc_library(
             name = basename + "_gpu",
             srcs = gpu_srcs,
-            copts = _cuda_copts() + if_tensorrt(["-DGOOGLE_TENSORRT=1"]),
+            copts = _cuda_copts() + rocm_copts() + if_tensorrt(["-DGOOGLE_TENSORRT=1"]),
             features = if_cuda(["-use_header_modules"]),
             deps = deps + if_cuda_is_configured(cuda_deps) + if_rocm_is_configured(rocm_deps),
         )
@@ -1596,32 +1511,25 @@
         name = name + "_check_deps",
         deps = deps + if_cuda_is_configured(cuda_deps) + if_rocm_is_configured(rocm_deps),
         disallowed_deps = [
->>>>>>> 7c5eb354
             clean_dep("//tensorflow/core:framework"),
-            clean_dep("//tensorflow/core:lib")
-        ])
+            clean_dep("//tensorflow/core:lib"),
+        ],
+    )
     tf_cc_shared_object(
-<<<<<<< HEAD
-        name=name,
-        srcs=srcs,
-        deps=deps + if_cuda_is_configured(cuda_deps) + if_rocm_is_configured(rocm_deps),
-        data=if_static([name + "_check_deps"]),
-        copts=tf_copts(is_external=True),
-=======
         name = name,
         srcs = srcs,
         deps = deps + if_cuda_is_configured(cuda_deps) + if_rocm_is_configured(rocm_deps),
         data = if_static([name + "_check_deps"]),
         copts = tf_copts(is_external = True),
->>>>>>> 7c5eb354
         features = ["windows_export_all_symbols"],
-        linkopts=linkopts + select({
+        linkopts = linkopts + select({
             "//conditions:default": [
                 "-lm",
             ],
             clean_dep("//tensorflow:windows"): [],
             clean_dep("//tensorflow:darwin"): [],
-        }),)
+        }),
+    )
 
 register_extension_info(
     extension_name = "tf_custom_op_library",
