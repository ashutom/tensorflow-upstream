# Description:
# TensorBoard, a dashboard for investigating TensorFlow

package(default_visibility = ["//tensorflow:internal"])
<<<<<<< HEAD

filegroup(
    name = "tensorboard_frontend",
=======

licenses(["notice"])  # Apache 2.0

exports_files(["LICENSE"])

filegroup(
    name = "frontend",
>>>>>>> 048c22aa
    srcs = [
        "dist/index.html",
        "dist/tf-tensorboard.html",
        "//tensorflow/tensorboard/bower:bower",
        "TAG",
    ] + glob(["lib/**/*"]),
)

<<<<<<< HEAD
py_library(
    name = "tensorboard_handler",
    srcs = [
        "backend/tensorboard_handler.py",
        "backend/tensorboard_server.py",
    ],
    srcs_version = "PY2AND3",
    deps = [
        ":float_wrapper",
        "//tensorflow/python:platform",
        "//tensorflow/python:summary",
        "//tensorflow/python:util",
    ],
)

py_test(
    name = "tensorboard_handler_test",
    size = "small",
    srcs = ["backend/tensorboard_handler_test.py"],
    srcs_version = "PY2AND3",
    deps = [
        ":tensorboard_handler",
        "//tensorflow/python:platform_test",
    ],
)

py_library(
    name = "float_wrapper",
    srcs = ["backend/float_wrapper.py"],
    srcs_version = "PY2AND3",
)

py_test(
    name = "float_wrapper_test",
    size = "small",
    srcs = ["backend/float_wrapper_test.py"],
    srcs_version = "PY2AND3",
    deps = [
        ":float_wrapper",
        "//tensorflow/python:platform_test",
    ],
)

py_library(
    name = "tensorboard_server",
    srcs = ["backend/tensorboard_server.py"],
    srcs_version = "PY2AND3",
    deps = [
        ":tensorboard_handler",
        "//tensorflow/python:platform",
        "//tensorflow/python:summary",
    ],
)

py_binary(
    name = "tensorboard",
    srcs = ["backend/tensorboard.py"],
    data = [":tensorboard_frontend"],
    srcs_version = "PY2AND3",
    deps = [
        ":tensorboard_server",
=======

py_binary(
    name = "tensorboard",
    srcs = ["tensorboard.py"],
    data = [":frontend"],
    srcs_version = "PY2AND3",
    deps = [
        "//tensorflow/tensorboard/backend:server",
>>>>>>> 048c22aa
        "//tensorflow/python:platform",
    ],
)

filegroup(
    name = "all_files",
    srcs = glob(
        ["**/*"],
        exclude = [
            "**/METADATA",
            "**/OWNERS",
            "**/node_modules/**",
            "**/typings/**",
        ],
    ),
    visibility = ["//tensorflow:__subpackages__"],
)<|MERGE_RESOLUTION|>--- conflicted
+++ resolved
@@ -2,11 +2,6 @@
 # TensorBoard, a dashboard for investigating TensorFlow
 
 package(default_visibility = ["//tensorflow:internal"])
-<<<<<<< HEAD
-
-filegroup(
-    name = "tensorboard_frontend",
-=======
 
 licenses(["notice"])  # Apache 2.0
 
@@ -14,7 +9,6 @@
 
 filegroup(
     name = "frontend",
->>>>>>> 048c22aa
     srcs = [
         "dist/index.html",
         "dist/tf-tensorboard.html",
@@ -23,79 +17,14 @@
     ] + glob(["lib/**/*"]),
 )
 
-<<<<<<< HEAD
-py_library(
-    name = "tensorboard_handler",
-    srcs = [
-        "backend/tensorboard_handler.py",
-        "backend/tensorboard_server.py",
-    ],
-    srcs_version = "PY2AND3",
-    deps = [
-        ":float_wrapper",
-        "//tensorflow/python:platform",
-        "//tensorflow/python:summary",
-        "//tensorflow/python:util",
-    ],
-)
-
-py_test(
-    name = "tensorboard_handler_test",
-    size = "small",
-    srcs = ["backend/tensorboard_handler_test.py"],
-    srcs_version = "PY2AND3",
-    deps = [
-        ":tensorboard_handler",
-        "//tensorflow/python:platform_test",
-    ],
-)
-
-py_library(
-    name = "float_wrapper",
-    srcs = ["backend/float_wrapper.py"],
-    srcs_version = "PY2AND3",
-)
-
-py_test(
-    name = "float_wrapper_test",
-    size = "small",
-    srcs = ["backend/float_wrapper_test.py"],
-    srcs_version = "PY2AND3",
-    deps = [
-        ":float_wrapper",
-        "//tensorflow/python:platform_test",
-    ],
-)
-
-py_library(
-    name = "tensorboard_server",
-    srcs = ["backend/tensorboard_server.py"],
-    srcs_version = "PY2AND3",
-    deps = [
-        ":tensorboard_handler",
-        "//tensorflow/python:platform",
-        "//tensorflow/python:summary",
-    ],
-)
-
-py_binary(
-    name = "tensorboard",
-    srcs = ["backend/tensorboard.py"],
-    data = [":tensorboard_frontend"],
-    srcs_version = "PY2AND3",
-    deps = [
-        ":tensorboard_server",
-=======
-
 py_binary(
     name = "tensorboard",
     srcs = ["tensorboard.py"],
     data = [":frontend"],
     srcs_version = "PY2AND3",
     deps = [
+        "//tensorflow/python:platform",
         "//tensorflow/tensorboard/backend:server",
->>>>>>> 048c22aa
-        "//tensorflow/python:platform",
     ],
 )
 
