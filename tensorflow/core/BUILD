# Description:
# TensorFlow is a computational framework, primarily for use in machine
# learning applications.
#
# Public targets:
#
# ":protos_all_cc" - exports all core TensorFlow protos
#     ":protos_all_py" - py_proto_library version (Google-internal)
# ":lib" - exports the public non-test headers for:
#     platform/: Platform-specific code and external dependencies
#     lib/: Low-level libraries that are not TensorFlow-specific
# ":test" - test equivalent of ":lib".
#     This is currently public, but may be made internal in the
#     future.  Try to avoid depending on it.
# ":framework" - exports the public non-test headers for:
#     util/: General low-level TensorFlow-specific libraries
#     framework/: Support for adding new ops & kernels
#     example/: Wrappers to simplify access to Example proto
# ":ops" - defines TensorFlow ops, but no implementations / kernels
#     ops/: Standard ops
#     user_ops/: User-supplied ops
#     This aggregates a number of smaller op libraries (":*_op_lib")
# ":core_cpu" - exports the public non-test headers for:
#     graph/: Support for graphs made up of ops
#     common_runtime/: Common code for execution of graphs
#     public/: Public APIs for running graphs
# ":core" - The code for ":core_cpu" plus a GPU runtime
# ":all_kernels" - The cpu-specific kernels, plus gpu kernels if
#     built with Cuda
# ":tensorflow_opensource" - The complete open-source package, including
#      ":all_kernels", ":core", and a Session implementation.
# ":tensorflow" - "tensorflow_opensource" plus some Google-internal libraries.
# ":testlib" - TensorFlow-specific test support, e.g. utilities for testing
#      kernels.
# ":direct_session" - An implementation of the Session interface that
#      directly runs Graphs via the internal TensorFlow executor.
#  "framework_lite" - Intended to be used by operator implementations
#      (kernels) that can also be run outside the tensorflow runtime. This
#      contains a small set of headers and utilities that can be used for core
#      kernels, without bringing in libraries that can bloat code size (e.g.,
#      logging is not included because using it will bring in a large amount of
#      ostream code).
#
# ":example_parser_configuration" -- A library for extracting the
#      tensorflow.Example proto configuration from a Graph.
#
# Public Android targets:
#
# filegroup ":android_proto_srcs" - Protos
# filegroup ":android_srcs" - Core sources
# cc_library ":android_tensorflow_lib" - Native library
# cc_library ":android_tensorflow_lib_lite" - Native library, without ops,
#   supporting SELECTIVE_REGISTRATION feature.
# portable_proto_library ":android_proto_lib" (Google-internal)
#
# Note that :framework and :lib have incomplete transitive dependencies (they
# declare but do not define some symbols) if framework_shared_object=True
# (meaning there is an explicit framework shared object). Missing symbols are
# included in //tensorflow:libtensorflow_framework.so. This split supports
# custom op registration; see comments on
# //tensorflow:libtensorflow_framework.so. It does mean that TensorFlow cc_test
# and cc_binary rules will not build. Using tf_cc_test and tf_cc_binary (from
# //tensorflow/tensorflow.bzl) will include the necessary symbols in binary
# build targets.

package_group(
    name = "dependency_whitelist",
    packages = [
        "//learning/freud/topic_models/tensorflow/...",
        "//quality/webanswers/brain/tokenization/custom_tf_ops/kernels/...",
    ],
)

package(default_visibility = [
    ":dependency_whitelist",
    "//tensorflow:internal",
    "//tensorflow_models:__subpackages__",
])

licenses(["notice"])  # Apache 2.0

# Export the BUILD file so automated tooling can check licenses
exports_files(["BUILD"])

load(
    "//tensorflow:tensorflow.bzl",
    "cc_header_only_library",
    "if_android",
    "if_emscripten",
    "if_ios",
    "if_linux_x86_64",
    "if_mobile",
    "if_not_windows",
    "if_windows",
    "tf_cc_test",
    "tf_cc_tests",
    "tf_copts",
    "tf_cuda_library",
    "tf_features_nomodules_if_android",
    "tf_features_nomodules_if_emscripten",
    "tf_gen_op_libs",
    "tf_generate_proto_text_sources",
    "tf_genrule_cmd_append_to_srcs",
    "tf_opts_nortti_if_android",
    "tf_opts_nortti_if_emscripten",
    "transitive_hdrs",
)
load("//tensorflow:tensorflow.bzl", "tf_cc_test_mkl")
load("//tensorflow:tensorflow.bzl", "tf_cc_test_gpu")
load("//tensorflow:tensorflow.bzl", "tf_cc_tests_gpu")
load("//tensorflow:tensorflow.bzl", "tf_cuda_cc_test")
load("//tensorflow:tensorflow.bzl", "tf_version_info_genrule")
load("//tensorflow:tensorflow.bzl", "if_nccl")
load("//tensorflow:tensorflow.bzl", "tensorflow_opensource_extra_deps")
load("//tensorflow:tensorflow.bzl", "tf_cuda_only_cc_test")

# For platform specific build config
load(
    ":platform/default/build_config.bzl",
    "tf_additional_all_protos",
    "tf_additional_cloud_kernel_deps",
    "tf_additional_cloud_op_deps",
    "tf_additional_core_deps",
    "tf_additional_cupti_wrapper_deps",
    "tf_additional_device_tracer_cuda_deps",
    "tf_additional_device_tracer_deps",
    "tf_additional_device_tracer_srcs",
    "tf_additional_device_tracer_test_flags",
    "tf_additional_gdr_lib_defines",
    "tf_additional_human_readable_json_deps",
    "tf_additional_lib_defines",
    "tf_additional_lib_deps",
    "tf_additional_lib_hdrs",
    "tf_additional_lib_srcs",
    "tf_additional_libdevice_data",
    "tf_additional_libdevice_deps",
    "tf_additional_libdevice_srcs",
    "tf_additional_rocdl_data",
    "tf_additional_rocdl_deps",
    "tf_additional_rocdl_srcs",
    "tf_additional_minimal_lib_srcs",
    "tf_additional_monitoring_hdrs",
    "tf_additional_monitoring_srcs",
    "tf_additional_mpi_lib_defines",
    "tf_additional_numa_copts",
    "tf_additional_numa_deps",
    "tf_additional_numa_lib_defines",
    "tf_additional_proto_hdrs",
    "tf_additional_proto_srcs",
    "tf_additional_test_deps",
    "tf_additional_test_srcs",
    "tf_additional_verbs_lib_defines",
    "tf_grpc_service_all",
    "tf_jspb_proto_library",
    "tf_kernel_tests_linkstatic",
    "tf_lib_proto_compiler_deps",
    "tf_lib_proto_parsing_deps",
    "tf_platform_hdrs",
    "tf_platform_srcs",
    "tf_proto_library",
    "tf_proto_library_cc",
    "tf_protos_all",
    "tf_protos_all_impl",
    "tf_protos_grappler",
    "tf_protos_grappler_impl",
    "tf_pyclif_proto_library",
)
load(
    ":platform/default/build_config_root.bzl",
    "if_dynamic_kernels",
    "if_static",
    "tf_cuda_tests_tags",
)
load("@local_config_cuda//cuda:build_defs.bzl", "if_cuda")
load("@local_config_cuda//cuda:build_defs.bzl", "if_cuda_is_configured")
load("@local_config_rocm//rocm:build_defs.bzl", "if_rocm")
load("@local_config_rocm//rocm:build_defs.bzl", "if_rocm_is_configured")
load("@io_bazel_rules_closure//closure:defs.bzl", "closure_proto_library")
load(
    "//third_party/mkl:build_defs.bzl",
    "if_mkl",
    "mkl_deps",
)

exports_files(["ops/ops.pbtxt"])

# -----------------------------------------------------------------------------
# Public targets

# Protos which are needed for core tensorflow, including on mobile builds.
#
# Note that some protos are in neither additional_core_proto_srcs nor this
# filegroup; e.g.  ones with individual proto_library targets.
# LINT.IfChange
COMMON_PROTO_SRCS = [
    "example/example.proto",
    "example/feature.proto",
    "framework/allocation_description.proto",
    "framework/api_def.proto",
    "framework/attr_value.proto",
    "framework/cost_graph.proto",
    "framework/device_attributes.proto",
    "framework/function.proto",
    "framework/graph.proto",
    "framework/graph_transfer_info.proto",
    "framework/kernel_def.proto",
    "framework/log_memory.proto",
    "framework/node_def.proto",
    "framework/op_def.proto",
    "framework/reader_base.proto",
    "framework/remote_fused_graph_execute_info.proto",
    "framework/resource_handle.proto",
    "framework/step_stats.proto",
    "framework/summary.proto",
    "framework/tensor.proto",
    "framework/tensor_description.proto",
    "framework/tensor_shape.proto",
    "framework/tensor_slice.proto",
    "framework/types.proto",
    "framework/variable.proto",
    "framework/versions.proto",
    "protobuf/config.proto",
    "protobuf/cluster.proto",
    "protobuf/debug.proto",
    "protobuf/device_properties.proto",
    "protobuf/graph_debug_info.proto",
    "protobuf/queue_runner.proto",
    "protobuf/rewriter_config.proto",
    "protobuf/tensor_bundle.proto",
    "protobuf/saver.proto",
    "protobuf/verifier_config.proto",
    "protobuf/trace_events.proto",
    "util/event.proto",
    "util/memmapped_file_system.proto",
    "util/saved_tensor_slice.proto",
]

ERROR_CODES_PROTO_SRCS = [
    "lib/core/error_codes.proto",
]
# LINT.ThenChange(//tensorflow/core/android_proto_config.asciipb)

CORE_PROTO_SRCS = COMMON_PROTO_SRCS + ERROR_CODES_PROTO_SRCS

# Protos which are not needed on mobile builds, but should be included in
# protos_all.
#
# Note that some protos are in neither core_proto_srcs nor this filegroup; e.g.
# ones with individual proto_library targets.
ADDITIONAL_CORE_PROTO_SRCS = [
    "example/example_parser_configuration.proto",
    "protobuf/trackable_object_graph.proto",
    "protobuf/control_flow.proto",
    # TODO(ebrevdo): Re-enable once CriticalSection is in core.
    # "protobuf/critical_section.proto",
    "protobuf/meta_graph.proto",
    "protobuf/named_tensor.proto",
    "protobuf/saved_model.proto",
    "protobuf/saved_object_graph.proto",
    "protobuf/struct.proto",
    "protobuf/tensorflow_server.proto",
    "protobuf/transport_options.proto",
    "util/test_log.proto",
]

tf_proto_library(
    name = "protos_all",
    srcs = [],
    cc_api_version = 2,
    default_header = True,
    protodeps = [
        ":protos_all_proto",
        ":error_codes_proto",
    ],
    visibility = ["//visibility:public"],
)

tf_jspb_proto_library(
    name = "protos_all_jspb_proto",
    visibility = ["//visibility:public"],
    deps = [":protos_all_cc"],
)

proto_library(
    name = "example_protos",
    srcs = [
        "example/example.proto",
        "example/feature.proto",
    ],
    visibility = ["//visibility:public"],
)

java_proto_library(
    name = "example_java_proto",
    visibility = ["//visibility:public"],
    deps = [":example_protos"],
)

closure_proto_library(
    name = "example_protos_closure",
    visibility = ["//visibility:public"],
    deps = [":example_protos"],
)

exports_files([
    "framework/types.proto",
])

tf_proto_library(
    name = "protos_test",
    srcs = ["util/example_proto_fast_parsing_test.proto"],
    cc_api_version = 2,
    protodeps = tf_additional_all_protos(),
    visibility = ["//visibility:public"],
)

# Minimal lib to detect platform
cc_library(
    name = "lib_platform",
    hdrs = [
        "platform/platform.h",
    ],
)

filegroup(
    name = "platform_base_hdrs",
    srcs = [
        "platform/byte_order.h",
        "platform/cord.h",
        "platform/env_time.h",
        "platform/logging.h",
        "platform/macros.h",
        "platform/platform_strings.h",
        "platform/types.h",
    ],
    visibility = ["//visibility:private"],
)

cc_library(
    name = "platform_base",
    srcs = tf_platform_hdrs([
        "integral_types.h",
        "logging.h",
    ]) + tf_platform_srcs([
        "logging.cc",
        "env_time.cc",
    ]) + [
        "platform/env_time.cc",
    ],
    hdrs = [":platform_base_hdrs"],
    copts = tf_copts(),
    tags = ["avoid_dep"],
    visibility = [":__subpackages__"],
    deps = [
        ":lib_platform",
        "//tensorflow/core/platform/default/build_config:base",
    ],
)

cc_library(
    name = "framework_bounds_check",
    hdrs = ["framework/bounds_check.h"],
    visibility = ["//tensorflow/core/kernels:friends"],
    deps = [
        ":platform_base",
        "//third_party/eigen3",
    ],
)

filegroup(
    name = "platform_port_hdrs",
    srcs = [
        "platform/cpu_info.h",
        "platform/dynamic_annotations.h",
        "platform/init_main.h",
        "platform/mem.h",
        "platform/mutex.h",
        "platform/numa.h",
        "platform/thread_annotations.h",
    ],
    visibility = ["//visibility:private"],
)

# Headers that are not exported as part of ":lib".
filegroup(
    name = "platform_port_internal_hdrs",
    srcs = [
        "platform/demangle.h",
        "platform/host_info.h",
        "platform/snappy.h",
    ],
    visibility = ["//visibility:private"],
)

cc_library(
    name = "platform_port",
    srcs = tf_platform_hdrs([
        "cpu_info.h",
        "dynamic_annotations.h",
        "thread_annotations.h",
        "mutex.h",
    ]) + tf_platform_srcs([
        "port.cc",
    ]) + [
        "platform/cpu_info.cc",
    ],
    hdrs = [
        ":platform_port_hdrs",
        ":platform_port_internal_hdrs",
    ],
    copts = tf_copts() + tf_additional_numa_copts(),
    visibility = [":__subpackages__"],
    deps = [
        ":lib_platform",
        ":platform_base",
        "@com_google_absl//absl/base",
        "//tensorflow/core/platform/default/build_config:port",
        "@snappy",
    ] + tf_additional_numa_deps(),
)

filegroup(
    name = "platform_protobuf_hdrs",
    srcs = [
        "platform/protobuf.h",
    ],
    visibility = ["//visibility:private"],
)

# Headers that are not exported as part of ":lib".
filegroup(
    name = "platform_protobuf_internal_hdrs",
    srcs = [
        "platform/protobuf_internal.h",
    ],
    visibility = ["//visibility:private"],
)

cc_library(
    name = "platform_protobuf",
    srcs = tf_platform_hdrs([
        "protobuf.h",
    ]) + [
        "platform/protobuf.cc",
        "platform/protobuf_util.cc",
        "lib/core/status.h",
    ],
    hdrs = [
        ":platform_protobuf_hdrs",
        ":platform_protobuf_internal_hdrs",
    ],
    copts = tf_copts(),
    visibility = [":__subpackages__"],
    deps = [
        ":lib_platform",
        ":platform_base",
        ":platform_port",
        "//tensorflow/core/platform/default/build_config:protobuf",
        "@protobuf_archive//:protobuf",
    ],
)

cc_library(
    name = "grpc_services",
    srcs = [],
    hdrs = [
        "platform/grpc_services.h",
    ],
    copts = tf_copts(),
    visibility = ["//visibility:public"],
    deps = tf_grpc_service_all(),
)

cc_library(
    name = "human_readable_json",
    srcs = tf_platform_srcs(["human_readable_json.cc"]),
    hdrs = ["platform/human_readable_json.h"],
    copts = tf_copts(),
    visibility = ["//visibility:public"],
    deps = [
        ":lib",
        ":lib_internal",
    ] + tf_additional_human_readable_json_deps(),
)

cc_library(
    name = "logger",
    srcs = ["platform/logger.cc"],
    hdrs = ["platform/logger.h"],
    copts = tf_copts(),
    visibility = ["//visibility:public"],
    deps = [":lib_proto_parsing"],
)

filegroup(
    name = "platform_env_hdrs",
    srcs = [
        "platform/env.h",
        "platform/file_statistics.h",
        "platform/file_system.h",
    ],
    visibility = ["//visibility:private"],
)

# Headers that are not exported as part of ":lib".
filegroup(
    name = "platform_env_internal_hdrs",
    srcs = [
        "platform/load_library.h",
    ],
    visibility = ["//visibility:private"],
)

cc_library(
    name = "platform_env",
    srcs = tf_platform_srcs([
        "env.cc",
        "load_library.cc",
    ]) + tf_platform_hdrs([
        "wide_char.h",
    ]) + [
        "platform/env.cc",
        "platform/file_system.cc",
    ],
    hdrs = [
        ":platform_env_hdrs",
        ":platform_env_internal_hdrs",
    ],
    copts = tf_copts(),
    visibility = [
        ":__subpackages__",
        "//tensorflow/c:__subpackages__",
    ],
    deps = [
        ":error_codes_proto_cc",
        ":lib",
        ":lib_internal",
        ":lib_platform",
        ":platform_base",
        ":platform_port",
        ":platform_protobuf",
        "//tensorflow/core/platform/default/build_config:env",
        "//tensorflow/core/platform/default/build_config:port",
    ],
)

filegroup(
    name = "platform_file_system_hdrs",
    srcs = [
        "platform/file_system_helper.h",
        "platform/null_file_system.h",
    ],
    visibility = ["//visibility:private"],
)

cc_library(
    name = "platform_file_system",
    srcs = tf_platform_srcs([
    ]) + tf_platform_hdrs([
        "windows_file_system.h",
    ]) + [
        "platform/file_system_helper.cc",
    ],
    hdrs = [
        ":platform_file_system_hdrs",
    ],
    copts = tf_copts(),
    visibility = [":__subpackages__"],
    deps = [
        ":lib",
        ":lib_platform",
        ":platform_env",
    ],
)

cc_library(
    name = "platform_strings",
    srcs = tf_platform_srcs([
        "platform/platform_strings.cc",
        "platform/platform_strings_computed.h",
    ]),
    hdrs = [
        "platform/platform_strings.h",
    ],
    visibility = [":__subpackages__"],
    deps = [":lib"],
)

filegroup(
    name = "platform_other_hdrs",
    srcs = [
        "platform/abi.h",
        "platform/context.h",
        "platform/cpu_feature_guard.h",
        "platform/error.h",
        "platform/fingerprint.h",
        "platform/monitoring.h",
        "platform/net.h",
        "platform/notification.h",
        "platform/prefetch.h",
        "platform/profile_utils/android_armv7a_cpu_utils_helper.h",
        "platform/profile_utils/clock_cycle_profiler.h",
        "platform/profile_utils/cpu_utils.h",
        "platform/profile_utils/i_cpu_utils_helper.h",
        "platform/stacktrace.h",
        "platform/stacktrace_handler.h",
        "platform/strong_hash.h",
        "platform/subprocess.h",
    ] + tf_additional_monitoring_hdrs(),
    visibility = ["//visibility:private"],
)

# Headers that are not exported as part of ":lib".
filegroup(
    name = "platform_other_internal_hdrs",
    srcs = [
        "platform/denormal.h",
        "platform/setround.h",
        "platform/tracing.h",
    ],
    visibility = ["//visibility:private"],
)

cc_library(
    name = "platform_other",
    srcs = tf_platform_srcs([
        "subprocess.cc",
        "net.cc",
        "tracing.cc",
    ]) + tf_platform_hdrs([
        "tracing.h",
        "error.h",
        "context.h",
        "fingerprint.h",
        "notification.h",
        "stacktrace.h",
        "strong_hash.h",
        "subprocess.h",
        "tracing_impl.h",
    ]) + [
        "platform/cpu_feature_guard.cc",
        "platform/setround.cc",
        "platform/tracing.cc",
        "platform/denormal.cc",
        "platform/profile_utils/android_armv7a_cpu_utils_helper.cc",
        "platform/profile_utils/clock_cycle_profiler.cc",
        "platform/profile_utils/cpu_utils.cc",
    ],
    hdrs = [
        ":platform_other_hdrs",
        ":platform_other_internal_hdrs",
    ],
    copts = tf_copts(),
    visibility = [":__subpackages__"],
    deps = [
        ":lib",
        ":lib_platform",
        ":platform_base",
        ":platform_env",
        ":platform_port",
        ":platform_protobuf",
        "//tensorflow/core/platform/default/build_config:other",
        "//tensorflow/core/platform/default/build_config:platformlib",
        "//tensorflow/core/platform/default/build_config:port",
    ],
)

# Minimal lib so that tools used for mobile compilation
# don't have to depend on lib/platformlib.
cc_library(
    name = "lib_proto_parsing",
    srcs = glob(tf_additional_proto_srcs()),
    hdrs = [
        "lib/core/errors.h",
        "lib/core/status.h",
        "lib/core/stringpiece.h",
        "lib/strings/numbers.h",
        "lib/strings/strcat.h",
        "platform/init_main.h",
        "platform/logging.h",
        "platform/macros.h",
        "platform/platform.h",
        "platform/protobuf.h",
        "platform/types.h",
        "platform/windows/cpu_info.h",
        "lib/bfloat16/bfloat16.h",
    ] + tf_additional_proto_hdrs(),
    copts = tf_copts(),
    deps = tf_lib_proto_parsing_deps() + [
        ":platform_base",
        "@com_google_absl//absl/strings",
        "@double_conversion//:double-conversion",
    ],
)

cc_library(
    name = "lib_proto_compiler",
    hdrs = [
        "platform/protobuf_compiler.h",
    ],
    copts = tf_copts(),
    deps = tf_lib_proto_compiler_deps() + [
        ":lib_proto_parsing",
    ],
)

# This build rule (along with :lib_internal, :framework, and
# :framework_internal) purposefully omits the definitions of many declared
# symbols, which are included in //tensorflow:libtensorflow_framework.so. Using
# tf_cc_test and tf_cc_binary will include the necessary symbols.
cc_library(
    name = "lib",
    hdrs = [
        "lib/bfloat16/bfloat16.h",
        "lib/core/arena.h",
        "lib/core/bitmap.h",
        "lib/core/bits.h",
        "lib/core/coding.h",
        "lib/core/errors.h",
        "lib/core/notification.h",
        "lib/core/raw_coding.h",
        "lib/core/status.h",
        "lib/core/stringpiece.h",
        "lib/core/threadpool.h",
        "lib/gtl/array_slice.h",
        "lib/gtl/cleanup.h",
        "lib/gtl/compactptrset.h",
        "lib/gtl/flatmap.h",
        "lib/gtl/flatset.h",
        "lib/gtl/inlined_vector.h",
        "lib/gtl/optional.h",
        "lib/gtl/priority_queue_util.h",
        "lib/hash/crc32c.h",
        "lib/hash/hash.h",
        "lib/histogram/histogram.h",
        "lib/io/buffered_inputstream.h",
        "lib/io/compression.h",
        "lib/io/inputstream_interface.h",
        "lib/io/path.h",
        "lib/io/proto_encode_helper.h",
        "lib/io/random_inputstream.h",
        "lib/io/record_reader.h",
        "lib/io/record_writer.h",
        "lib/io/table.h",
        "lib/io/table_builder.h",
        "lib/io/table_options.h",
        "lib/math/math_util.h",
        "lib/monitoring/collected_metrics.h",
        "lib/monitoring/collection_registry.h",
        "lib/monitoring/counter.h",
        "lib/monitoring/gauge.h",
        "lib/monitoring/metric_def.h",
        "lib/monitoring/sampler.h",
        "lib/random/distribution_sampler.h",
        "lib/random/philox_random.h",
        "lib/random/random_distributions.h",
        "lib/random/simple_philox.h",
        "lib/strings/numbers.h",
        "lib/strings/proto_serialization.h",
        "lib/strings/str_util.h",
        "lib/strings/strcat.h",
        "lib/strings/stringprintf.h",
        ":platform_base_hdrs",
        ":platform_env_hdrs",
        ":platform_file_system_hdrs",
        ":platform_other_hdrs",
        ":platform_port_hdrs",
        ":platform_protobuf_hdrs",
    ],
    visibility = ["//visibility:public"],
    deps = [
        ":lib_internal",
        "@com_google_absl//absl/container:inlined_vector",
        "@com_google_absl//absl/strings",
        "@com_google_absl//absl/types:optional",
    ],
)

cc_library(
    name = "feature_util",
    srcs = ["example/feature_util.cc"],
    hdrs = ["example/feature_util.h"],
    visibility = ["//visibility:public"],
    deps = [
        ":core_stringpiece",
        ":lib_proto_parsing",
        ":protos_all_cc",
    ],
)

cc_library(
    name = "abi",
    srcs = ["platform/abi.cc"],
    hdrs = ["platform/abi.h"],
    deps = [":platform_base"],
)

cc_library(
    name = "stacktrace",
    srcs = glob(["platform/*/stacktrace.h"]),
    hdrs = ["platform/stacktrace.h"],
    deps = [
        ":abi",
        ":lib_platform",
        "//tensorflow/core/platform/default/build_config:stacktrace",
    ],
)

cc_library(
    name = "stacktrace_handler",
    srcs = ["platform/stacktrace_handler.cc"],
    hdrs = ["platform/stacktrace_handler.h"],
    deps = [
        ":abi",
        ":lib_platform",
        ":stacktrace",
    ],
)

# Libraries that will eventually be moved into lib/core
# Note that stringpiece_test can't be place here yet, because we are
# required to use tf_cc_test, and that rule will change / into _
cc_library(
    name = "core_stringpiece",
    hdrs = ["lib/core/stringpiece.h"],
    copts = tf_copts(),
    deps = [
        ":platform_base",
        "@com_google_absl//absl/strings",
    ],
)

# Test support library needed for all tests
# This is currently public, but may be made internal in the
# future.  Try to avoid depending on it.
cc_library(
    name = "test",
    testonly = 1,
    srcs = [
        "platform/test.cc",
        "util/reporter.cc",
    ] + tf_additional_test_srcs(),
    hdrs = [
        "lib/core/status_test_util.h",
        "platform/test.h",
        "platform/test_benchmark.h",
        "util/reporter.h",
    ],
    copts = tf_copts(),
    linkopts = select({
        "//tensorflow:windows": [],
        "//conditions:default": ["-lm"],
    }),
    visibility = ["//visibility:public"],
    deps = [
        ":function_ops_op_lib",
        ":functional_ops_op_lib",
        ":lib",
        ":lib_internal",
        ":protos_all_cc",
        "//tensorflow/core/platform/default/build_config:gtest",
        "//tensorflow/core/kernels:required",
    ] + tf_additional_test_deps(),
)

# Testing libraries - lite versions that don't depend on all of "lib" or
# "lib_internal". Instead, they only need a much smaller set of support
# libraries such as ":platform_base" and ":core_stringpiece".
cc_library(
    name = "test_lite",
    testonly = 1,
    srcs = [
        "platform/test.cc",
    ],
    hdrs = [
        "platform/test.h",
        "platform/test_benchmark.h",
    ],
    copts = tf_copts(),
    deps = [
        ":lib_platform",
        ":platform_base",
        "//tensorflow/core/platform/default/build_config:gtest",
    ],
)

# This build rule (along with :framework_internal, :lib, and :lib_internal)
# purposefully omits the definitions of many declared symbols, which are
# included in //tensorflow:libtensorflow_framework.so. Using tf_cc_test and tf_cc_binary
# will include the necessary symbols.
tf_cuda_library(
    name = "framework",
    hdrs = [
        "example/feature_util.h",
        "framework/allocator.h",
        "framework/bounds_check.h",
        "framework/variant.h",
        "framework/variant_encode_decode.h",
        "framework/variant_op_registry.h",
        "framework/variant_tensor_data.h",
        "framework/allocator_registry.h",
        "framework/attr_value_util.h",
        "framework/bfloat16.h",
        "framework/cancellation.h",
        "framework/collective.h",
        "framework/common_shape_fns.h",
        "framework/control_flow.h",  # TODO(josh11b): Make internal?
        "framework/dataset.h",
        "framework/dataset_stateful_op_whitelist.h",
        "framework/device_base.h",
        "framework/function.h",
        "framework/function_handle_cache.h",
        "framework/graph_def_util.h",
        "framework/graph_to_functiondef.h",
        "framework/kernel_def_builder.h",
        "framework/kernel_def_util.h",
        "framework/log_memory.h",
        "framework/lookup_interface.h",
        "framework/memory_types.h",
        "framework/node_def_builder.h",
        "framework/node_def_util.h",
        "framework/numeric_op.h",
        "framework/numeric_types.h",
        "framework/op.h",
        "framework/op_def_builder.h",
        "framework/op_def_util.h",
        "framework/op_kernel.h",
        "framework/ops_util.h",
        "framework/partial_tensor_shape.h",
        "framework/queue_interface.h",
        "framework/reader_interface.h",
        "framework/reader_op_kernel.h",
        "framework/register_types.h",
        "framework/register_types_traits.h",
        "framework/resource_mgr.h",
        "framework/resource_op_kernel.h",
        "framework/selective_registration.h",
        "framework/session_state.h",
        "framework/shape_inference.h",
        "framework/stats_aggregator.h",
        "framework/tensor.h",
        "framework/tensor_shape.h",
        "framework/tensor_slice.h",
        "framework/tensor_types.h",
        "framework/tensor_util.h",
        "framework/thread_factory.h",
        "framework/tracking_allocator.h",
        "framework/type_index.h",
        "framework/type_traits.h",
        "framework/types.h",
        "public/version.h",
        "util/activation_mode.h",
        "util/batch_util.h",
        "util/bcast.h",
        "util/device_name_utils.h",
        "util/dump_graph.h",
        "util/events_writer.h",
        "util/example_proto_fast_parsing.h",
        "util/example_proto_helper.h",
        "util/gpu_kernel_helper.h",
        "util/guarded_philox_random.h",
        "util/mirror_pad_mode.h",
        "util/padding.h",
        "util/port.h",
        "util/ptr_util.h",
        "util/reffed_status_callback.h",
        "util/saved_tensor_slice_util.h",
        "util/sparse/group_iterator.h",
        "util/sparse/sparse_tensor.h",
        "util/stat_summarizer.h",
        "util/stat_summarizer_options.h",
        "util/stream_executor_util.h",
        "util/strided_slice_op.h",
        "util/tensor_format.h",
        "util/tensor_ops_util.h",
        "util/tensor_slice_reader.h",
        "util/tensor_slice_reader_cache.h",
        "util/tensor_slice_writer.h",
        "util/use_cudnn.h",
        "util/matmul_autotune.h",
        "util/util.h",
        "util/work_sharder.h",
    ] + select({
        "//tensorflow:windows": [],
        "//conditions:default": [
            "util/memmapped_file_system.h",
            "util/memmapped_file_system_writer.h",
        ],
    }) + if_mkl([
        "util/mkl_util.h",
    ]),
    visibility = ["//visibility:public"],
    deps = [
        ":framework_internal",
        "@com_google_absl//absl/base",
    ],
)

cc_library(
    name = "stats_calculator_portable",
    srcs = [
        "util/stat_summarizer_options.h",
        "util/stats_calculator.cc",
    ],
    hdrs = [
        "util/stats_calculator.h",
    ],
    copts = tf_copts(),
)

tf_cc_test(
    name = "stats_calculator_test",
    srcs = ["util/stats_calculator_test.cc"],
    deps = [
        ":stats_calculator_portable",
        ":test",
        ":test_main",
    ],
)

cc_library(
    name = "overflow",
    hdrs = ["util/overflow.h"],
    deps = [
        ":framework_lite",
        ":lib",
    ],
)

cc_library(
    name = "exec_on_stall",
    hdrs = ["util/exec_on_stall.h"],
    deps = [":framework_lite"],
)

cc_library(
    name = "ptr_util",
    hdrs = ["util/ptr_util.h"],
)

cc_library(
    name = "reader_base",
    srcs = ["framework/reader_base.cc"],
    hdrs = ["framework/reader_base.h"],
    visibility = ["//visibility:public"],
    deps = [
        ":framework",
        ":lib",
        ":protos_all_cc",
    ],
)

cc_library(
    name = "op_gen_lib",
    srcs = ["framework/op_gen_lib.cc"],
    hdrs = ["framework/op_gen_lib.h"],
    visibility = ["//visibility:public"],
    deps = [
        ":lib",
        ":lib_internal",
        ":protos_all_cc",
        "//tensorflow/core/util/proto:proto_utils",
    ],
)

cc_library(
    name = "session_options",
    hdrs = ["public/session_options.h"],
    visibility = ["//visibility:public"],
    deps = [
        ":lib",
        ":protos_all_cc",
    ],
)

cc_library(
    name = "framework_lite",
    srcs = tf_additional_minimal_lib_srcs(),
    hdrs = [
        "framework/numeric_types.h",
        "framework/tensor_types.h",
        "framework/type_traits.h",
        "lib/bfloat16/bfloat16.h",
        "platform/byte_order.h",
        "platform/default/dynamic_annotations.h",
        "platform/default/integral_types.h",
        "platform/default/logging.h",
        "platform/default/mutex.h",
        "platform/default/thread_annotations.h",
        "platform/dynamic_annotations.h",
        "platform/macros.h",
        "platform/mutex.h",
        "platform/platform.h",
        "platform/prefetch.h",
        "platform/protobuf.h",
        "platform/thread_annotations.h",
        "platform/types.h",
        "platform/cpu_info.h",
    ] + if_windows(["platform/windows/integral_types.h"]),
    visibility = ["//visibility:public"],
    deps =
        [
            "@nsync//:nsync_cpp",
        ] + [
            "//third_party/eigen3",
            "//tensorflow/core/platform/default/build_config:minimal",
        ],
)

# Generates library per group of ops.
tf_gen_op_libs(
    is_external = False,
    op_lib_names = [
        "batch_ops",
        "bitwise_ops",
        "boosted_trees_ops",
        "tensor_forest_ops",
        "candidate_sampling_ops",
        "checkpoint_ops",
        "clustering_ops",
        "collective_ops",
        "control_flow_ops",
        "ctc_ops",
        "data_flow_ops",
        "dataset_ops",
        "decode_proto_ops",
        "encode_proto_ops",
        "experimental_dataset_ops",
        "function_ops",
        "functional_ops",
        "image_ops",
        "io_ops",
        "linalg_ops",
        "list_ops",
        "lookup_ops",
        "logging_ops",
        "manip_ops",
        "math_ops",
        "mkl_nn_ops",
        "nccl_ops",
        "nn_ops",
        "no_op",
        "parsing_ops",
        "random_grad",
        "random_ops",
        "stateful_random_ops",
        "remote_fused_graph_ops",
        "rpc_ops",
        "scoped_allocator_ops",
        "sdca_ops",
        "set_ops",
        "script_ops",
        "sendrecv_ops",
        "sparse_ops",
        "spectral_ops",
        "state_ops",
        "stateless_random_ops",
        "summary_ops",
        "training_ops",
    ],
    deps = [
        ":lib",
        ":protos_all_cc",
    ],
)

tf_gen_op_libs(
    op_lib_names = [
        "string_ops",
    ],
    deps = [
        ":lib_internal",
        ":lib_proto_parsing",
        "@com_google_absl//absl/strings",
    ],
)

tf_gen_op_libs(
    op_lib_names = [
        "array_ops",
    ],
    deps = [":protos_all_cc"],
)

tf_gen_op_libs(
    op_lib_names = [
        "mkl_array_ops",
    ],
    deps = [":protos_all_cc"],
)

tf_gen_op_libs(
    op_lib_names = [
        "audio_ops",
    ],
    deps = [":lib"],
)

tf_gen_op_libs(
    op_lib_names = ["debug_ops"],
    deps = ["//tensorflow/core/kernels:debug_ops"],
)

tf_gen_op_libs(
    is_external = False,
    op_lib_names = [
        "resource_variable_ops",
    ],
    deps = [":lib"],
)

tf_gen_op_libs(
    op_lib_names = [
        "tpu_configuration_ops",
        "tpu_cross_replica_ops",
        "tpu_embedding_ops",
        "tpu_functional_ops",
        "tpu_heartbeat_ops",
        "tpu_host_compute_ops",
        "tpu_infeed_ops",
        "tpu_outfeed_ops",
        "tpu_ordinal_selector_ops",
        "tpu_replication_ops",
    ],
    deps = [
        ":lib",
        ":lib_proto_parsing",
        ":protos_all_cc",
        "//tensorflow/core/protobuf/tpu:tpu_embedding_configuration_proto_cc",
        "//tensorflow/core/tpu:tpu_embedding_optimization_parameters_utils",
        "//tensorflow/core/tpu:tpu_embedding_output_layout_utils",
    ],
)

# And one for all user ops
cc_library(
    name = "user_ops_op_lib",
    srcs = glob(["user_ops/**/*.cc"]),
    copts = tf_copts(),
    linkstatic = 1,
    visibility = ["//visibility:public"],
    deps = [":framework"],
    alwayslink = 1,
)

cc_library(
    name = "word2vec_ops",
    srcs = ["ops/word2vec_ops.cc"],
    linkstatic = 1,
    visibility = ["//tensorflow:internal"],
    deps = [":framework"],
    alwayslink = 1,
)

cc_library(
    name = "cudnn_rnn_ops",
    srcs = [
        "ops/cudnn_rnn_ops.cc",
    ],
    linkstatic = 1,
    visibility = ["//tensorflow:internal"],
    deps = [
        ":framework",
        ":lib",
        ":lib_internal",
        ":stream_executor",
        "//tensorflow/core/kernels:bounds_check_lib",
    ],
    alwayslink = 1,
)

tf_gen_op_libs(
    op_lib_names = [
        "cudnn_rnn_ops",
    ],
    deps = [
        ":lib",
    ],
)

cc_library(
    name = "ragged_ops",
    deps = [
        ":ragged_array_ops_op_lib",
        ":ragged_conversion_ops_op_lib",
        ":ragged_math_ops_op_lib",
    ],
)

tf_gen_op_libs(
    op_lib_names = [
        "ragged_array_ops",
        "ragged_conversion_ops",
        "ragged_math_ops",
    ],
)

cc_library(
    name = "ops",
    visibility = ["//visibility:public"],
    deps = [
        ":array_ops_op_lib",
        ":audio_ops_op_lib",
        ":batch_ops_op_lib",
        ":bitwise_ops_op_lib",
        ":boosted_trees_ops_op_lib",
        ":tensor_forest_ops_op_lib",
        ":candidate_sampling_ops_op_lib",
        ":checkpoint_ops_op_lib",
        ":clustering_ops_op_lib",
        ":collective_ops_op_lib",
        ":control_flow_ops_op_lib",
        ":ctc_ops_op_lib",
        ":cudnn_rnn_ops_op_lib",
        ":data_flow_ops_op_lib",
        ":dataset_ops_op_lib",
        ":decode_proto_ops_op_lib",
        ":encode_proto_ops_op_lib",
        ":experimental_dataset_ops_op_lib",
        ":function_ops_op_lib",
        ":functional_ops_op_lib",
        ":image_ops_op_lib",
        ":io_ops_op_lib",
        ":linalg_ops_op_lib",
        ":list_ops_op_lib",
        ":logging_ops_op_lib",
        ":lookup_ops_op_lib",
        ":manip_ops_op_lib",
        ":math_ops_op_lib",
        ":nccl_ops_op_lib",
        ":nn_ops_op_lib",
        ":no_op_op_lib",
        ":parsing_ops_op_lib",
        ":ragged_ops",
        ":random_ops_op_lib",
        ":stateful_random_ops_op_lib",
        ":remote_fused_graph_ops_op_lib",
        ":resource_variable_ops_op_lib",
        ":rpc_ops_op_lib",
        ":scoped_allocator_ops_op_lib",
        ":script_ops_op_lib",
        ":sdca_ops_op_lib",
        ":sendrecv_ops_op_lib",
        ":set_ops_op_lib",
        ":sparse_ops_op_lib",
        ":summary_ops_op_lib",
        ":spectral_ops_op_lib",
        ":state_ops_op_lib",
        ":stateless_random_ops_op_lib",
        ":string_ops_op_lib",
        ":tpu_configuration_ops_op_lib",
        ":tpu_cross_replica_ops_op_lib",
        ":tpu_embedding_ops_op_lib",
        ":tpu_functional_ops_op_lib",
        ":tpu_heartbeat_ops_op_lib",
        ":tpu_host_compute_ops_op_lib",
        ":tpu_infeed_ops_op_lib",
        ":tpu_outfeed_ops_op_lib",
        ":tpu_ordinal_selector_ops_op_lib",
        ":tpu_replication_ops_op_lib",
        ":training_ops_op_lib",
        ":user_ops_op_lib",
        ":word2vec_ops",
    ] + if_mkl([
        ":mkl_array_ops_op_lib",
        ":mkl_nn_ops_op_lib",
    ]) + tf_additional_cloud_op_deps(),
    alwayslink = 1,
)

cc_library(
    name = "array_grad",
    srcs = ["ops/array_grad.cc"],
    linkstatic = 1,  # Needed since alwayslink is broken in bazel b/27630669
    visibility = ["//visibility:public"],
    deps = [
        ":array_ops_op_lib",
        ":framework",
        ":lib",
    ],
    alwayslink = 1,
)

cc_library(
    name = "functional_grad",
    srcs = ["ops/functional_grad.cc"],
    linkstatic = 1,  # Needed since alwayslink is broken in bazel b/27630669
    visibility = ["//visibility:public"],
    deps = [
        ":framework",
        ":functional_ops_op_lib",
        ":lib",
    ],
    alwayslink = 1,
)

cc_library(
    name = "math_grad",
    srcs = [
        "ops/math_grad.cc",
        "ops/random_grad.cc",
        "ops/stateless_random_grad.cc",
    ],
    linkstatic = 1,  # Needed since alwayslink is broken in bazel b/27630669
    visibility = ["//visibility:public"],
    deps = [
        ":framework",
        ":lib",
        ":math_ops_op_lib",
        ":protos_all_cc",
    ],
    alwayslink = 1,
)

cc_library(
    name = "nn_grad",
    srcs = ["ops/nn_grad.cc"],
    linkstatic = 1,  # Needed since alwayslink is broken in bazel b/27630669
    visibility = ["//visibility:public"],
    deps = [
        ":framework",
        ":lib",
        ":nn_ops_op_lib",
    ] + if_mkl([
        ":mkl_nn_ops_op_lib",
    ]),
    alwayslink = 1,
)

tf_cuda_library(
    name = "core_cpu",
    hdrs = [
        "common_runtime/device.h",
        "common_runtime/device_factory.h",
        "common_runtime/function.h",
        "common_runtime/optimization_registry.h",
        "common_runtime/shape_refiner.h",
        "graph/algorithm.h",
        "graph/default_device.h",
        "graph/gradients.h",
        "graph/graph.h",
        "graph/graph_constructor.h",
        "graph/graph_def_builder.h",
        "graph/graph_def_builder_util.h",
        "graph/node_builder.h",
        "graph/validate.h",
        "graph/while_context.h",
        "public/session.h",
        "public/session_options.h",
    ],
    visibility = ["//visibility:public"],
    deps = [
        ":core_cpu_internal",
    ],
)

cc_library(
    name = "core",
    visibility = ["//visibility:public"],
    deps = [
        ":core_cpu",
        ":gpu_runtime",
        ":sycl_runtime",
    ],
)

# This includes implementations of all kernels built into TensorFlow.
cc_library(
    name = "all_kernels_impl",
    visibility = [":__subpackages__"],
    deps = [
        "//tensorflow/c/kernels:bitcast_op",
        "//tensorflow/core/kernels:array",
        "//tensorflow/core/kernels:audio",
        "//tensorflow/core/kernels:batch_kernels",
        "//tensorflow/core/kernels:bincount_op",
        "//tensorflow/core/kernels:boosted_trees_ops",
        "//tensorflow/core/kernels:tensor_forest_ops",
        "//tensorflow/core/kernels:candidate_sampler_ops",
        "//tensorflow/core/kernels:checkpoint_ops",
        "//tensorflow/core/kernels:clustering_ops",
        "//tensorflow/core/kernels:collective_ops",
        "//tensorflow/core/kernels:control_flow_ops",
        "//tensorflow/core/kernels:ctc_ops",
        "//tensorflow/core/kernels:cudnn_rnn_kernels",
        "//tensorflow/core/kernels:data_flow",
        "//tensorflow/core/kernels:decode_proto_op",
        "//tensorflow/core/kernels:encode_proto_op",
        "//tensorflow/core/kernels:fake_quant_ops",
        "//tensorflow/core/kernels:function_ops",
        "//tensorflow/core/kernels:functional_ops",
        "//tensorflow/core/kernels:grappler",
        "//tensorflow/core/kernels:histogram_op",
        "//tensorflow/core/kernels:image",
        "//tensorflow/core/kernels:io",
        "//tensorflow/core/kernels:linalg",
        "//tensorflow/core/kernels:lookup",
        "//tensorflow/core/kernels:logging",
        "//tensorflow/core/kernels:manip",
        "//tensorflow/core/kernels:math",
        "//tensorflow/core/kernels:multinomial_op",
        "//tensorflow/core/kernels:mutex_ops",
        "//tensorflow/core/kernels:nn",
        "//tensorflow/core/kernels:parameterized_truncated_normal_op",
        "//tensorflow/core/kernels:parsing",
        "//tensorflow/core/kernels:partitioned_function_ops",
        "//tensorflow/core/kernels:pooling_ops",
        "//tensorflow/core/kernels:ragged_ops",
        "//tensorflow/core/kernels:random_ops",
        "//tensorflow/core/kernels:stateful_random_ops",
        "//tensorflow/core/kernels:random_binomial_op",
        "//tensorflow/core/kernels:random_poisson_op",
        "//tensorflow/core/kernels:remote_fused_graph_ops",
        "//tensorflow/core/kernels:required",
        "//tensorflow/core/kernels:resource_variable_ops",
        "//tensorflow/core/kernels:rpc_op",
        "//tensorflow/core/kernels:scoped_allocator_ops",
        "//tensorflow/core/kernels:sdca_ops",
        "//tensorflow/core/kernels:searchsorted_op",
        "//tensorflow/core/kernels:set_kernels",
        "//tensorflow/core/kernels:sparse",
        "//tensorflow/core/kernels:state",
        "//tensorflow/core/kernels:stateless_random_ops",
        "//tensorflow/core/kernels:string",
        "//tensorflow/core/kernels:summary_kernels",
        "//tensorflow/core/kernels:training_ops",
        "//tensorflow/core/kernels:word2vec_kernels",
    ] + tf_additional_cloud_kernel_deps() + if_not_windows([
        "//tensorflow/core/kernels:fact_op",
        "//tensorflow/core/kernels:array_not_windows",
        "//tensorflow/core/kernels:math_not_windows",
        "//tensorflow/core/kernels:quantized_ops",
        "//tensorflow/core/kernels/neon:neon_depthwise_conv_op",
    ]) + if_mkl([
        "//tensorflow/core/kernels:mkl_concat_op",
        "//tensorflow/core/kernels:mkl_dequantize_op",
        "//tensorflow/core/kernels:mkl_conv_op",
        "//tensorflow/core/kernels:mkl_cwise_ops_common",
        "//tensorflow/core/kernels:mkl_fused_batch_norm_op",
        "//tensorflow/core/kernels:mkl_identity_op",
        "//tensorflow/core/kernels:mkl_input_conversion_op",
        "//tensorflow/core/kernels:mkl_lrn_op",
        "//tensorflow/core/kernels:mkl_requantize_ops",
        "//tensorflow/core/kernels:mkl_pooling_ops",
        "//tensorflow/core/kernels:mkl_quantize_op",
        "//tensorflow/core/kernels:mkl_relu_op",
        "//tensorflow/core/kernels:mkl_reshape_op",
        "//tensorflow/core/kernels:mkl_slice_op",
        "//tensorflow/core/kernels:mkl_softmax_op",
        "//tensorflow/core/kernels:mkl_transpose_op",
        "//tensorflow/core/kernels:mkl_tfconv_op",
        "//tensorflow/core/kernels:mkl_aggregate_ops",
    ]) + if_cuda([
        "//tensorflow/core/grappler/optimizers:gpu_swapping_kernels",
        "//tensorflow/core/grappler/optimizers:gpu_swapping_ops",
    ]) + if_rocm([
        "//tensorflow/core/kernels:gpu_fusion_ops",
    ]) + if_nccl([
        "//tensorflow/core/kernels:nccl_kernels",
    ]),
)

cc_library(
    name = "all_kernels",
    visibility = ["//visibility:public"],
    deps = if_dynamic_kernels(
        [],
        otherwise = [":all_kernels_impl"],
    ) + [
        # TODO(gunan): Work on the API between these and rest of TF and make
        # these also dynamically loading.
        "//tensorflow/core/kernels:dataset_ops",  # Depends on grappler
        "//tensorflow/core/kernels:list_kernels",  # Depends on variant_op_registry.h
    ],
)

tf_cuda_library(
    name = "tensorflow_opensource",
    copts = tf_copts(),
    visibility = ["//visibility:public"],
    deps = [
        ":all_kernels",
        ":core",
        ":direct_session",
        ":example_parser_configuration",
        ":gpu_runtime",
        ":lib",
        ":ops",
    ] + tensorflow_opensource_extra_deps(),
)

cc_library(
    name = "tensorflow",
    visibility = ["//visibility:public"],
    deps = [
        ":tensorflow_opensource",
        "//tensorflow/core/platform/default/build_config:tensorflow_platform_specific",
    ],
)

# Test support library needed for higher-level (TensorFlow-specific) tests
cc_library(
    name = "testlib",
    testonly = 1,
    srcs = [
        "common_runtime/function_testlib.cc",
        "common_runtime/kernel_benchmark_testlib.cc",
        "framework/fake_input.cc",
        "framework/function_testlib.cc",
        "graph/testlib.cc",
    ],
    hdrs = [
        "common_runtime/function_testlib.h",
        "common_runtime/kernel_benchmark_testlib.h",
        "common_runtime/test_collective_executor_mgr.h",
        "framework/fake_input.h",
        "framework/function_testlib.h",
        "framework/shape_inference_testutil.h",
        "framework/tensor_testutil.h",
        "graph/benchmark_testlib.h",
        "graph/testlib.h",
        # TODO(josh11b): Drop this once users are depending on
        # kernels:ops_testutil instead.
        "//tensorflow/core/kernels:ops_testutil.h",
    ],
    copts = tf_copts(),
    visibility = ["//visibility:public"],
    deps = [
        ":core_cpu",
        ":core_cpu_internal",
        ":core_cpu_lib",
        ":framework",
        ":framework_internal",
        ":lib",
        ":lib_internal",
        ":ops",
        ":protos_all_cc",
        ":shape_inference_testutil",
        ":tensor_testutil",
        ":test",
        ":testlib_ops",
        "//tensorflow/cc:scope",
        "//tensorflow/core/kernels:ops_testutil",
        "//tensorflow/core/kernels:ops_util",
    ] + if_dynamic_kernels(
        [],
        otherwise = [
            "//tensorflow/core/kernels:cast_op",
            "//tensorflow/core/kernels:constant_op",
            "//tensorflow/core/kernels:random_ops",
        ],
    ),
)

cc_library(
    name = "testlib_ops",
    testonly = 1,
    srcs = ["common_runtime/testlib_ops.cc"],
    linkstatic = 1,  # Seems to be needed since alwayslink is broken in bazel
    deps = [
        ":framework",
        ":lib",
    ],
    alwayslink = 1,
)

# This is a link-only library to provide a DirectSession
# implementation of the Session interface.
tf_cuda_library(
    name = "direct_session",
    copts = tf_copts(),
    linkstatic = 1,
    visibility = ["//visibility:public"],
    deps = [
        ":direct_session_internal",
    ],
    alwayslink = 1,
)

# -----------------------------------------------------------------------------
# Public Android targets

# Android-specific BUILD targets
load(
    "//tensorflow:tensorflow.bzl",
    "tf_android_core_proto_headers",
    "tf_android_core_proto_sources",
)

# List of protos we want on android
filegroup(
    name = "android_proto_srcs",
    srcs = tf_android_core_proto_sources(CORE_PROTO_SRCS),
    visibility = ["//visibility:public"],
)

# Core sources for Android builds.
filegroup(
    name = "mobile_srcs_no_runtime",
    srcs = [
        ":protos_all_proto_text_srcs",
        ":error_codes_proto_text_srcs",
        "//tensorflow/core/platform/default/build_config:android_srcs",
        "//tensorflow/core/util/ctc:android_srcs",
        "//tensorflow/core/profiler:mobile_srcs",
    ] + glob(
        [
            "client/**/*.cc",
            "framework/**/*.h",
            "framework/**/*.cc",
            "lib/**/*.h",
            "lib/**/*.cc",
            "platform/**/*.h",
            "platform/**/*.cc",
            "public/**/*.h",
            "util/**/*.h",
            "util/**/*.cc",
        ],
        exclude = [
            "**/*test.*",
            "**/*testutil*",
            "**/*testlib*",
            "**/*main.cc",
            "debug/**/*",
            "framework/op_gen_*",
            "framework/node_def_util.*",
            "framework/op_kernel.*",
            "framework/dataset.*",
            "lib/jpeg/**/*",
            "lib/png/**/*",
            "lib/gif/**/*",
            "util/events_writer.*",
            "util/stats_calculator.*",
            "util/reporter.*",
            "platform/**/cuda_libdevice_path.*",
            "platform/**/rocm_rocdl_path.*",
            "platform/**/logger.cc",
            "platform/default/test_benchmark.*",
            "platform/cuda.h",
            "platform/rocm.h",
            "platform/google/**/*",
            "platform/hadoop/**/*",
            "platform/gif.h",
            "platform/jpeg.h",
            "platform/png.h",
            "platform/stream_executor.*",
            "platform/windows/**/*",
            "user_ops/**/*.cu.cc",
            "util/ctc/*.h",
            "util/ctc/*.cc",
            "util/tensor_bundle/*.h",
            "util/tensor_bundle/*.cc",
            "common_runtime/gpu/**/*",
            "common_runtime/eager/*",
            "common_runtime/gpu_device_factory.*",
        ],
    ),
    visibility = ["//visibility:public"],
)

filegroup(
    name = "mobile_srcs_only_runtime",
    srcs = [
        "//tensorflow/core/kernels:android_srcs",
        "//tensorflow/core/util/ctc:android_srcs",
        "//tensorflow/core/util/tensor_bundle:android_srcs",
        "//tensorflow/c:srcs",
    ] + glob(
        [
            "common_runtime/**/*.h",
            "common_runtime/**/*.cc",
            "graph/**/*.h",
            "graph/**/*.cc",
            "framework/node_def_util.*",
            "framework/op_kernel.*",
            "framework/dataset.*",
        ],
        exclude = [
            "**/*test.*",
            "**/*testutil*",
            "**/*testlib*",
            "**/*main.cc",
            "common_runtime/gpu/**/*",
            "common_runtime/eager/*",
            "common_runtime/gpu_device_factory.*",
            "graph/dot.*",
        ],
    ),
    visibility = ["//visibility:public"],
)

filegroup(
    name = "mobile_srcs",
    srcs = [
        ":mobile_srcs_no_runtime",
        ":mobile_srcs_only_runtime",
    ],
    visibility = ["//visibility:public"],
)

# Native library support for Android applications.  Does not contain
# operators, use :android_tensorflow_lib if you want full operator
# support.
#
# If you just need TensorFlow types, e.g. Tensors, use
# :android_tensorflow_lib_lite_no_runtime.
#
# Compiles to a trivial library on non-Android to prevent irrelevant
# build errors. If not building this as part of an android_binary,
# a command such as the following must be used:
# bazel build -c opt tensorflow/core:android_tensorflow_lib \
# --crosstool_top=//external:android/crosstool \
# --cpu=armeabi-v7a \
# --host_crosstool_top=@bazel_tools//tools/cpp:toolchain
cc_library(
    name = "android_tensorflow_lib_lite",
    srcs = if_android([":android_srcs"]),
    copts = tf_copts(android_optimization_level_override = None) + [
        "-DSUPPORT_SELECTIVE_REGISTRATION",
    ],
    linkopts = ["-lz"],
    tags = [
        "manual",
        "notap",
    ],
    visibility = ["//visibility:public"],
    deps = [
        ":mobile_additional_lib_deps",
        ":protos_all_cc_impl",
        ":stats_calculator_portable",
        "//third_party/eigen3",
        "@double_conversion//:double-conversion",
        "@nsync//:nsync_cpp",
        "@protobuf_archive//:protobuf",
    ],
    alwayslink = 1,
)

cc_library(
    name = "android_tensorflow_lib_lite_nortti",
    srcs = if_android([":android_srcs"]),
    copts = tf_copts(android_optimization_level_override = None) + [
        "-DSUPPORT_SELECTIVE_REGISTRATION",
    ] + tf_opts_nortti_if_android(),
    linkopts = ["-lz"],
    tags = [
        "manual",
        "notap",
    ],
    visibility = ["//visibility:public"],
    deps = [
        ":mobile_additional_lib_deps",
        ":protos_all_cc_impl",
        ":stats_calculator_portable",
        "//third_party/eigen3",
        "@double_conversion//:double-conversion",
        "@nsync//:nsync_cpp",
        "@protobuf_archive//:protobuf",
    ],
    alwayslink = 1,
)

cc_library(
    name = "mobile_additional_lib_deps",
    deps = tf_additional_lib_deps() + [
        "@com_google_absl//absl/container:flat_hash_map",
        "@com_google_absl//absl/container:flat_hash_set",
        "@com_google_absl//absl/strings",
    ],
)

cc_library(
    name = "emscripten_tensorflow_lib_lite_nortti_lite_protos_no_runtime",
    srcs = if_emscripten([":mobile_srcs_no_runtime"]),
    copts = ["-DSUPPORT_SELECTIVE_REGISTRATION"] + tf_opts_nortti_if_emscripten(),
    defines = ["TENSORFLOW_LITE_PROTOS"],
    linkopts = ["-lz"],
    tags = [
        "manual",
        "notap",
    ],
    visibility = ["//visibility:public"],
    deps = [
        ":emscripten_proto_lib_no_rtti_lite_runtime",
        ":mobile_additional_lib_deps",
        ":stats_calculator_portable",
        "//third_party/eigen3",
        "@double_conversion//:double-conversion",
        "@nsync//:nsync_cpp",
        "@zlib_archive//:zlib",
    ],
    alwayslink = 1,
)

# Native library support for iOS applications.
#
# bazel  build --config=ios_x86_64 \
# :ios_tensorflow_lib
cc_library(
    name = "ios_tensorflow_lib",
    srcs = if_ios([
        ":android_op_registrations_and_gradients",
        "//tensorflow/core/kernels:android_core_ops",
        "//tensorflow/core/kernels:android_extended_ops",
    ]),
    copts = tf_copts() + ["-Os"] + ["-std=c++11"],
    visibility = ["//visibility:public"],
    deps = [
        ":ios_tensorflow_lib_lite",
        ":protos_all_cc_impl",
        "//third_party/eigen3",
        "//third_party/fft2d:fft2d_headers",
        "@fft2d",
        "@gemmlowp",
        "@protobuf_archive//:protobuf",
    ],
    alwayslink = 1,
)

cc_library(
    name = "ios_tensorflow_lib_lite",
    srcs = if_ios([":android_srcs"]),
    copts = tf_copts() + ["-Os"] + ["-std=c++11"],
    visibility = ["//visibility:public"],
    deps = [
        ":mobile_additional_lib_deps",
        ":protos_all_cc_impl",
        ":stats_calculator_portable",
        "//third_party/eigen3",
        "@double_conversion//:double-conversion",
        "@nsync//:nsync_cpp",
        "@protobuf_archive//:protobuf",
    ],
    alwayslink = 1,
)

cc_library(
    name = "ios_tensorflow_test_lib",
    testonly = 1,
    srcs = if_ios([":android_test_srcs"]),
    copts = tf_copts() + ["-Os"],
    tags = [
        "manual",
        "notap",
    ],
    visibility = ["//visibility:public"],
    deps = [
        ":android_test_proto_lib",
        ":ios_tensorflow_lib",
        "//tensorflow/core/platform/default/build_config:gtest",
        "//third_party/eigen3",
    ],
)

# Full TensorFlow library with operator support. Use this unless reducing
# binary size (by packaging a reduced operator set) is a concern.
cc_library(
    name = "android_tensorflow_lib",
    srcs = if_android([":android_op_registrations_and_gradients"]),
    copts = tf_copts(),
    tags = [
        "manual",
        "notap",
    ],
    visibility = ["//visibility:public"],
    deps = [
        ":android_tensorflow_lib_lite",
        ":protos_all_cc_impl",
        "//tensorflow/core/kernels:android_tensorflow_kernels",
        "//third_party/eigen3",
        "@protobuf_archive//:protobuf",
    ],
    alwayslink = 1,
)

filegroup(
    name = "android_op_registrations_and_gradients",
    srcs = glob(
        [
            "ops/**/*.cc",
            "ops/**/*.h",
        ],
        exclude = [
            "**/*test.cc",
            "**/*testutil*",
            "**/*testlib*",
            "**/*main.cc",
            "**/tpu_*",
        ],
    ),
    visibility = ["//visibility:public"],
)

filegroup(
    name = "android_test_srcs",
    # TODO(andrewharp/nhua):
    # make more test-related sources portable e.g. "platform/test.cc",
    srcs = [
        ":framework/fake_input.cc",
        ":framework/fake_input.h",
        ":framework/shape_inference_testutil.cc",
        ":framework/shape_inference_testutil.h",
        ":framework/tensor_testutil.cc",
        ":framework/tensor_testutil.h",
        ":platform/test.cc",
        ":platform/test.h",
        ":util/reporter.cc",
        ":util/reporter.h",
    ],
    visibility = ["//visibility:public"],
)

# This is like android_test_srcs, minus the things that are already in android_srcs.
filegroup(
    name = "android_test_srcs_no_core",
    srcs = [
        ":framework/shape_inference_testutil.cc",
        ":framework/shape_inference_testutil.h",
        ":framework/tensor_testutil.cc",
        ":framework/tensor_testutil.h",
        ":platform/test.h",
        ":util/reporter.cc",
        ":util/reporter.h",
    ],
    visibility = ["//visibility:public"],
)

# Portable library providing testing functionality for TensorFlow.
cc_library(
    name = "android_tensorflow_test_lib",
    testonly = 1,
    srcs = if_android([":android_test_srcs"]),
    hdrs = [
        "framework/fake_input.h",
        "framework/shape_inference_testutil.h",
        "framework/tensor_testutil.h",
        "util/reporter.h",
    ],
    copts = tf_copts(android_optimization_level_override = None),
    tags = [
        "manual",
        "notap",
    ],
    visibility = ["//visibility:public"],
    deps = [
        ":android_tensorflow_lib",
        ":protos_cc",
        "//tensorflow/core/platform/default/build_config:gtest",
        "//third_party/eigen3",
    ],
)

# -----------------------------------------------------------------------------
# Libraries with GPU facilities that are useful for writing kernels.
cc_library(
    name = "gpu_lib",
    srcs = [
        "common_runtime/gpu/gpu_event_mgr.cc",
    ],
    hdrs = [
        "common_runtime/gpu/gpu_event_mgr.h",
    ],
    copts = tf_copts(),
    visibility = ["//visibility:public"],
    deps = [
        ":framework",
        ":framework_internal",
        ":lib",
        ":lib_internal",
        ":protos_all_cc",
        ":stream_executor",
    ],
)

cc_library(
    name = "gpu_headers_lib",
    hdrs = [
        "common_runtime/gpu/gpu_event_mgr.h",
    ],
    visibility = ["//visibility:public"],
)

cc_library(
    name = "cuda",
    visibility = ["//visibility:public"],
    deps = [
        "//tensorflow/core/platform/default/build_config:cuda",
    ],
)

cc_library(
    name = "rocm",
    visibility = ["//visibility:public"],
    deps = [
        "//tensorflow/core/platform/default/build_config:rocm",
    ],
)

# -----------------------------------------------------------------------------
# Clif-related proto libraries.

tf_pyclif_proto_library(
    name = "example/example_pyclif",
    proto_lib = ":protos_all_cc",
    proto_srcfile = "example/example.proto",
    visibility = ["//visibility:public"],
)

tf_pyclif_proto_library(
    name = "example/feature_pyclif",
    proto_lib = ":protos_all_cc",
    proto_srcfile = "example/feature.proto",
    visibility = ["//visibility:public"],
)

tf_pyclif_proto_library(
    name = "framework/cost_graph_pyclif",
    proto_lib = ":protos_all_cc",
    proto_srcfile = "framework/cost_graph.proto",
    visibility = ["//visibility:public"],
)

tf_pyclif_proto_library(
    name = "framework/tensor_pyclif",
    proto_lib = ":protos_all_cc",
    proto_srcfile = "framework/tensor.proto",
    visibility = ["//visibility:public"],
)

tf_pyclif_proto_library(
    name = "framework/kernel_def_pyclif",
    proto_lib = ":protos_all_cc",
    proto_srcfile = "framework/kernel_def.proto",
    visibility = ["//visibility:public"],
)

tf_pyclif_proto_library(
    name = "framework/node_def_pyclif",
    proto_lib = ":protos_all_cc",
    proto_srcfile = "framework/node_def.proto",
    visibility = ["//visibility:public"],
)

tf_pyclif_proto_library(
    name = "framework/function_pyclif",
    proto_lib = ":protos_all_cc",
    proto_srcfile = "framework/function.proto",
    visibility = ["//visibility:public"],
)

tf_pyclif_proto_library(
    name = "framework/graph_pyclif",
    proto_lib = ":protos_all_cc",
    proto_srcfile = "framework/graph.proto",
    visibility = ["//visibility:public"],
)

tf_pyclif_proto_library(
    name = "framework/step_stats_pyclif",
    proto_lib = ":protos_all_cc",
    proto_srcfile = "framework/step_stats.proto",
    visibility = ["//visibility:public"],
)

tf_pyclif_proto_library(
    name = "framework/types_pyclif",
    proto_lib = ":protos_all_cc",
    proto_srcfile = "framework/types.proto",
    visibility = ["//visibility:public"],
)

tf_pyclif_proto_library(
    name = "protobuf/config_pyclif",
    proto_lib = ":protos_all_cc",
    proto_srcfile = "protobuf/config.proto",
    visibility = ["//visibility:public"],
)

tf_pyclif_proto_library(
    name = "protobuf/device_properties_pyclif",
    proto_lib = ":protos_all_cc",
    proto_srcfile = "protobuf/device_properties.proto",
    visibility = ["//visibility:public"],
)

tf_pyclif_proto_library(
    name = "protobuf/meta_graph_pyclif",
    proto_lib = ":protos_all_cc",
    proto_srcfile = "protobuf/meta_graph.proto",
    visibility = ["//visibility:public"],
)

tf_pyclif_proto_library(
    name = "protobuf/saved_model_pyclif",
    proto_lib = ":protos_all_cc",
    proto_srcfile = "protobuf/saved_model.proto",
    visibility = ["//visibility:public"],
)

# -----------------------------------------------------------------------------
# Internal targets

tf_proto_library(
    name = "autotuning_proto",
    srcs = ["protobuf/autotuning.proto"],
    cc_api_version = 2,
    default_header = True,
    provide_cc_alias = True,
    visibility = [
        "//tensorflow:internal",
    ],
)

tf_proto_library(
    name = "conv_autotuning_proto",
    srcs = ["protobuf/conv_autotuning.proto"],
    cc_api_version = 2,
    default_header = True,
    protodeps = [
        "//tensorflow/stream_executor:dnn_proto",
    ],
    provide_cc_alias = True,
    visibility = [
        "//tensorflow:internal",
    ],
)

tf_proto_library_cc(
    name = "worker_proto",
    srcs = ["protobuf/worker.proto"],
    cc_api_version = 2,
    protodeps = tf_additional_all_protos() + [],
    visibility = [
        "//tensorflow:internal",
    ],
)

tf_proto_library_cc(
    name = "worker_service_proto",
    srcs = ["protobuf/worker_service.proto"],
    has_services = 1,
    cc_api_version = 2,
    cc_stubby_versions = ["2"],
    protodeps = [":worker_proto"],
    visibility = [
        "//tensorflow:internal",
    ],
)

tf_proto_library_cc(
    name = "master_proto",
    srcs = ["protobuf/master.proto"],
    cc_api_version = 2,
    protodeps = tf_additional_all_protos(),
    visibility = ["//tensorflow:internal"],
)

tf_proto_library_cc(
    name = "master_service_proto",
    srcs = ["protobuf/master_service.proto"],
    has_services = 1,
    cc_api_version = 2,
    cc_stubby_versions = ["2"],
    protodeps = [":master_proto"],
    visibility = [
        "//tensorflow:internal",
    ],
)

tf_proto_library_cc(
    name = "eager_service_proto",
    srcs = ["protobuf/eager_service.proto"],
    has_services = 1,
    cc_api_version = 2,
    cc_stubby_versions = ["2"],
    protodeps = tf_additional_all_protos(),
    visibility = [
        "//tensorflow:internal",
    ],
)

LIB_INTERNAL_PRIVATE_HEADERS = ["framework/resource_handle.h"] + glob(
    [
        "lib/**/*.h",
        "platform/*.h",
        "platform/profile_utils/**/*.h",
    ],
    exclude = [
        "**/*test*",
        "lib/gif/**/*",
        "lib/jpeg/**/*",
        "lib/png/**/*",
        "platform/gif.h",
        "platform/jpeg.h",
        "platform/png.h",
        "platform/**/cuda.h",
        "platform/**/rocm.h",
        "platform/**/stream_executor.h",
    ],
)

LIB_INTERNAL_PUBLIC_HEADERS = tf_additional_lib_hdrs() + [
    "lib/core/blocking_counter.h",
    "lib/core/refcount.h",
    "lib/gtl/edit_distance.h",
    "lib/gtl/int_type.h",
    "lib/gtl/iterator_range.h",
    "lib/gtl/manual_constructor.h",
    "lib/gtl/map_util.h",
    "lib/gtl/stl_util.h",
    "lib/gtl/top_n.h",
    "lib/hash/hash.h",
    "lib/io/inputbuffer.h",
    "lib/io/iterator.h",
    "lib/io/snappy/snappy_inputbuffer.h",
    "lib/io/snappy/snappy_outputbuffer.h",
    "lib/io/zlib_compression_options.h",
    "lib/io/zlib_inputstream.h",
    "lib/io/zlib_outputbuffer.h",
    "lib/monitoring/mobile_counter.h",
    "lib/monitoring/mobile_gauge.h",
    "lib/monitoring/mobile_sampler.h",
    "lib/png/png_io.h",
    "lib/random/random.h",
    "lib/random/random_distributions.h",
    "lib/random/weighted_picker.h",
    "lib/strings/base64.h",
    "lib/strings/ordered_code.h",
    "lib/strings/proto_text_util.h",
    "lib/strings/proto_serialization.h",
    "lib/strings/scanner.h",
    "lib/wav/wav_io.h",
    "platform/demangle.h",
    "platform/denormal.h",
    "platform/host_info.h",
    "platform/platform.h",
    "platform/monitoring.h",
    "platform/protobuf_internal.h",
    "platform/setround.h",
    "platform/snappy.h",
    "platform/tensor_coding.h",
    "platform/tracing.h",
    "util/env_var.h",
]

# Replicated for lib_internal and lib_internal_impl.
LIB_INTERNAL_DEFINES = (
    tf_additional_lib_defines() + [
        "TF_USE_SNAPPY",
    ] + tf_additional_verbs_lib_defines() +
    tf_additional_mpi_lib_defines() +
    tf_additional_gdr_lib_defines() +
    tf_additional_numa_lib_defines()
)

cc_library(
    name = "lib_internal",
    srcs = LIB_INTERNAL_PRIVATE_HEADERS,
    hdrs = LIB_INTERNAL_PUBLIC_HEADERS,
    copts = tf_copts(),
    defines = LIB_INTERNAL_DEFINES,
    linkopts = select({
        "//tensorflow:freebsd": [],
        "//tensorflow:windows": [],
        "//tensorflow:android": [],
        "//conditions:default": [
            "-ldl",
            "-lpthread",
        ],
    }),
    deps = tf_additional_lib_deps() + [
        "@com_google_absl//absl/meta:type_traits",
        "@com_google_absl//absl/strings",
        "//third_party/eigen3",
        "@com_google_absl//absl/base:core_headers",
        "//tensorflow/core/platform/default/build_config:platformlib",
    ] + if_static([":lib_internal_impl"]),
)

cc_library(
    name = "lib_internal_impl",
    srcs = LIB_INTERNAL_PRIVATE_HEADERS + glob(
        [
            "lib/**/*.cc",
            "platform/*.cc",
            "platform/profile_utils/**/*.cc",
            "framework/resource_handle.cc",
            "util/env_var.cc",
        ],
        exclude = [
            "**/*test*",
            "framework/variant.cc",
            "lib/hash/crc32c_accelerate.cc",
            "lib/gif/**/*",
            "lib/jpeg/**/*",
            "lib/png/**/*",
            "platform/**/env_time.cc",
            "platform/**/monitoring.cc",
            "platform/**/cuda_libdevice_path.cc",
            "platform/**/rocm_rocdl_path.cc",
            "platform/**/device_tracer.cc",
            "platform/**/logger.cc",
            "platform/**/logging.cc",
            "platform/**/human_readable_json.cc",
            "platform/abi.cc",
            "platform/protobuf.cc",
        ],
    ) + tf_additional_lib_srcs(
        exclude = [
            "**/*test*",
            "platform/**/cuda.h",
            "platform/**/cuda_libdevice_path.cc",
            "platform/**/rocm.h",
<<<<<<< HEAD
            "platform/**/monitoring.cc",
=======
            "platform/**/rocm_rocdl_path.cc",
>>>>>>> 218344cb
            "platform/**/stream_executor.h",
            "platform/**/env_time.cc",
            "platform/**/device_tracer.cc",
            "platform/**/logger.cc",
            "platform/**/logging.cc",
            "platform/**/human_readable_json.cc",
            "platform/abi.cc",
        ] +
        # Protobuf deps already included through the ":lib_proto_parsing"
        # dependency.
        tf_additional_proto_srcs(),
    ) + tf_additional_monitoring_srcs(),
    hdrs = LIB_INTERNAL_PUBLIC_HEADERS,
    copts = tf_copts(),
    defines = LIB_INTERNAL_DEFINES,
    deps = tf_additional_lib_deps() + [
               ":lib_hash_crc32c_accelerate_internal",
               ":lib_proto_parsing",
               ":abi",
               ":core_stringpiece",
               "@com_google_absl//absl/memory",
               "@com_google_absl//absl/strings",
               "//third_party/eigen3",
               "//tensorflow/core/platform/default/build_config:platformlib",
               "@snappy",
               "@zlib_archive//:zlib",
               "@double_conversion//:double-conversion",
               "@protobuf_archive//:protobuf",
           ] + tf_protos_all_impl() + tf_protos_grappler_impl() +
           tf_additional_numa_deps(),
)

# File compiled with extra flags to get cpu-specific acceleration.
cc_library(
    name = "lib_hash_crc32c_accelerate_internal",
    srcs = ["lib/hash/crc32c_accelerate.cc"],
    # -msse4.2 enables the use of crc32c compiler builtins.
    copts = tf_copts() + if_linux_x86_64(["-msse4.2"]),
)

cc_library(
    name = "gif_internal",
    srcs = [
        "lib/gif/gif_io.cc",
        "platform/gif.h",
    ],
    hdrs = ["lib/gif/gif_io.h"],
    copts = tf_copts(),
    linkopts = select({
        "//tensorflow:freebsd": [],
        "//tensorflow:windows": [],
        "//conditions:default": ["-ldl"],
    }),
    deps = [
        ":lib",
        ":lib_internal",
        "//tensorflow/core/platform/default/build_config:gif",
    ],
)

cc_library(
    name = "jpeg_internal",
    srcs = [
        "lib/jpeg/jpeg_handle.cc",
        "lib/jpeg/jpeg_mem.cc",
        "platform/jpeg.h",
    ],
    hdrs = [
        "lib/jpeg/jpeg_handle.h",
        "lib/jpeg/jpeg_mem.h",
    ],
    copts = tf_copts(),
    linkopts = select({
        "//tensorflow:freebsd": [],
        "//tensorflow:windows": [],
        "//conditions:default": ["-ldl"],
    }),
    deps = [
        ":lib",
        ":lib_internal",
        "//tensorflow/core/platform/default/build_config:jpeg",
    ],
)

cc_library(
    name = "png_internal",
    srcs = ["lib/png/png_io.cc"],
    hdrs = [
        "lib/bfloat16/bfloat16.h",
        "lib/core/stringpiece.h",
        "lib/png/png_io.h",
        "platform/byte_order.h",
        "platform/cpu_info.h",
        "platform/default/integral_types.h",
        "platform/default/logging.h",
        "platform/logging.h",
        "platform/macros.h",
        "platform/platform.h",
        "platform/png.h",
        "platform/types.h",
    ],
    copts = tf_copts(),
    linkopts = select({
        "//tensorflow:freebsd": [],
        "//tensorflow:windows": [],
        "//conditions:default": ["-ldl"],
    }),
    deps = [
        ":lib",
        ":lib_internal",
        "//tensorflow/core/platform/default/build_config:png",
        "@com_google_absl//absl/base",
        "@com_google_absl//absl/strings",
        "@zlib_archive//:zlib",
    ],
)

cc_library(
    name = "tflite_portable_logging",
    hdrs = [
        "lib/bfloat16/bfloat16.h",
        "platform/default/integral_types.h",
        "platform/default/logging.h",
        "platform/logging.h",
        "platform/macros.h",
        "platform/platform.h",
        "platform/types.h",
    ],
    copts = tf_copts(),
    linkopts = ["-ldl"],
    deps = [
        ":platform_base",
        "//tensorflow/core/platform/default/build_config:logging",
    ],
)

cc_library(
    name = "android_jpeg_internal",
    srcs = if_android([
        "lib/jpeg/jpeg_handle.cc",
        "lib/jpeg/jpeg_mem.cc",
        "platform/jpeg.h",
    ]),
    hdrs = [
        "lib/bfloat16/bfloat16.h",
        "lib/core/stringpiece.h",
        "lib/jpeg/jpeg_handle.h",
        "lib/jpeg/jpeg_mem.h",
        "platform/default/dynamic_annotations.h",
        "platform/default/integral_types.h",
        "platform/default/logging.h",
        "platform/dynamic_annotations.h",
        "platform/logging.h",
        "platform/macros.h",
        "platform/mem.h",
        "platform/platform.h",
        "platform/types.h",
    ],
    copts = tf_copts(),
    linkopts = ["-ldl"],
    deps = [
        "//tensorflow/core/platform/default/build_config:jpeg",
        "//tensorflow/core/platform/default/build_config:logging",
        "@com_google_absl//absl/base:core_headers",
        "@com_google_absl//absl/strings",
    ],
)

cc_library(
    name = "android_gif_internal",
    srcs = if_android([
        "lib/gif/gif_io.cc",
        "platform/gif.h",
        "lib/strings/strcat.h",
        "lib/strings/numbers.h",
    ]),
    hdrs = [
        "lib/bfloat16/bfloat16.h",
        "lib/core/stringpiece.h",
        "lib/gif/gif_io.h",
        "lib/gtl/cleanup.h",
        "platform/default/dynamic_annotations.h",
        "platform/default/integral_types.h",
        "platform/default/logging.h",
        "platform/dynamic_annotations.h",
        "platform/logging.h",
        "platform/macros.h",
        "platform/mem.h",
        "platform/platform.h",
        "platform/types.h",
    ],
    copts = tf_copts(),
    linkopts = ["-ldl"],
    deps = [
        "//tensorflow/core/platform/default/build_config:gif",
        "//tensorflow/core/platform/default/build_config:logging",
        "@com_google_absl//absl/base:core_headers",
        "@com_google_absl//absl/strings",
    ],
)

cc_library(
    name = "android_png_internal",
    srcs = if_android([
        "lib/png/png_io.cc",
        "platform/png.h",
    ]),
    hdrs = [
        "lib/bfloat16/bfloat16.h",
        "lib/core/stringpiece.h",
        "lib/png/png_io.h",
        "platform/byte_order.h",
        "platform/cpu_info.h",
        "platform/default/integral_types.h",
        "platform/default/logging.h",
        "platform/logging.h",
        "platform/macros.h",
        "platform/platform.h",
        "platform/types.h",
    ],
    copts = tf_copts(),
    linkopts = ["-ldl"],
    deps = [
        "//tensorflow/core/platform/default/build_config:logging",
        "@com_google_absl//absl/strings",
        "@png_archive//:png",
    ],
)

tf_proto_library(
    name = "error_codes_proto",
    srcs = ERROR_CODES_PROTO_SRCS,
    cc_api_version = 2,
    default_header = True,
    provide_cc_alias = True,
)

tf_generate_proto_text_sources(
    name = "error_codes_proto_text",
    srcs = ERROR_CODES_PROTO_SRCS,
    protodeps = [],
    srcs_relative_dir = "tensorflow/core/",
    deps = [
        ":error_codes_proto_cc",
        ":lib_internal",
    ],
)

tf_proto_library(
    name = "protos_all_proto",
    srcs = COMMON_PROTO_SRCS + ADDITIONAL_CORE_PROTO_SRCS,
    cc_api_version = 2,
    default_header = True,
    protodeps = [
        ":error_codes_proto",
    ],
)

tf_generate_proto_text_sources(
    name = "protos_all_proto_text",
    srcs = COMMON_PROTO_SRCS,
    protodeps = ERROR_CODES_PROTO_SRCS,
    srcs_relative_dir = "tensorflow/core/",
    visibility = ["//visibility:public"],
    deps = [
        ":error_codes_proto_text",
        ":lib_internal",
        ":protos_all_proto_cc",
    ],
)

cc_library(
    name = "proto_text",
    hdrs = [
        ":error_codes_proto_text_hdrs",
        ":protos_all_proto_text_hdrs",
    ],
    deps = [
        ":lib",
        ":lib_internal",
        ":protos_all_cc",
    ],
)

tf_version_info_genrule()

cc_library(
    name = "version_lib",
    srcs = ["util/version_info.cc"],
    hdrs = ["public/version.h"],
    copts = tf_copts(),
)

FRAMEWORK_INTERNAL_PRIVATE_HEADERS = [
    "graph/edgeset.h",
    "graph/graph.h",
    "graph/graph_def_builder.h",
    "graph/node_builder.h",
    "graph/tensor_id.h",
] + glob(
    [
        "example/**/*.h",
        "framework/**/*.h",
        "util/**/*.h",
    ],
    exclude = [
        "**/*test*",
        "**/*main.cc",
        "example/example_parser_configuration.*",
        "util/reporter.h",
        "util/reporter.cc",
        "framework/fake_input.*",
        "framework/op_gen_lib.*",
        "framework/reader_base.*",
        "util/memmapped_file_system.*",
        "util/memmapped_file_system_writer.*",
        "util/session_message.*",
        "util/version_info.cc",
    ],
) + select({
    "//tensorflow:windows": [],
    "//conditions:default": [
        "util/memmapped_file_system.h",
        "util/memmapped_file_system_writer.h",
    ],
})

FRAMEWORK_INTERNAL_PUBLIC_HEADERS = [
    "framework/model.h",  # only needed for tests
    "framework/op_segment.h",
    "framework/rendezvous.h",  # only needed for tests
    "framework/resource_var.h",
    "framework/run_handler.h",
    "framework/run_handler_util.h",
    "framework/tensor_reference.h",
    "framework/tracking_allocator.h",  # only needed for tests
    "framework/unique_tensor_references.h",
    "framework/variant.h",
    "util/command_line_flags.h",
    "util/equal_graph_def.h",
    "util/presized_cuckoo_map.h",
    "util/tensor_slice_set.h",
    "util/tensor_slice_util.h",
]

tf_cuda_library(
    name = "framework_internal",
    srcs = FRAMEWORK_INTERNAL_PRIVATE_HEADERS,
    hdrs = FRAMEWORK_INTERNAL_PUBLIC_HEADERS,
    deps = [
        ":framework_internal_headers_lib",
        "//third_party/eigen3",
        ":lib",
    ] + if_static(
        extra_deps = [
            ":framework_internal_impl",
            "@protobuf_archive//:protobuf",
        ],
        otherwise = [
            "@protobuf_archive//:protobuf_headers",
        ],
    ),
    alwayslink = 1,
)

cc_header_only_library(
    name = "framework_internal_headers_lib",
    # Fully depend on external repositories, because identifying the headers
    # is fragile.
    extra_deps = [
        "@com_google_absl//absl/strings",
        "@com_google_absl//absl/types:span",
    ],
    deps = [
        ":lib",
        ":lib_internal",
        ":version_lib",
        "//tensorflow/core/kernels:bounds_check",
        "//tensorflow/core/platform/default/build_config:platformlib",
    ],
)

cc_header_only_library(
    name = "core_cpu_headers_lib",
    visibility = ["//visibility:public"],
    deps = [
        ":core_cpu_lib",
    ],
)

tf_cuda_library(
    name = "framework_internal_impl",
    srcs = FRAMEWORK_INTERNAL_PRIVATE_HEADERS + glob(
        [
            "example/**/*.cc",
            "framework/**/*.cc",
            "util/**/*.cc",
            "graph/edgeset.cc",
            "graph/graph.cc",
            "graph/graph_def_builder.cc",
            "graph/node_builder.cc",
            "graph/tensor_id.cc",
            "graph/while_context.h",
            "graph/while_context.cc",
        ],
        exclude = [
            "**/*test*",
            "**/*main.cc",
            "example/example_parser_configuration.*",
            "example/feature_util.cc",
            "util/reporter.cc",
            "framework/fake_input.*",
            "framework/op_gen_lib.*",
            "framework/reader_base.*",
            "framework/resource_handle.cc",
            "util/memmapped_file_system.*",
            "util/memmapped_file_system_writer.*",
            "util/stats_calculator.*",
            "util/version_info.cc",
            "util/env_var.cc",
        ],
    ) + select({
        "//tensorflow:windows": [],
        "//conditions:default": [
            "util/memmapped_file_system.cc",
            "util/memmapped_file_system_writer.cc",
        ],
    }),
    hdrs = FRAMEWORK_INTERNAL_PUBLIC_HEADERS,
    copts = tf_copts(),
    linkopts = select({
        "//tensorflow:freebsd": ["-lm"],
        "//tensorflow:windows": [],
        "//conditions:default": [
            "-ldl",
            "-lm",
        ],
    }),
    deps = [
        ":feature_util",
        ":lib",
        ":lib_internal",
        ":protos_all_proto_text",
        ":error_codes_proto_text",
        ":protos_all_cc",
        ":stats_calculator_portable",
        ":version_lib",
        "@com_google_absl//absl/base",
        "@com_google_absl//absl/container:flat_hash_map",
        "@com_google_absl//absl/container:flat_hash_set",
        "@com_google_absl//absl/strings",
        "@com_google_absl//absl/time",
        "//tensorflow/core/platform/default/build_config:platformlib",
        "//tensorflow/core/kernels:bounds_check",
        "//third_party/eigen3",
    ] + if_static(
        extra_deps = ["@protobuf_archive//:protobuf"],
        otherwise = ["@protobuf_archive//:protobuf_headers"],
    ) + mkl_deps(),
    alwayslink = 1,
)

cc_header_only_library(
    name = "framework_headers_lib",
    # Fully depend on external repositories, because identifying the headers
    # is fragile.
    extra_deps = [
        "@com_google_absl//absl/strings",
        "@com_google_absl//absl/types:span",
    ],
    visibility = ["//visibility:public"],
    deps = [
        ":framework",
        ":reader_base",
    ],
)

cc_header_only_library(
    name = "stream_executor_headers_lib",
    # Fully depend on external repositories, because identifying the headers
    # is fragile.
    extra_deps = [
        "@com_google_absl//absl/strings",
        "@com_google_absl//absl/types:span",
    ],
    visibility = ["//visibility:public"],
    deps = [
        ":stream_executor",
    ],
)

tf_cuda_library(
    name = "stream_executor",
    srcs = ["platform/stream_executor.h"],
    hdrs = [
        "platform/cuda.h",
        "platform/rocm.h",
        "platform/stream_executor.h",
    ],
    deps = [
        "//tensorflow/core/platform/default/build_config:stream_executor",
    ],
)

# Like stream_executor library, but compiles without --config=cuda
# and does not include any cuda dependencies.
cc_library(
    name = "stream_executor_no_cuda",
    srcs = ["platform/stream_executor.h"],
    hdrs = [
        "platform/stream_executor_no_cuda.h",
    ],
    visibility = ["//visibility:public"],
    deps = [
        "//tensorflow/core/platform/default/build_config:stream_executor_no_cuda",
    ],
)

tf_cuda_library(
    name = "cuda_device_functions",
    hdrs = [
        "util/cuda_device_functions.h",
        "util/gpu_device_functions.h",
    ],
    visibility = ["//visibility:public"],
    deps = [":framework_lite"],
)

# TODO(josh11b): Is this needed, or can we just use ":protos_all_cc"?
cc_library(
    name = "protos_cc",
    visibility = ["//visibility:public"],
    deps = ["//tensorflow/core/platform/default/build_config:protos_cc"],
)

# Library containing all of the graph construction code that is
# independent of the runtime.
#
# TODO(mrry): Refactor graph_constructor.cc so that it does not depend on code
# in "common_runtime/", and then the entire "graph/" directory can be included
# in this library.
GRAPH_HDRS = [
    "graph/algorithm.h",
    "graph/collective_order.h",
    "graph/colors.h",
    "graph/control_flow.h",
    "graph/costmodel.h",
    "graph/default_device.h",
    "graph/edgeset.h",
    "graph/graph.h",
    "graph/graph_constructor.h",  # NOTE(mrry): Don't include the .cc since it depends on common_runtime.
    "graph/graph_def_builder.h",
    "graph/graph_def_builder_util.h",
    "graph/graph_partition.h",
    "graph/mkl_layout_pass.h",
    "graph/mkl_tfconversion_pass.h",
    "graph/node_builder.h",
    "graph/optimizer_cse.h",
    "graph/subgraph.h",
    "graph/tensor_id.h",
    "graph/testlib.h",
    "graph/types.h",
    "graph/validate.h",
    "graph/while_context.h",
    "graph/gpu_fusion_pass.h",
]

tf_cuda_library(
    name = "graph",
    srcs = [
        "graph/algorithm.cc",
        "graph/collective_order.cc",
        "graph/colors.cc",
        "graph/control_flow.cc",
        "graph/costmodel.cc",
        "graph/graph_partition.cc",
        "graph/optimizer_cse.cc",
        "graph/subgraph.cc",
        "graph/validate.cc",
    ],
    hdrs = GRAPH_HDRS,
    deps = [
        ":framework",
        ":framework_internal",
        ":lib",
        ":lib_internal",
        ":proto_text",
        ":protos_all_cc",
        "//third_party/eigen3",
        "@com_google_absl//absl/container:flat_hash_map",
        "@com_google_absl//absl/container:flat_hash_set",
        "@com_google_absl//absl/strings",
    ],
)

CORE_CPU_BASE_HDRS = GRAPH_HDRS + [
    "common_runtime/device.h",
    "common_runtime/device_factory.h",
    "common_runtime/device_mgr.h",
    "common_runtime/device_set.h",
    "common_runtime/eval_const_tensor.h",
    "common_runtime/graph_runner.h",
    "common_runtime/shape_refiner.h",
    "framework/versions.h",
    "common_runtime/process_function_library_runtime.h",
    "common_runtime/function.h",
    "common_runtime/scoped_allocator.h",
    "common_runtime/scoped_allocator_mgr.h",
]

tf_cuda_library(
    name = "core_cpu_base",
    srcs = [
        "common_runtime/eval_const_tensor.cc",
        "common_runtime/scoped_allocator.cc",
        "common_runtime/scoped_allocator_mgr.cc",
        "common_runtime/shape_refiner.cc",
        "common_runtime/graph_optimizer.h",
        "graph/graph_constructor.cc",  # Depends on common_runtime.
        "graph/graph_def_builder_util.cc",  # Depends on common_runtime.
        "public/session.h",
        "public/session_options.h",
        "public/version.h",
    ] + CORE_CPU_BASE_HDRS,
    hdrs = CORE_CPU_BASE_HDRS,
    copts = tf_copts(),
    deps = [
        ":graph",
        ":framework",
        ":framework_internal",
        ":lib",
        ":lib_internal",
        ":proto_text",
        ":protos_all_cc",
        "@com_google_absl//absl/container:flat_hash_set",
        "//third_party/eigen3",
    ] + if_static([
        ":function_ops_op_lib",
        ":functional_grad",
        ":functional_ops_op_lib",
        "@com_google_absl//absl/algorithm:container",
        "//tensorflow/core/kernels:bounds_check",
        "//tensorflow/core/kernels:required",
    ]),
    alwayslink = 1,
)

CORE_CPU_LIB_HEADERS = CORE_CPU_BASE_HDRS + [
    "common_runtime/allocator_retry.h",
    "common_runtime/shared_counter.h",
    "common_runtime/base_collective_executor.h",
    "common_runtime/bfc_allocator.h",
    "common_runtime/hierarchical_tree_broadcaster.h",
    "common_runtime/buf_rendezvous.h",
    "common_runtime/build_graph_options.h",
    "common_runtime/collective_executor_mgr.h",
    "common_runtime/collective_param_resolver_local.h",
    "common_runtime/collective_rma_local.h",
    "common_runtime/collective_util.h",
    "common_runtime/constant_folding.h",
    "common_runtime/copy_tensor.h",
    "common_runtime/costmodel_manager.h",
    "common_runtime/placer_inspection_required_ops_utils.h",
    "common_runtime/debugger_state_interface.h",
    "common_runtime/device_resolver_local.h",
    "common_runtime/dma_helper.h",
    "common_runtime/executor.h",
    "common_runtime/executor_factory.h",
    "common_runtime/graph_optimizer.h",
    "common_runtime/isolate_placer_inspection_required_ops_pass.h",
    "common_runtime/local_device.h",
    "common_runtime/lower_function_call_op.h",
    "common_runtime/lower_if_op.h",
    "common_runtime/lower_functional_ops.h",
    "common_runtime/lower_while_op.h",
    "common_runtime/memory_types.h",
    "common_runtime/metrics.h",
    "common_runtime/mkl_cpu_allocator.h",
    "common_runtime/optimization_registry.h",
    "common_runtime/pending_counts.h",
    "common_runtime/partitioning_utils.h",
    "common_runtime/placer.h",
    "common_runtime/process_util.h",
    "common_runtime/profile_handler.h",
    "common_runtime/renamed_device.h",
    "common_runtime/rendezvous_mgr.h",
    "common_runtime/rendezvous_util.h",
    "common_runtime/ring_reducer.h",
    "common_runtime/ring_alg.h",
    "common_runtime/ring_gatherer.h",
    "common_runtime/session_factory.h",
    "common_runtime/single_threaded_cpu_device.h",
    "common_runtime/stats_publisher_interface.h",
    "common_runtime/step_stats_collector.h",
    "common_runtime/threadpool_device.h",
    "common_runtime/process_state.h",
    "common_runtime/pool_allocator.h",
    "graph/gradients.h",
    "graph/quantize_training.h",
] + if_mkl(["graph/mkl_graph_util.h"])

tf_cuda_library(
    name = "core_cpu_impl",
    srcs = [
        "common_runtime/accumulate_n_optimizer.cc",
        "common_runtime/allocator_retry.cc",
        "common_runtime/base_collective_executor.cc",
        "common_runtime/bfc_allocator.cc",
        "common_runtime/buf_rendezvous.cc",
        "common_runtime/build_graph_options.cc",
        "common_runtime/collective_executor_mgr.cc",
        "common_runtime/collective_param_resolver_local.cc",
        "common_runtime/collective_rma_local.cc",
        "common_runtime/collective_util.cc",
        "common_runtime/colocation_graph.cc",
        "common_runtime/colocation_graph.h",
        "common_runtime/constant_folding.cc",
        "common_runtime/copy_tensor.cc",
        "common_runtime/costmodel_manager.cc",
        "common_runtime/debugger_state_interface.cc",
        "common_runtime/device.cc",
        "common_runtime/device_factory.cc",
        "common_runtime/device_mgr.cc",
        "common_runtime/device_resolver_local.cc",
        "common_runtime/device_set.cc",
        "common_runtime/executor.cc",
        "common_runtime/executor_factory.cc",
        "common_runtime/function.cc",
        "common_runtime/graph_optimizer.cc",
        "common_runtime/graph_runner.cc",
        "common_runtime/hierarchical_tree_broadcaster.cc",
        "common_runtime/isolate_placer_inspection_required_ops_pass.cc",
        "common_runtime/local_device.cc",
        "common_runtime/lower_function_call_op.cc",
        "common_runtime/lower_functional_ops.cc",
        "common_runtime/lower_if_op.cc",
        "common_runtime/lower_while_op.cc",
        "common_runtime/memory_types.cc",
        "common_runtime/metrics.cc",
        "common_runtime/mkl_cpu_allocator.cc",
        "common_runtime/optimization_registry.cc",
        "common_runtime/parallel_concat_optimizer.cc",
        "common_runtime/partitioning_utils.cc",
        "common_runtime/placer.cc",
        "common_runtime/placer_inspection_required_ops_utils.cc",
        "common_runtime/placer_inspection_required_ops_utils.h",
        "common_runtime/pool_allocator.cc",
        "common_runtime/process_function_library_runtime.cc",
        "common_runtime/process_state.cc",
        "common_runtime/process_util.cc",
        "common_runtime/renamed_device.cc",
        "common_runtime/rendezvous_mgr.cc",
        "common_runtime/rendezvous_util.cc",
        "common_runtime/ring_alg.cc",
        "common_runtime/ring_gatherer.cc",
        "common_runtime/ring_reducer.cc",
        "common_runtime/session.cc",
        "common_runtime/session_factory.cc",
        "common_runtime/session_options.cc",
        "common_runtime/session_state.cc",
        "common_runtime/single_threaded_cpu_device.cc",
        "common_runtime/stats_publisher_interface.cc",
        "common_runtime/step_stats_collector.cc",
        "common_runtime/threadpool_device.cc",
        "common_runtime/threadpool_device_factory.cc",
        "graph/gradients.cc",
        "graph/mkl_layout_pass.cc",
        "graph/mkl_tfconversion_pass.cc",
        "graph/quantize_training.cc",
        "graph/gpu_fusion_pass.cc",
        "public/session.h",
        "public/session_options.h",
        "public/version.h",
    ],
    hdrs = CORE_CPU_LIB_HEADERS,
    copts = tf_copts(),
    deps = [
        ":graph",
        ":framework",
        ":framework_internal",
        ":lib",
        ":lib_internal",
        ":proto_text",
        ":protos_all_cc",
        "@com_google_absl//absl/algorithm:container",
        "@com_google_absl//absl/memory",
        "@com_google_absl//absl/strings",
        "@com_google_absl//absl/types:optional",
        "//third_party/eigen3",
        "//tensorflow/core/grappler/utils:functions",
    ] + mkl_deps(),
    alwayslink = 1,
)

tf_cuda_library(
    name = "core_cpu_lib",
    hdrs = CORE_CPU_LIB_HEADERS,
    deps = [
        ":core_cpu_base",
        ":proto_text",
        "//tensorflow/core/grappler:grappler_item",
    ] + if_static([":core_cpu_impl"]) + tf_protos_all() + tf_protos_grappler(),
)

tf_cuda_library(
    name = "core_cpu_internal",
    srcs = [
        "common_runtime/graph_execution_state.cc",
    ],
    hdrs = [
        "common_runtime/graph_execution_state.h",
    ] + CORE_CPU_LIB_HEADERS,
    copts = tf_copts(),
    deps = [
        ":framework",
        ":graph",
        ":lib",
        ":proto_text",
        ":protos_all_cc",
        "//tensorflow/core/grappler:grappler_item",
        "//tensorflow/core/grappler/clusters:utils",
        "//tensorflow/core/grappler/clusters:virtual_cluster",
        "//tensorflow/core/grappler/optimizers:meta_optimizer",
        "//third_party/eigen3",
    ] + mkl_deps() + tf_additional_core_deps() + if_static([
        ":core_cpu_impl",
        ":function_ops_op_lib",
        ":functional_grad",
        ":functional_ops_op_lib",
        "//tensorflow/core/kernels:required",
    ]),
    alwayslink = 1,
)

cc_library(
    name = "regexp_internal",
    hdrs = [
        "platform/regexp.h",
    ],
    visibility = [
        "//tensorflow/compiler:__subpackages__",
        "//tensorflow/core/kernels:__subpackages__",
        "//tensorflow/core/profiler:__subpackages__",
    ],
    deps = [":lib_internal"],
)

tf_cuda_library(
    name = "direct_session_internal",
    srcs = ["common_runtime/direct_session.cc"],
    hdrs = [
        "common_runtime/direct_session.h",
        "util/env_var.h",
    ],
    copts = tf_copts(),
    deps = [
        ":core_cpu_internal",
        ":framework",
        ":framework_internal",
        ":graph",
        ":lib",
        ":lib_internal",
        ":proto_text",
        ":protos_all_cc",
        "//tensorflow/core/debug:debug_graph_utils",
        "//tensorflow/core/kernels:function_ops",
        "//tensorflow/core/profiler/lib:profiler_graph_lib",
        "//tensorflow/core/profiler/lib:profiler_session",
    ],
    alwayslink = 1,
)

cc_library(
    name = "example_parser_configuration",
    srcs = ["example/example_parser_configuration.cc"],
    hdrs = ["example/example_parser_configuration.h"],
    copts = tf_copts(),
    linkstatic = 1,
    visibility = ["//visibility:public"],
    deps = [
        ":core_cpu",
        ":core_cpu_internal",
        ":framework",
        ":lib",
        ":lib_internal",
        ":proto_text",
        ":protos_all_cc",
    ],
    alwayslink = 1,
)

tf_cuda_library(
    name = "device_tracer",
    srcs = tf_additional_device_tracer_srcs(),
    copts = tf_copts(),
    cuda_deps = if_cuda_is_configured(tf_additional_cupti_wrapper_deps() + tf_additional_device_tracer_cuda_deps()),
    visibility = [
        "//tensorflow:internal",
    ],
    deps = [
        ":core_cpu_internal",
        ":lib",
        ":protos_all_cc",
        "//tensorflow/core/profiler/internal:profiler_interface",
        # "//tensorflow/stream_executor/lib",
    ] + tf_additional_device_tracer_deps(),
    alwayslink = True,
)

tf_proto_library_cc(
    name = "replay_log_proto",
    srcs = ["protobuf/replay_log.proto"],
    cc_api_version = 2,
    protodeps = [
        ":master_proto",
    ] + tf_additional_all_protos(),
    visibility = [
        "//tensorflow:internal",
    ],
)

cc_library(
    name = "gpu_id",
    hdrs = [
        "common_runtime/gpu/gpu_id.h",
        "common_runtime/gpu/gpu_id_manager.h",
    ],
    deps = [
        ":lib",
    ] + if_static([
        ":gpu_id_impl",
    ]),
)

cc_library(
    name = "gpu_id_impl",
    srcs = ["common_runtime/gpu/gpu_id_manager.cc"],
    hdrs = [
        "common_runtime/gpu/gpu_id.h",
        "common_runtime/gpu/gpu_id_manager.h",
    ],
    deps = [
        ":lib",
    ],
)

GPU_RUNTIME_HEADERS = [
    "common_runtime/gpu/gpu_host_allocator.h",
    "common_runtime/gpu/gpu_bfc_allocator.h",
    "common_runtime/gpu/gpu_cudamalloc_allocator.h",
    "common_runtime/gpu/gpu_debug_allocator.h",
    "common_runtime/gpu/gpu_device.h",
    "common_runtime/gpu/gpu_id.h",
    "common_runtime/gpu/gpu_id_manager.h",
    "common_runtime/gpu/gpu_id_utils.h",
    "common_runtime/gpu/gpu_init.h",
    "common_runtime/gpu/gpu_managed_allocator.h",
    "common_runtime/gpu/gpu_process_state.h",
    "common_runtime/gpu/gpu_stream_util.h",
    "common_runtime/gpu/gpu_util.h",
    "common_runtime/gpu_device_context.h",
]

tf_cuda_library(
    name = "gpu_runtime_impl",
    srcs = [
        "common_runtime/gpu/gpu_bfc_allocator.cc",
        "common_runtime/gpu/gpu_cudamalloc_allocator.cc",
        "common_runtime/gpu/gpu_debug_allocator.cc",
        "common_runtime/gpu/gpu_device.cc",
        "common_runtime/gpu/gpu_device_factory.cc",
        "common_runtime/gpu/gpu_managed_allocator.cc",
        "common_runtime/gpu/gpu_process_state.cc",
        "common_runtime/gpu/gpu_stream_util.cc",
        "common_runtime/gpu/gpu_util.cc",
        "common_runtime/gpu/gpu_util_platform_specific.cc",
    ],
    hdrs = GPU_RUNTIME_HEADERS,
    copts = tf_copts(),
    deps = [
        ":core_cpu_impl",
        ":core_cpu_lib",
        ":framework",
        ":framework_internal",
        ":gpu_id_impl",
        ":gpu_init_impl",
        ":gpu_lib",
        ":graph",
        ":lib",
        ":lib_internal",
        ":protos_all_cc",
        ":stream_executor",
        "//third_party/eigen3",
    ],
    alwayslink = 1,
)

tf_cuda_library(
    name = "gpu_runtime",
    hdrs = GPU_RUNTIME_HEADERS,
    linkstatic = 1,
    deps = [
        ":core_cpu_lib",
        ":framework",
        ":framework_internal",
        ":lib",
        ":lib_internal",
        ":protos_all_cc",
        ":stream_executor",
        "//third_party/eigen3",
    ] + if_static([":gpu_runtime_impl"]),
)

tf_cuda_library(
    name = "gpu_init",
    hdrs = [
        "common_runtime/gpu/gpu_init.h",
    ],
    deps = [
        ":framework",
        ":framework_internal",
        ":lib",
        ":lib_internal",
        ":stream_executor",
    ] + if_static(
        [":gpu_init_impl"],
    ),
)

tf_cuda_library(
    name = "gpu_init_impl",
    srcs = [
        "common_runtime/gpu/gpu_init.cc",
    ],
    hdrs = [
        "common_runtime/gpu/gpu_init.h",
    ],
    copts = tf_copts(),
    linkstatic = 1,
    deps = [
        ":framework",
        ":framework_internal",
        ":lib",
        ":lib_internal",
        ":stream_executor",
    ],
    alwayslink = 1,
)

cc_library(
    name = "sycl_runtime",
    srcs = if_not_windows([
        "common_runtime/sycl/sycl_allocator.cc",
        "common_runtime/sycl/sycl_device.cc",
        "common_runtime/sycl/sycl_device_context.cc",
        "common_runtime/sycl/sycl_device_factory.cc",
    ]),
    hdrs = if_not_windows([
        "common_runtime/sycl/sycl_allocator.h",
        "common_runtime/sycl/sycl_device.h",
        "common_runtime/sycl/sycl_util.h",
        "common_runtime/sycl/sycl_device_context.h",
    ]),
    copts = tf_copts(),
    linkstatic = 0,
    deps = [
        ":core_cpu",
        ":core_cpu_internal",
        ":framework",
        ":framework_internal",
        ":lib",
        ":lib_internal",
        ":proto_text",
        "//third_party/eigen3",
        "@local_config_sycl//sycl",
    ],
    alwayslink = 0,
)

# -----------------------------------------------------------------------------
# Tests

cc_library(
    name = "lib_test_internal",
    testonly = 1,
    hdrs = [
        "lib/gtl/manual_constructor.h",
        "lib/io/block.h",
        "lib/io/block_builder.h",
        "lib/io/format.h",
        "lib/random/philox_random_test_utils.h",
    ],
    deps = [
        ":lib",
        ":lib_internal",
    ],
)

cc_library(
    name = "tensor_testutil",
    testonly = 1,
    srcs = ["framework/tensor_testutil.cc"],
    hdrs = ["framework/tensor_testutil.h"],
    copts = tf_copts(),
    deps = [
        ":framework",
        ":lib",
        ":test",
    ],
)

cc_library(
    name = "shape_inference_testutil",
    testonly = 1,
    srcs = ["framework/shape_inference_testutil.cc"],
    hdrs = ["framework/shape_inference_testutil.h"],
    copts = tf_copts(),
    deps = [
        ":framework",
        ":lib",
        ":lib_internal",
        ":protos_all_cc",
    ],
)

# Main program for tests
cc_library(
    name = "test_main",
    testonly = 1,
    srcs = ["platform/test_main.cc"],
    copts = tf_copts(),
    linkopts = select({
        "//tensorflow:windows": [],
        "//conditions:default": ["-lm"],
    }),
    visibility = ["//tensorflow:internal"],
    deps = [
        ":lib",
        ":lib_internal",
        ":test",  # buildcleaner: keep
        "//tensorflow/core/platform/default/build_config:test_main",
    ],
    alwayslink = 1,
)

# This is the lite version of a main() for tests. It does not include any
# support for reporting benchmark results when running on TPUs.
cc_library(
    name = "test_lite_main",
    testonly = 1,
    srcs = ["platform/test_main.cc"],
    copts = tf_copts(),
    deps = [
        # TODO(ahentz): we don't want to depend on "lib" here. It used to be
        # that "core_stringpiece" was enough but that recently changed and
        # we now need at least "str_util".
        ":lib",
        ":lib_platform",
        ":stacktrace_handler",
        ":test_lite",
        "//tensorflow/core/platform/default/build_config:test_lite_main",
    ],
    alwayslink = 1,
)

tf_cc_tests(
    name = "low_level_library_tests",
    size = "small",
    srcs = [
        "lib/core/arena_test.cc",
        "lib/core/bitmap_test.cc",
        "lib/core/blocking_counter_test.cc",
        "lib/core/coding_test.cc",
        "lib/core/notification_test.cc",
        "lib/core/refcount_test.cc",
        "lib/core/status_test.cc",
        "lib/core/stringpiece_test.cc",
        "lib/core/threadpool_test.cc",
        "lib/gtl/cleanup_test.cc",
        "lib/gtl/compactptrset_test.cc",
        "lib/gtl/edit_distance_test.cc",
        "lib/gtl/flatmap_test.cc",
        "lib/gtl/flatset_test.cc",
        "lib/gtl/int_type_test.cc",
        "lib/gtl/iterator_range_test.cc",
        "lib/gtl/manual_constructor_test.cc",
        "lib/gtl/map_util_test.cc",
        "lib/gtl/top_n_test.cc",
        "lib/hash/crc32c_test.cc",
        "lib/hash/hash_test.cc",
        "lib/histogram/histogram_test.cc",
        "lib/io/buffered_inputstream_test.cc",
        "lib/io/inputbuffer_test.cc",
        "lib/io/inputstream_interface_test.cc",
        "lib/io/path_test.cc",
        "lib/io/random_inputstream_test.cc",
        "lib/io/record_reader_writer_test.cc",
        "lib/io/recordio_test.cc",
        "lib/io/snappy/snappy_buffers_test.cc",
        "lib/io/table_test.cc",
        "lib/io/zlib_buffers_test.cc",
        "lib/math/math_util_test.cc",
        "lib/monitoring/collection_registry_test.cc",
        "lib/monitoring/counter_test.cc",
        "lib/monitoring/gauge_test.cc",
        "lib/monitoring/metric_def_test.cc",
        "lib/monitoring/sampler_test.cc",
        "lib/random/distribution_sampler_test.cc",
        "lib/random/philox_random_test.cc",
        "lib/random/random_test.cc",
        "lib/random/simple_philox_test.cc",
        "lib/strings/base64_test.cc",
        "lib/strings/numbers_test.cc",
        "lib/strings/scanner_test.cc",
        "lib/strings/str_util_test.cc",
        "lib/strings/strcat_test.cc",
        "lib/strings/stringprintf_test.cc",
        "lib/wav/wav_io_test.cc",
        "platform/fingerprint_test.cc",
        "platform/integral_types_test.cc",
        "platform/logging_test.cc",
        "platform/mutex_test.cc",
        "platform/net_test.cc",
        "platform/port_test.cc",
        "platform/profile_utils/cpu_utils_test.cc",
        "platform/stacktrace_handler_test.cc",
        "platform/subprocess_test.cc",
        "platform/vmodule_benchmark_test.cc",
    ],
    deps = [
        ":core_cpu_internal",
        ":lib",
        ":lib_internal",
        ":lib_test_internal",
        ":protos_all_cc",
        ":test",
        ":test_main",
        "//third_party/eigen3",
        "@zlib_archive//:zlib",
    ],
)

tf_cc_test(
    name = "vmodule_test",
    srcs = ["platform/vmodule_test.cc"],
    tags = ["optonly"],
    deps = [
        ":lib",
        ":lib_internal",
        ":lib_test_internal",
        ":protos_all_cc",
        ":test",
        "//third_party/eigen3",
    ],
)

tf_cc_test(
    name = "lib_random_random_distributions_test",
    srcs = ["lib/random/random_distributions_test.cc"],
    tags = ["optonly"],
    deps = [
        ":lib",
        ":lib_internal",
        ":lib_test_internal",
        ":protos_all_cc",
        ":test",
        ":test_main",
        "//third_party/eigen3",
    ],
)

tf_cc_test(
    name = "platform_strings_test",
    size = "small",
    srcs = ["platform/platform_strings_test.cc"],
    features = ["-dynamic_link_test_srcs"],  # see go/dynamic_link_test_srcs
    deps = [
        ":lib",
        ":platform_strings",
    ],
)

tf_cc_test(
    name = "platform_env_test",
    size = "small",
    srcs = ["platform/env_test.cc"],
    deps = [
        ":lib",
        ":lib_internal",
        ":lib_test_internal",
        ":protos_all_cc",
        ":test",
        ":test_main",
        "//third_party/eigen3",
    ],
)

tf_cc_test(
    name = "platform_fake_python_env_test",
    size = "small",
    srcs = ["platform/fake_python_env_test.cc"],
    args = [
        "/some/path/to/pythontest.runfiles/org_tensorflow/stuff/to/run.py",
    ],
    tags = [
        "local",
        "no_windows",
        "nogpu",
        "nomac",
        "notap",
    ],
    deps = [
        ":lib",
        ":lib_internal",
        ":lib_test_internal",
        ":test",
        ":test_main",
    ],
)

tf_cc_test(
    name = "platform_abi_test",
    size = "small",
    srcs = ["platform/abi_test.cc"],
    deps = [
        ":framework",
        ":lib",
        ":lib_internal",
        ":lib_test_internal",
        ":protos_all_cc",
        ":test",
        ":test_main",
        "//third_party/eigen3",
    ],
)

tf_cc_test(
    name = "platform_numa_test",
    size = "small",
    srcs = ["platform/numa_test.cc"],
    tags = [
        # This test will not pass unless it has access to all NUMA nodes
        # on the executing machine.
        "manual",
        "notap",
    ],
    deps = [
        ":framework",
        ":lib",
        ":lib_internal",
        ":lib_test_internal",
        ":protos_all_cc",
        ":test",
        ":test_main",
        "//third_party/eigen3",
    ],
)

tf_cc_test(
    name = "platform_setround_test",
    size = "small",
    srcs = ["platform/setround_test.cc"],
    tags = [
        "noasan",
        "noclang",
        "nomsan",
        "notsan",
    ],
    deps = [
        ":lib",
        ":lib_internal",
        ":lib_test_internal",
        ":test",
        ":test_main",
    ],
)

tf_cc_test(
    name = "platform_file_system_test",
    size = "small",
    srcs = ["platform/file_system_test.cc"],
    deps = [
        ":lib",
        ":lib_internal",
        ":lib_test_internal",
        ":protos_all_cc",
        ":test",
        ":test_main",
    ],
)

tf_cc_test(
    name = "util_overflow_test",
    size = "small",
    srcs = ["util/overflow_test.cc"],
    deps = [
        ":framework_lite",
        ":overflow",
        ":test",
        ":test_main",
    ],
)

tf_cc_test(
    name = "exec_on_stall_test",
    size = "small",
    srcs = ["util/exec_on_stall_test.cc"],
    deps = [
        ":exec_on_stall",
        ":framework_lite",
        ":test",
        ":test_main",
    ],
)

tf_cc_test(
    name = "lib_jpeg_jpeg_mem_unittest",
    srcs = ["lib/jpeg/jpeg_mem_unittest.cc"],
    data = glob(["lib/jpeg/testdata/*.jpg"]),
    deps = [
        ":jpeg_internal",
        ":lib",
        ":lib_internal",
        ":test",
        ":test_main",
        "@com_google_absl//absl/base",
    ],
)

tf_cc_test(
    name = "lib_strings_ordered_code_test",
    srcs = ["lib/strings/ordered_code_test.cc"],
    extra_copts = ["$(STACK_FRAME_UNLIMITED)"],  # Tests initialize large vectors
    deps = [
        ":lib",
        ":lib_internal",
        ":test",
        ":test_main",
    ],
)

tf_cc_test(
    name = "lib_strings_proto_serialization_test",
    srcs = ["lib/strings/proto_serialization_test.cc"],
    deps = [
        ":lib",
        ":lib_internal",
        ":lib_test_internal",
        ":protos_all_cc",
        ":test",
        ":test_main",
        "@com_google_absl//absl/memory",
    ],
)

tf_cc_test(
    name = "lib_random_weighted_picker_test",
    size = "medium",
    srcs = ["lib/random/weighted_picker_test.cc"],
    deps = [
        ":lib",
        ":lib_internal",
        ":test",
        ":test_main",
    ],
)

tf_cc_test(
    name = "framework_op_gen_lib_test",
    size = "small",
    srcs = ["framework/op_gen_lib_test.cc"],
    deps = [
        ":op_gen_lib",
        ":protos_all_cc",
        ":test",
        ":test_main",
    ],
)

tf_cc_test(
    name = "quantize_training_test",
    srcs = ["graph/quantize_training_test.cc"],
    deps = [
        ":all_kernels",
        ":core",
        ":core_cpu",
        ":core_cpu_internal",
        ":direct_session_internal",
        ":framework",
        ":framework_internal",
        ":lib",
        ":lib_internal",
        ":ops",
        ":protos_all_cc",
        ":protos_test_cc",
        ":test",
        ":test_main",
        ":testlib",
    ],
)

tf_cc_tests(
    name = "higher_level_tests",
    size = "small",
    srcs = [
        "common_runtime/buf_rendezvous_test.cc",
        "common_runtime/collective_executor_mgr_test.cc",
        "common_runtime/collective_rma_local_test.cc",
        "common_runtime/device_resolver_local_test.cc",
        "common_runtime/device_set_test.cc",
        "common_runtime/isolate_placer_inspection_required_ops_pass_test.cc",
        "common_runtime/optimization_registry_test.cc",
        "common_runtime/pending_counts_test.cc",
        "common_runtime/placer_inspection_required_ops_utils_test.cc",
        "common_runtime/placer_test.cc",
        "common_runtime/session_test.cc",
        "common_runtime/threadpool_device_test.cc",
        "example/feature_util_test.cc",
        "framework/allocator_test.cc",
        "framework/attr_value_util_test.cc",
        "framework/bfloat16_test.cc",
        "framework/cancellation_test.cc",
        "framework/common_shape_fns_test.cc",
        "framework/device_base_test.cc",
        "framework/function_test.cc",
        "framework/graph_def_util_test.cc",
        "framework/graph_to_functiondef_test.cc",
        "framework/kernel_def_builder_test.cc",
        "framework/kernel_def_util_test.cc",
        "framework/memory_types_test.cc",
        "framework/model_test.cc",
        "framework/node_def_builder_test.cc",
        "framework/node_def_util_test.cc",
        "framework/op_compatibility_test.cc",
        "framework/op_def_builder_test.cc",
        "framework/op_def_util_test.cc",
        "framework/op_kernel_test.cc",
        "framework/op_registration_test.cc",
        "framework/partial_tensor_shape_test.cc",
        "framework/rendezvous_test.cc",
        "framework/resource_mgr_test.cc",
        "framework/resource_op_kernel_test.cc",
        "framework/shape_inference_test.cc",
        "framework/shape_inference_testutil_test.cc",
        "framework/tensor_shape_test.cc",
        "framework/tensor_slice_test.cc",
        "framework/tensor_test.cc",
        "framework/tensor_testutil_test.cc",
        "framework/tensor_util_test.cc",
        "framework/tracking_allocator_test.cc",
        "framework/types_test.cc",
        "framework/unique_tensor_references_test.cc",
        "framework/variant_op_registry_test.cc",
        "framework/variant_test.cc",
        "graph/algorithm_test.cc",
        "graph/control_flow_test.cc",
        "graph/edgeset_test.cc",
        "graph/graph_def_builder_test.cc",
        "graph/graph_partition_test.cc",
        "graph/graph_test.cc",
        "graph/node_builder_test.cc",
        "graph/optimizer_cse_test.cc",
        "graph/subgraph_test.cc",
        "graph/tensor_id_test.cc",
        "graph/validate_test.cc",
        "util/bcast_test.cc",
        "util/command_line_flags_test.cc",
        "util/device_name_utils_test.cc",
        "util/dump_graph_test.cc",
        "util/equal_graph_def_test.cc",
        "util/events_writer_test.cc",
        "util/example_proto_fast_parsing_test.cc",
        "util/example_proto_helper_test.cc",
        "util/memmapped_file_system_test.cc",
        "util/presized_cuckoo_map_test.cc",
        "util/reffed_status_callback_test.cc",
        "util/reporter_test.cc",
        "util/saved_tensor_slice_util_test.cc",
        "util/semver_test.cc",
        "util/sparse/sparse_tensor_test.cc",
        "util/stat_summarizer_test.cc",
        "util/tensor_format_test.cc",
        "util/tensor_slice_reader_test.cc",
        "util/tensor_slice_set_test.cc",
        "util/tensor_slice_util_test.cc",
        "util/tensor_slice_writer_test.cc",
        "util/work_sharder_test.cc",
    ],
    linkopts = select({
        "//tensorflow:macos": ["-headerpad_max_install_names"],
        "//conditions:default": [],
    }),
    linkstatic = tf_kernel_tests_linkstatic(),
    deps = [
        ":core",
        ":core_cpu",
        ":core_cpu_internal",
        ":direct_session_internal",
        ":framework",
        ":framework_internal",
        ":lib",
        ":lib_internal",
        ":ops",
        ":protos_all_cc",
        ":protos_test_cc",
        ":test",
        ":test_main",
        ":testlib",
        "//tensorflow/cc:cc_ops",
        "//tensorflow/cc:cc_ops_internal",
        "//tensorflow/cc:function_ops",
        "//tensorflow/cc:ops",
        "//tensorflow/cc:scope",
        "//tensorflow/cc:sendrecv_ops",
        "//tensorflow/cc:while_loop",
        "//tensorflow/core/kernels:ops_util",
        "//third_party/eigen3",
        "@com_google_absl//absl/base",
        "@com_google_absl//absl/memory",
        "@com_google_absl//absl/strings",
    ],
)

tf_cc_tests(
    name = "higher_level_tests_needing_kernels",
    size = "small",
    srcs = [
        "common_runtime/collective_param_resolver_local_test.cc",
        "graph/graph_constructor_test.cc",
    ],
    linkopts = select({
        "//tensorflow:macos": ["-headerpad_max_install_names"],
        "//conditions:default": [],
    }),
    linkstatic = tf_kernel_tests_linkstatic(),
    deps = [
        ":all_kernels",
        ":core",
        ":core_cpu",
        ":core_cpu_internal",
        ":direct_session_internal",
        ":framework",
        ":framework_internal",
        ":lib",
        ":lib_internal",
        ":ops",
        ":protos_all_cc",
        ":protos_test_cc",
        ":test",
        ":test_main",
        ":testlib",
        "//tensorflow/cc:cc_ops",
        "//tensorflow/cc:cc_ops_internal",
        "//tensorflow/cc:scope",
        "//tensorflow/cc:sendrecv_ops",
        "//tensorflow/core/kernels:ops_util",
        "//third_party/eigen3",
    ],
)

tf_cc_test(
    name = "cudnn_rnn_ops_test_cc",
    size = "small",
    srcs = [
        "ops/cudnn_rnn_ops_test.cc",
    ],
    deps = [
        ":core",
        ":framework",
        ":lib",
        ":test",
        ":test_main",
        ":testlib",
    ],
)

tf_cc_tests(
    name = "collective_order_test",
    size = "small",
    srcs = [
        "graph/collective_order_test.cc",
    ],
    deps = [
        ":core",
        ":core_cpu",
        ":core_cpu_internal",
        ":framework",
        ":framework_internal",
        ":lib",
        ":lib_internal",
        ":ops",
        ":protos_all_cc",
        ":test",
        "@com_google_googletest//:gtest_main",
    ],
)

tf_cc_tests_gpu(
    name = "ring_reducer_test",
    size = "medium",
    srcs = [
        "common_runtime/ring_reducer_test.cc",
    ],
    linkstatic = tf_kernel_tests_linkstatic(),
    tags = tf_cuda_tests_tags(),
    deps = [
        ":all_kernels",
        ":core",
        ":core_cpu",
        ":core_cpu_internal",
        ":direct_session_internal",
        ":framework",
        ":framework_internal",
        ":gpu_runtime",
        ":lib",
        ":lib_internal",
        ":ops",
        ":protos_all_cc",
        ":protos_test_cc",
        ":test",
        ":test_main",
        ":testlib",
        "@com_google_absl//absl/memory",
    ],
)

tf_cc_tests_gpu(
    name = "ring_gatherer_test",
    size = "medium",
    srcs = [
        "common_runtime/ring_gatherer_test.cc",
    ],
    linkstatic = tf_kernel_tests_linkstatic(),
    tags = tf_cuda_tests_tags(),
    deps = [
        ":all_kernels",
        ":core",
        ":core_cpu",
        ":core_cpu_internal",
        ":direct_session_internal",
        ":framework",
        ":framework_internal",
        ":gpu_runtime",
        ":lib",
        ":lib_internal",
        ":ops",
        ":protos_all_cc",
        ":protos_test_cc",
        ":test",
        ":test_main",
        ":testlib",
        "@com_google_absl//absl/memory",
    ],
)

tf_cc_tests_gpu(
    name = "hierarchical_tree_broadcaster_test",
    size = "medium",
    srcs = [
        "common_runtime/hierarchical_tree_broadcaster_test.cc",
    ],
    linkstatic = tf_kernel_tests_linkstatic(),
    tags = tf_cuda_tests_tags(),
    deps = [
        ":all_kernels",
        ":core",
        ":core_cpu",
        ":core_cpu_internal",
        ":direct_session_internal",
        ":framework",
        ":framework_internal",
        ":gpu_runtime",
        ":lib",
        ":lib_internal",
        ":ops",
        ":protos_all_cc",
        ":protos_test_cc",
        ":test",
        ":test_main",
        ":testlib",
        "@com_google_absl//absl/memory",
    ],
)

tf_cc_test_mkl(
    name = "mkl_runtime_tests",
    size = "small",
    srcs = [
        "common_runtime/mkl_cpu_allocator_test.cc",
        "common_runtime/mkl_threadpool_device_test.cc",
    ],
    linkstatic = 1,
    deps = [
        ":core",
        ":core_cpu",
        ":core_cpu_internal",
        ":framework",
        ":framework_internal",
        ":lib",
        ":test",
        ":test_main",
        ":testlib",
    ],
)

tf_cc_test_mkl(
    name = "mkl_related_tests",
    size = "small",
    srcs = [
        "graph/mkl_layout_pass_test.cc",
        "graph/mkl_tfconversion_pass_test.cc",
        "util/mkl_util_test.cc",
    ],
    linkstatic = 1,
    deps = [
        ":core",
        ":core_cpu",
        ":core_cpu_internal",
        ":direct_session_internal",
        ":framework",
        ":framework_internal",
        ":lib",
        ":lib_internal",
        ":ops",
        ":protos_all_cc",
        ":test",
        ":test_main",
        ":testlib",
        "//tensorflow/cc:cc_ops",
        "//tensorflow/cc:scope",
        "//tensorflow/cc:sendrecv_ops",
        "//tensorflow/core/kernels:ops_util",
        "//third_party/eigen3",
    ] + if_mkl([
        "//tensorflow/core/kernels:mkl_aggregate_ops",
        "//tensorflow/core/kernels:mkl_concat_op",
        "//tensorflow/core/kernels:mkl_conv_op",
        "//tensorflow/core/kernels:mkl_cwise_ops_common",
        "//tensorflow/core/kernels:mkl_dequantize_op",
        "//tensorflow/core/kernels:mkl_fused_batch_norm_op",
        "//tensorflow/core/kernels:mkl_identity_op",
        "//tensorflow/core/kernels:mkl_input_conversion_op",
        "//tensorflow/core/kernels:mkl_lrn_op",
        "//tensorflow/core/kernels:mkl_pooling_ops",
        "//tensorflow/core/kernels:mkl_quantize_op",
        "//tensorflow/core/kernels:mkl_relu_op",
        "//tensorflow/core/kernels:mkl_reshape_op",
        "//tensorflow/core/kernels:mkl_slice_op",
        "//tensorflow/core/kernels:mkl_softmax_op",
        "//tensorflow/core/kernels:mkl_tfconv_op",
    ]),
)

tf_cc_tests_gpu(
    name = "gpu_device_on_non_gpu_machine_test",
    size = "small",
    srcs = ["common_runtime/gpu/gpu_device_on_non_gpu_machine_test.cc"],
    linkstatic = tf_kernel_tests_linkstatic(),
    deps = [
        ":gpu_headers_lib",
        ":gpu_id",
        ":gpu_runtime",
        ":test",
    ],
)

tf_cc_tests_gpu(
    name = "gpu_related_tests",
    size = "small",
    srcs = glob(["user_ops/**/*_test.cc"]) + [
        "common_runtime/gpu/gpu_bfc_allocator_test.cc",
        "common_runtime/gpu/gpu_device_test.cc",
        "common_runtime/gpu/gpu_id_manager_test.cc",
        "common_runtime/gpu/pool_allocator_test.cc",
    ],
    linkstatic = tf_kernel_tests_linkstatic(),
    tags = tf_cuda_tests_tags(),
    deps = [
        ":core_cpu",
        ":core_cpu_internal",
        ":direct_session",
        ":framework",
        ":framework_internal",
        ":gpu_id",
        ":gpu_runtime",
        ":lib",
        ":lib_internal",
        ":protos_all_cc",
        ":test",
        ":test_main",
        ":testlib",
        "//tensorflow/cc:cc_ops",
        "//tensorflow/core/kernels:ops_util",
    ],
)

tf_cc_test_gpu(
    name = "gpu_event_mgr_test",
    srcs = ["common_runtime/gpu/gpu_event_mgr_test.cc"],
    linkstatic = tf_kernel_tests_linkstatic(),
    tags = tf_cuda_tests_tags(),
    deps = [
        ":framework",
        ":framework_internal",
        ":lib",
        ":lib_internal",
        ":protos_all_cc",
        ":test",
        ":test_main",
        ":testlib",
        "//tensorflow/core/kernels:cwise_op",
    ],
)

tf_cuda_cc_test(
    name = "gpu_device_unified_memory_test",
    size = "small",
    srcs = [
        "common_runtime/gpu/gpu_device_test.cc",
    ],
    linkstatic = tf_kernel_tests_linkstatic(),
    # Runs test on a Guitar cluster that uses P100s to test unified memory
    # allocations.
    tags = tf_cuda_tests_tags() + [
        "guitar",
        "multi_gpu",
    ],
    deps = [
        ":core_cpu",
        ":core_cpu_internal",
        ":direct_session",
        ":framework",
        ":framework_internal",
        ":gpu_id",
        ":lib",
        ":lib_internal",
        ":protos_all_cc",
        ":test",
        ":test_main",
        ":testlib",
        "//tensorflow/cc:cc_ops",
        "//tensorflow/core/kernels:ops_util",
    ],
)

tf_cc_test_gpu(
    name = "rocm_rocdl_path_test",
    size = "small",
    srcs = ["platform/rocm_rocdl_path_test.cc"],
    linkstatic = tf_kernel_tests_linkstatic(),
    tags = tf_cuda_tests_tags(),
    deps = [
        ":rocm_rocdl_path",
        ":lib",
        ":test",
        ":test_main",
    ],
)

tf_cuda_only_cc_test(
    name = "util_gpu_kernel_helper_test",
    srcs = [
        "util/gpu_kernel_helper_test.cu.cc",
    ],
    deps = [
        ":test",
        ":test_main",
        "//third_party/eigen3",
    ] + mkl_deps(),
)

tf_cc_test_gpu(
    name = "memory_types_test",
    size = "small",
    srcs = ["common_runtime/memory_types_test.cc"],
    linkstatic = tf_kernel_tests_linkstatic(),
    tags = tf_cuda_tests_tags(),
    deps = [
        ":core",
        ":core_cpu",
        ":core_cpu_internal",
        ":framework",
        ":framework_internal",
        ":gpu_runtime",
        ":lib",
        ":lib_internal",
        ":ops",
        ":protos_all_cc",
        ":test",
        ":test_main",
        ":testlib",
        "//tensorflow/cc:cc_ops",
        "//tensorflow/core/kernels:cast_op",
        "//third_party/eigen3",
    ],
)

tf_cc_test_gpu(
    name = "variant_op_copy_test",
    size = "small",
    srcs = ["framework/variant_op_copy_test.cc"],
    linkstatic = tf_kernel_tests_linkstatic(),
    tags = tf_cuda_tests_tags(),
    deps = [
        ":core",
        ":core_cpu",
        ":core_cpu_internal",
        ":direct_session",
        ":framework",
        ":framework_internal",
        ":gpu_runtime",
        ":lib",
        ":lib_internal",
        ":protos_all_cc",
        ":test",
        ":test_main",
        ":testlib",
        "//tensorflow/cc:cc_ops",
        "//tensorflow/cc:client_session",
        "//tensorflow/cc:ops",
        "//tensorflow/cc:scope",
        "//tensorflow/core/kernels:array",
        "//third_party/eigen3",
    ],
)

tf_cc_test(
    name = "common_runtime_constant_folding_test",
    size = "small",
    srcs = ["common_runtime/constant_folding_test.cc"],
    linkstatic = tf_kernel_tests_linkstatic(),
    tags = tf_cuda_tests_tags(),
    deps = [
        ":core",
        ":core_cpu",
        ":core_cpu_internal",
        ":direct_session_internal",
        ":framework",
        ":framework_internal",
        ":gpu_runtime",
        ":lib",
        ":lib_internal",
        ":ops",
        ":protos_all_cc",
        ":test",
        ":test_main",
        ":testlib",
        "//tensorflow/cc:cc_ops",
        "//tensorflow/cc:cc_ops_internal",
        "//tensorflow/cc:sendrecv_ops",
        "//tensorflow/core/kernels:bcast_ops",
        "//tensorflow/core/kernels:cast_op",
        "//tensorflow/core/kernels:concat_op",
        "//tensorflow/core/kernels:cwise_op",
        "//tensorflow/core/kernels:identity_op",
        "//tensorflow/core/kernels:immutable_constant_op",
        "//tensorflow/core/kernels:matmul_op",
        "//tensorflow/core/kernels:topk_op",
        "//third_party/eigen3",
    ],
)

tf_cc_test(
    name = "common_runtime_shape_refiner_test",
    size = "small",
    srcs = [
        "common_runtime/shape_refiner_test.cc",
    ],
    linkstatic = tf_kernel_tests_linkstatic(),
    deps = [
        ":core",
        ":core_cpu",
        ":core_cpu_internal",
        ":framework",
        ":framework_internal",
        ":lib",
        ":lib_internal",
        ":ops",
        ":protos_all_cc",
        ":test",
        ":test_main",
        ":testlib",
        "//tensorflow/cc:cc_ops",
        "//tensorflow/cc:resource_variable_ops",
        "//tensorflow/cc:scope",
        "//tensorflow/core/kernels:array",
        "//tensorflow/core/kernels:math",
        "//tensorflow/core/kernels:resource_variable_ops",
        "//third_party/eigen3",
    ],
)

tf_cuda_cc_test(
    name = "common_runtime_process_function_library_runtime_test",
    size = "small",
    srcs = ["common_runtime/process_function_library_runtime_test.cc"],
    linkstatic = tf_kernel_tests_linkstatic(),
    deps = [
        ":core_cpu",
        ":core_cpu_internal",
        ":framework",
        ":framework_internal",
        ":lib",
        ":test",
        ":test_main",
        ":testlib",
        "//tensorflow/cc:function_ops",
        "//tensorflow/core/kernels:cast_op",
        "//tensorflow/core/kernels:cwise_op",
        "//tensorflow/core/kernels:function_ops",
        "//tensorflow/core/kernels:resource_variable_ops",
    ],
)

tf_cc_test(
    name = "common_runtime_process_util_test",
    size = "small",
    srcs = ["common_runtime/process_util_test.cc"],
    linkstatic = tf_kernel_tests_linkstatic(),
    deps = [
        ":core_cpu_internal",
        ":test",
        ":test_main",
    ],
)

tf_cc_test(
    name = "common_runtime_rendezvous_util_test",
    size = "small",
    srcs = ["common_runtime/rendezvous_util_test.cc"],
    linkstatic = tf_kernel_tests_linkstatic(),
    deps = [
        ":core_cpu_internal",
        ":lib",
        ":test",
        ":test_main",
    ],
)

tf_cc_test(
    name = "framework_run_handler_util_test",
    size = "small",
    srcs = ["framework/run_handler_util_test.cc"],
    linkstatic = tf_kernel_tests_linkstatic(),
    deps = [
        ":framework_internal",
        ":lib",
        ":test",
        ":test_main",
    ],
)

tf_cc_test(
    name = "common_runtime_partitioning_utils_test",
    size = "small",
    srcs = ["common_runtime/partitioning_utils_test.cc"],
    deps = [
        ":core_cpu",
        ":core_cpu_internal",
        ":framework",
        ":lib",
        ":ops",
        ":test",
        ":test_main",
        ":testlib",
        "//tensorflow/cc:cc_ops",
        "//tensorflow/cc:cc_ops_internal",
        "//tensorflow/cc:function_ops",
        "//tensorflow/core/kernels:function_ops",
        "//tensorflow/core/kernels:identity_op",
    ],
)

tf_cuda_cc_test(
    name = "common_runtime_direct_session_test",
    size = "small",
    srcs = ["common_runtime/direct_session_test.cc"],
    args = [] + if_cuda(["--heap_check=local"]),  # The GPU tracer leaks memory
    linkstatic = tf_kernel_tests_linkstatic(),
    deps = [
        ":core_cpu",
        ":core_cpu_internal",
        ":direct_session_internal",
        ":framework",
        ":framework_internal",
        ":lib",
        ":lib_internal",
        ":ops",
        ":protos_all_cc",
        ":test",
        ":test_main",
        ":testlib",
        "//third_party/eigen3",
        "//tensorflow/cc:cc_ops",
        "//tensorflow/core/kernels:collective_ops",
        "//tensorflow/core/kernels:control_flow_ops",
        "//tensorflow/core/kernels:cwise_op",
        "//tensorflow/core/kernels:dense_update_ops",
        "//tensorflow/core/kernels:fifo_queue_op",
        "//tensorflow/core/kernels:function_ops",
        "//tensorflow/core/kernels:identity_n_op",
        "//tensorflow/core/kernels:identity_op",
        "//tensorflow/core/kernels:matmul_op",
        "//tensorflow/core/kernels:ops_util",
        "//tensorflow/core/kernels:queue_ops",
        "//tensorflow/core/kernels:session_ops",
        "//tensorflow/core/kernels:variable_ops",
    ] + if_cuda([":cuda"]),
)

# This is identical to :common_runtime_direct_session_test with the addition of
# a dependency on alwayslink target //third_party/tensorflow/core/debug, which
# enables support for TensorFlow Debugger (tfdbg).
tf_cc_test(
    name = "common_runtime_direct_session_with_debug_test",
    size = "small",
    srcs = ["common_runtime/direct_session_test.cc"],
    linkstatic = tf_kernel_tests_linkstatic(),
    deps = [
        ":core",
        ":core_cpu",
        ":core_cpu_internal",
        ":direct_session_internal",
        ":framework",
        ":framework_internal",
        ":lib",
        ":lib_internal",
        ":ops",
        ":protos_all_cc",
        ":test",
        ":test_main",
        ":testlib",
        "//third_party/eigen3",
        "//tensorflow/cc:cc_ops",
        # Link with support for TensorFlow Debugger (tfdbg).
        "//tensorflow/core/debug",
        "//tensorflow/core/kernels:collective_ops",
        "//tensorflow/core/kernels:control_flow_ops",
        "//tensorflow/core/kernels:cwise_op",
        "//tensorflow/core/kernels:dense_update_ops",
        "//tensorflow/core/kernels:fifo_queue_op",
        "//tensorflow/core/kernels:function_ops",
        "//tensorflow/core/kernels:identity_op",
        "//tensorflow/core/kernels:identity_n_op",
        "//tensorflow/core/kernels:matmul_op",
        "//tensorflow/core/kernels:ops_util",
        "//tensorflow/core/kernels:queue_ops",
        "//tensorflow/core/kernels:session_ops",
        "//tensorflow/core/kernels:variable_ops",
    ],
)

tf_cc_test(
    name = "common_runtime_direct_session_with_tracking_alloc_test",
    size = "small",
    srcs = ["common_runtime/direct_session_with_tracking_alloc_test.cc"],
    args = ["--heap_check=local"],  # The GPU tracer leaks memory
    linkstatic = tf_kernel_tests_linkstatic(),
    tags = ["no_gpu"],
    deps = [
        ":core",
        ":core_cpu",
        ":core_cpu_internal",
        ":direct_session_internal",
        ":framework",
        ":framework_internal",
        ":lib",
        ":lib_internal",
        ":ops",
        ":protos_all_cc",
        ":test",
        ":test_main",
        ":testlib",
        "//tensorflow/cc:cc_ops",
        "//tensorflow/core/kernels:cwise_op",
        "//tensorflow/core/kernels:dense_update_ops",
        "//tensorflow/core/kernels:fifo_queue_op",
        "//tensorflow/core/kernels:identity_op",
        "//tensorflow/core/kernels:matmul_op",
        "//tensorflow/core/kernels:ops_util",
        "//tensorflow/core/kernels:queue_ops",
        "//tensorflow/core/kernels:variable_ops",
        "//third_party/eigen3",
    ],
)

tf_cc_test(
    name = "common_runtime_graph_runner_test",
    size = "small",
    srcs = ["common_runtime/graph_runner_test.cc"],
    linkstatic = tf_kernel_tests_linkstatic(),
    deps = [
        ":array_ops_op_lib",
        ":core",
        ":core_cpu",
        ":core_cpu_internal",
        ":direct_session_internal",
        ":framework",
        ":framework_internal",
        ":lib",
        ":lib_internal",
        ":ops",
        ":protos_all_cc",
        ":test",
        ":test_main",
        ":testlib",
        "//tensorflow/cc:cc_ops",
        "//tensorflow/cc:scope",
        "//tensorflow/core/kernels:cwise_op",
        "//third_party/eigen3",
    ] + if_mkl([":mkl_array_ops_op_lib"]),
)

tf_cc_test(
    name = "common_runtime_executor_test",
    size = "small",
    srcs = ["common_runtime/executor_test.cc"],
    linkstatic = tf_kernel_tests_linkstatic(),
    deps = [
        ":core",
        ":core_cpu",
        ":core_cpu_internal",
        ":framework",
        ":framework_internal",
        ":lib",
        ":lib_internal",
        ":protos_all_cc",
        ":test",
        ":test_main",
        ":testlib",
        "//tensorflow/core/kernels:array",
        "//tensorflow/core/kernels:control_flow_ops",
        "//tensorflow/core/kernels:math",
        "//tensorflow/core/kernels:random_ops",
        "//tensorflow/core/kernels:state",
    ],
)

tf_cc_test(
    name = "common_runtime_function_test",
    size = "small",
    srcs = ["common_runtime/function_test.cc"],
    linkstatic = tf_kernel_tests_linkstatic(),
    tags = [
        "manual",
        "no_oss",
    ],
    deps = [
        ":core",
        ":core_cpu",
        ":core_cpu_internal",
        ":direct_session_internal",
        ":framework",
        ":framework_internal",
        ":lib",
        ":lib_internal",
        ":ops",
        ":protos_all_cc",
        ":test",
        ":test_main",
        ":testlib",
        "//tensorflow/cc:cc_ops",
        "//tensorflow/cc:cc_ops_internal",
        "//tensorflow/cc:function_ops",
        "//tensorflow/cc:functional_ops",
        "//tensorflow/cc:sendrecv_ops",
        "//tensorflow/core/kernels:cast_op",
        "//tensorflow/core/kernels:cwise_op",
        "//tensorflow/core/kernels:function_ops",
        "//tensorflow/core/kernels:matmul_op",
        "//tensorflow/core/kernels:partitioned_function_ops",
        "//tensorflow/core/kernels:random_ops",
        "//tensorflow/core/kernels:shape_ops",
        "//third_party/eigen3",
        "@com_google_absl//absl/memory",
        "@com_google_absl//absl/strings",
    ],
)

tf_cc_test(
    name = "common_runtime_function_threadpool_test",
    size = "small",
    srcs = ["common_runtime/function_threadpool_test.cc"],
    linkstatic = tf_kernel_tests_linkstatic(),
    deps = [
        ":core",
        ":core_cpu",
        ":core_cpu_internal",
        ":direct_session_internal",
        ":framework",
        ":framework_internal",
        ":lib",
        ":lib_internal",
        ":ops",
        ":protos_all_cc",
        ":test",
        ":test_main",
        ":testlib",
        "//tensorflow/cc:cc_ops",
        "//tensorflow/cc:cc_ops_internal",
        "//tensorflow/cc:function_ops",
        "//tensorflow/cc:functional_ops",
        "//tensorflow/core/kernels:cast_op",
        "//tensorflow/core/kernels:cwise_op",
        "//tensorflow/core/kernels:function_ops",
        "//tensorflow/core/kernels:matmul_op",
        "//tensorflow/core/kernels:random_ops",
        "//tensorflow/core/kernels:shape_ops",
        "//third_party/eigen3",
    ],
)

tf_cc_test(
    name = "common_runtime_scoped_allocator_mgr_test",
    size = "small",
    srcs = ["common_runtime/scoped_allocator_mgr_test.cc"],
    linkstatic = tf_kernel_tests_linkstatic(),
    deps = [
        ":core_cpu",
        ":core_cpu_internal",
        ":framework",
        ":lib",
        ":test",
        ":test_main",
    ],
)

tf_cc_test_gpu(
    name = "gpu_allocator_retry_test",
    size = "medium",
    srcs = ["common_runtime/gpu/gpu_allocator_retry_test.cc"],
    linkstatic = tf_kernel_tests_linkstatic(),
    tags = tf_cuda_tests_tags(),
    deps = [
        ":core_cpu",
        ":core_cpu_internal",
        ":direct_session",
        ":framework",
        ":framework_internal",
        ":gpu_runtime",
        ":lib",
        ":lib_internal",
        ":protos_all_cc",
        ":test",
        ":test_main",
        ":testlib",
        "//tensorflow/cc:cc_ops",
    ],
)

tf_cc_test_gpu(
    name = "gpu_debug_allocator_test",
    size = "medium",
    srcs = ["common_runtime/gpu/gpu_debug_allocator_test.cc"],
    args = ["--gtest_death_test_style=threadsafe"],
    linkstatic = tf_kernel_tests_linkstatic(),
    tags = tf_cuda_tests_tags(),
    deps = [
        ":core_cpu",
        ":core_cpu_internal",
        ":direct_session",
        ":framework",
        ":framework_internal",
        ":gpu_id",
        ":gpu_runtime",
        ":lib",
        ":lib_internal",
        ":protos_all_cc",
        ":test",
        ":test_main",
        ":testlib",
        "//tensorflow/cc:cc_ops",
        "//tensorflow/core/kernels:ops_util",
    ],
)

tf_cc_test_gpu(
    name = "gpu_stream_util_test",
    size = "small",
    srcs = ["common_runtime/gpu/gpu_stream_util_test.cc"],
    linkstatic = tf_kernel_tests_linkstatic(),
    tags = tf_cuda_tests_tags() + ["nomac"],
    deps = [
        ":core_cpu",
        ":core_cpu_internal",
        ":direct_session",
        ":framework",
        ":framework_internal",
        ":gpu_runtime",
        ":lib",
        ":lib_internal",
        ":protos_all_cc",
        ":test",
        ":test_main",
        ":testlib",
        "//tensorflow/cc:cc_ops",
        "//tensorflow/cc:sendrecv_ops",
        "//tensorflow/core/kernels:matmul_op",
        "//tensorflow/core/kernels:ops_util",
    ],
)

tf_cc_test(
    name = "framework_op_segment_test",
    size = "small",
    srcs = ["framework/op_segment_test.cc"],
    linkstatic = tf_kernel_tests_linkstatic(),
    deps = [
        ":core",
        ":core_cpu",
        ":core_cpu_internal",
        ":direct_session_internal",
        ":framework",
        ":framework_internal",
        ":lib",
        ":lib_internal",
        ":ops",
        ":protos_all_cc",
        ":test",
        ":test_main",
        ":testlib",
        "//tensorflow/cc:cc_ops",
        "//tensorflow/core/kernels:cwise_op",
        "//tensorflow/core/kernels:ops_util",
        "//third_party/eigen3",
    ],
)

tf_cc_test(
    name = "ops_array_grad_test",
    size = "small",
    srcs = ["ops/array_grad_test.cc"],
    linkstatic = tf_kernel_tests_linkstatic(),
    deps = [
        ":core",
        ":core_cpu",
        ":core_cpu_internal",
        ":direct_session_internal",
        ":framework",
        ":framework_internal",
        ":lib",
        ":lib_internal",
        ":ops",
        ":protos_all_cc",
        ":test",
        ":test_main",
        ":testlib",
        "//tensorflow/cc:cc_ops",
        "//tensorflow/core/kernels:array",
        "//tensorflow/core/kernels:cwise_op",
        "//tensorflow/core/kernels:function_ops",
        "//tensorflow/core/kernels:math",
        "//third_party/eigen3",
    ],
)

tf_cc_test(
    name = "ops_math_grad_test",
    size = "small",
    srcs = ["ops/math_grad_test.cc"],
    linkstatic = tf_kernel_tests_linkstatic(),
    tags = ["no_gpu"],
    deps = [
        ":core",
        ":core_cpu",
        ":core_cpu_internal",
        ":direct_session_internal",
        ":framework",
        ":framework_internal",
        ":lib",
        ":lib_internal",
        ":ops",
        ":protos_all_cc",
        ":test",
        ":test_main",
        ":testlib",
        "//tensorflow/cc:cc_ops",
        "//tensorflow/core/kernels:array",
        "//tensorflow/core/kernels:data_flow",
        "//tensorflow/core/kernels:function_ops",
        "//tensorflow/core/kernels:math",
        "//third_party/eigen3",
    ],
)

tf_cc_test(
    name = "ops_remote_fused_graph_ops_test",
    size = "small",
    srcs = ["ops/remote_fused_graph_ops_test.cc"],
    linkstatic = tf_kernel_tests_linkstatic(),
    deps = [
        ":core",
        ":core_cpu",
        ":core_cpu_internal",
        ":framework",
        ":framework_internal",
        ":lib",
        ":lib_internal",
        ":ops",
        ":protos_all_cc",
        ":test",
        ":test_main",
        ":testlib",
        "//tensorflow/core/kernels:remote_fused_graph_ops",
    ],
)

tf_cc_tests(
    name = "ops_tests",
    size = "small",
    srcs = [
        "ops/array_ops_test.cc",
        "ops/candidate_sampling_ops_test.cc",
        "ops/control_flow_ops_test.cc",
        "ops/ctc_ops_test.cc",
        "ops/data_flow_ops_test.cc",
        "ops/functional_ops_test.cc",
        "ops/image_ops_test.cc",
        "ops/io_ops_test.cc",
        "ops/linalg_ops_test.cc",
        "ops/math_ops_test.cc",
        "ops/nn_ops_test.cc",
        "ops/parsing_ops_test.cc",
        "ops/random_ops_test.cc",
        "ops/set_ops_test.cc",
        "ops/shape_function_test.cc",
        "ops/sparse_ops_test.cc",
        "ops/spectral_ops_test.cc",
        "ops/state_ops_test.cc",
        "ops/string_ops_test.cc",
        "ops/training_ops_test.cc",
    ],
    linkstatic = tf_kernel_tests_linkstatic(),
    deps = [
        ":core",
        ":core_cpu",
        ":core_cpu_internal",
        ":framework",
        ":framework_internal",
        ":lib",
        ":lib_internal",
        ":ops",
        ":protos_all_cc",
        ":test",
        ":test_main",
        ":testlib",
        "//tensorflow/cc:cc_ops",
        "//third_party/eigen3",
    ],
)

tf_cc_test(
    name = "example_example_parser_configuration_test",
    size = "small",
    srcs = ["example/example_parser_configuration_test.cc"],
    data = [":example_parser_configuration_testdata"],
    deps = [
        ":core_cpu",
        ":core_cpu_internal",
        ":direct_session_internal",
        ":example_parser_configuration",
        ":framework",
        ":framework_internal",
        ":lib",
        ":lib_internal",
        ":ops",
        ":protos_all_cc",
        ":test",
        ":test_main",
        ":testlib",
        "//tensorflow/cc:cc_ops",
        "//tensorflow/core/kernels:example_parsing_ops",
    ],
)

tf_cc_test_gpu(
    name = "device_tracer_test",
    size = "small",
    srcs = ["platform/device_tracer_test.cc"],
    args =
        ["--heap_check=local"] + tf_additional_device_tracer_test_flags(),
    linkstatic = tf_kernel_tests_linkstatic(),
    tags = tf_cuda_tests_tags() + ["nomac"],
    deps = [
        ":all_kernels",
        ":core_cpu",
        ":core_cpu_internal",
        ":device_tracer",
        ":direct_session",
        ":direct_session_internal",
        ":framework",
        ":framework_internal",
        ":gpu_runtime",
        ":lib",
        ":lib_internal",
        ":protos_all_cc",
        ":test",
        ":test_main",
        ":testlib",
        "//tensorflow/cc:cc_ops",
        "//tensorflow/core/kernels:ops_util",
        "//tensorflow/core/profiler/internal:profiler_interface",
    ],
)

tf_cc_tests(
    name = "common_runtime_lower_function_call_test",
    size = "small",
    srcs = ["common_runtime/lower_function_call_op_test.cc"],
    deps = [
        ":all_kernels",
        ":core_cpu",
        ":core_cpu_internal",
        ":direct_session",
        ":framework",
        ":framework_internal",
        ":lib",
        ":test",
        ":test_main",
        ":testlib",
        "//tensorflow/cc:cc_ops",
        "//tensorflow/cc:cc_ops_internal",
        "//tensorflow/cc:client_session",
        "//tensorflow/cc:function_ops",
        "//tensorflow/cc:ops",
        "//tensorflow/cc:resource_variable_ops",
    ],
)

tf_cc_tests(
    name = "common_runtime_lower_if_op_test",
    size = "small",
    srcs = ["common_runtime/lower_if_op_test.cc"],
    deps = [
        ":all_kernels",
        ":core_cpu",
        ":core_cpu_internal",
        ":direct_session",
        ":framework",
        ":framework_internal",
        ":lib",
        ":test",
        ":test_main",
        ":testlib",
        "//tensorflow/cc:cc_ops",
        "//tensorflow/cc:cc_ops_internal",
        "//tensorflow/cc:client_session",
        "//tensorflow/cc:function_ops",
        "//tensorflow/cc:ops",
        "//tensorflow/cc:resource_variable_ops",
    ],
)

tf_cc_tests(
    name = "common_runtime_lower_while_op_test",
    size = "small",
    srcs = ["common_runtime/lower_while_op_test.cc"],
    deps = [
        ":all_kernels",
        ":core_cpu",
        ":core_cpu_internal",
        ":direct_session",
        ":framework",
        ":framework_internal",
        ":lib",
        ":test",
        ":test_main",
        ":testlib",
        "//tensorflow/cc:cc_ops",
        "//tensorflow/cc:cc_ops_internal",
        "//tensorflow/cc:client_session",
        "//tensorflow/cc:function_ops",
        "//tensorflow/cc:ops",
        "@com_google_absl//absl/algorithm:container",
    ],
)

tf_cc_tests(
    name = "common_runtime_lower_functional_ops_test",
    size = "small",
    srcs = ["common_runtime/lower_functional_ops_test.cc"],
    deps = [
        ":all_kernels",
        ":core_cpu",
        ":core_cpu_internal",
        ":direct_session",
        ":framework",
        ":framework_internal",
        ":lib",
        ":test",
        ":test_main",
        ":testlib",
        "//tensorflow/cc:cc_ops",
        "//tensorflow/cc:cc_ops_internal",
        "//tensorflow/cc:client_session",
        "//tensorflow/cc:function_ops",
        "//tensorflow/cc:ops",
    ],
)

# Test data
filegroup(
    name = "image_testdata",
    srcs = [
        # PNG data
        "lib/png/testdata/lena_gray.png",
        "lib/png/testdata/lena_rgba.png",
        "lib/png/testdata/lena_palette.png",
        "lib/png/testdata/lena_palette_trns.png",
        # JPEG data
        "lib/jpeg/testdata/jpeg_merge_test1.jpg",
        "lib/jpeg/testdata/jpeg_merge_test1_cmyk.jpg",
        # JPEG data for jpeg benchmark.
        "lib/jpeg/testdata/small.jpg",
        "lib/jpeg/testdata/medium.jpg",
        # Corrupted JPEG files for tests
        "lib/jpeg/testdata/bad_huffman.jpg",
        "lib/jpeg/testdata/corrupt.jpg",
        # -- hand-edited variant: stops at line 0
        "lib/jpeg/testdata/corrupt34_2.jpg",
        # -- hand-edited variant: stops at line 4
        "lib/jpeg/testdata/corrupt34_3.jpg",
        # -- hand-edited variant: stops after a restart marker
        "lib/jpeg/testdata/corrupt34_4.jpg",
        # GIF data
        "lib/gif/testdata/lena.gif",
        "lib/gif/testdata/scan.gif",
        # GIF data with optimization
        "lib/gif/testdata/optimized.gif",
        # BMP data
        "lib/bmp/testdata/lena.bmp",
        # SSIM, PSNR data
        "lib/ssim/testdata/checkerboard1.png",
        "lib/ssim/testdata/checkerboard2.png",
        "lib/ssim/testdata/checkerboard3.png",
        "lib/psnr/testdata/cat_q20.jpg",
        "lib/psnr/testdata/cat_q72.jpg",
        "lib/psnr/testdata/cat_q95.jpg",
    ],
    visibility = ["//visibility:public"],
)

filegroup(
    name = "lmdb_testdata",
    testonly = 1,
    srcs = [
        # A simple key-value store:
        #   0 : 'a'
        #   1 : 'b'
        #    ...
        #   9 : 'j'
        "lib/lmdb/testdata/data.mdb",
    ],
    visibility = ["//visibility:public"],
)

filegroup(
    name = "example_parser_configuration_testdata",
    srcs = [
        "example/testdata/parse_example_graph_def.pbtxt",
    ],
)

cc_library(
    name = "cuda_libdevice_path",
    srcs = tf_additional_libdevice_srcs(),
    hdrs = ["platform/cuda_libdevice_path.h"],
    copts = tf_copts(),
    data = tf_additional_libdevice_data(),
    visibility = ["//visibility:public"],
    deps = [
        ":lib",
    ] + tf_additional_libdevice_deps(),
)

cc_library(
    name = "rocm_rocdl_path",
    srcs = ["platform/rocm_rocdl_path.cc"] + tf_additional_rocdl_srcs(),
    hdrs = ["platform/rocm_rocdl_path.h"],
    copts = tf_copts(),
    data = tf_additional_rocdl_data(),
    visibility = ["//visibility:public"],
    deps = [
        ":lib",
    ] + tf_additional_rocdl_deps(),
)

transitive_hdrs(
    name = "headers",
    visibility = ["//tensorflow:__subpackages__"],
    deps = [
        ":core_cpu",
        ":framework",
        ":lib",
        ":platform_strings",
        ":protos_all_cc",
        ":stream_executor",
    ],
)

# -----------------------------------------------------------------------------
# Google-internal targets go here (must be at the end).

load("//tensorflow:tensorflow.bzl", "tf_portable_proto_library")

genrule(
    name = "emscripten_proto_config_lite_runtime",
    outs = ["emscripten_proto_config_lite_runtime.asciipb"],
    cmd = tf_genrule_cmd_append_to_srcs("optimize_mode:LITE_RUNTIME"),
    visibility = ["//visibility:private"],
)

# We are keeping the "android" version of tf_android_core_proto_headers. All it does is
# normalize CORE_PROTO_SRCS to generate valid output file names.
tf_portable_proto_library(
    name = "emscripten_proto_lib_no_rtti_lite_runtime",
    config = ":emscripten_proto_config_lite_runtime",
    copts = tf_opts_nortti_if_emscripten(),
    features = tf_features_nomodules_if_emscripten(),
    header_outs = tf_android_core_proto_headers(CORE_PROTO_SRCS) + ["//google/protobuf/any.proto.h"],
    link_full_protobuf = False,
    prefix_dir = "emscripten_proto_no_rtti",
    proto_deps = [
        ":protos_all_cc",
        "@protobuf_archive//:protobuf",
    ],
    visibility = ["//visibility:public"],
)

# There is currently no need for a full proto version of emscripten tf lib lite.
alias(
    name = "emscripten_lib_lite_no_runtime",
    actual = ":emscripten_tensorflow_lib_lite_nortti_lite_protos_no_runtime",
    visibility = ["//visibility:public"],
)

alias(
    name = "android_srcs_no_runtime",
    actual = ":mobile_srcs_no_runtime",
    visibility = ["//visibility:public"],
)

alias(
    name = "android_srcs_only_runtime",
    actual = ":mobile_srcs_only_runtime",
    visibility = ["//visibility:public"],
)

alias(
    name = "android_srcs",
    actual = ":mobile_srcs",
    visibility = ["//visibility:public"],
)<|MERGE_RESOLUTION|>--- conflicted
+++ resolved
@@ -2411,11 +2411,8 @@
             "platform/**/cuda.h",
             "platform/**/cuda_libdevice_path.cc",
             "platform/**/rocm.h",
-<<<<<<< HEAD
             "platform/**/monitoring.cc",
-=======
             "platform/**/rocm_rocdl_path.cc",
->>>>>>> 218344cb
             "platform/**/stream_executor.h",
             "platform/**/env_time.cc",
             "platform/**/device_tracer.cc",
