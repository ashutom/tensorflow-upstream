# Description:
# TensorFlow is a computational framework, primarily for use in machine
# learning applications.
#
# Public targets:
#
# ":protos_all_cc" - exports all core TensorFlow protos
#     ":protos_all_py" - py_proto_library version (Google-internal)
# ":lib" - exports the public non-test headers for:
#     platform/: Platform-specific code and external dependencies
#     lib/: Low-level libraries that are not TensorFlow-specific
# ":test" - test equivalent of ":lib".
#     This is currently public, but may be made internal in the
#     future.  Try to avoid depending on it.
# ":framework" - exports the public non-test headers for:
#     util/: General low-level TensorFlow-specific libraries
#     framework/: Support for adding new ops & kernels
#     example/: Wrappers to simplify access to Example proto
# ":ops" - defines TensorFlow ops, but no implementations / kernels
#     ops/: Standard ops
#     user_ops/: User-supplied ops
#     This aggregates a number of smaller op libraries (":*_op_lib")
# ":core_cpu" - exports the public non-test headers for:
#     graph/: Support for graphs made up of ops
#     common_runtime/: Common code for execution of graphs
#     public/: Public APIs for running graphs
# ":core" - The code for ":core_cpu" plus a GPU runtime
# ":all_kernels" - The cpu-specific kernels, plus gpu kernels if
#     built with Cuda
# ":tensorflow_opensource" - The complete open-source package, including
#      ":all_kernels", ":core", and a Session implementation.
# ":tensorflow" - "tensorflow_opensource" plus some Google-internal libraries.
# ":testlib" - TensorFlow-specific test support, e.g. utilities for testing
#      kernels.
# ":direct_session" - An implementation of the Session interface that
#      directly runs Graphs via the internal TensorFlow executor.
#  "framework_lite" - Intended to be used by operator implementations
#      (kernels) that can also be run outside the tensorflow runtime. This
#      contains a small set of headers and utilities that can be used for core
#      kernels, without bringing in libraries that can bloat code size (e.g.,
#      logging is not included because using it will bring in a large amount of
#      ostream code).
#
# ":example_parser_configuration" -- A library for extracting the
#      tensorflow.Example proto configuration from a Graph.
#
# Public Android targets:
#
# filegroup ":android_proto_srcs" - Protos
# filegroup ":android_srcs" - Core sources
# cc_library ":android_tensorflow_lib" - Native library
# cc_library ":android_tensorflow_lib_selective_registration" - Native library
#   supporting SELECTIVE_REGISTRATION feature.
# portable_proto_library ":android_proto_lib" (Google-internal)
#
# Note that :framework and :lib have incomplete transitive dependencies (they
# declare but do not define some symbols) if framework_shared_object=True
# (meaning there is an explicit framework shared object). Missing symbols are
# included in //tensorflow:libtensorflow_framework.so. This split supports
# custom op registration; see comments on
# //tensorflow:libtensorflow_framework.so. It does mean that TensorFlow cc_test
# and cc_binary rules will not build. Using tf_cc_test and tf_cc_binary (from
# //tensorflow/tensorflow.bzl) will include the necessary symbols in binary
# build targets.

package(default_visibility = [
    "//tensorflow:internal",
    "//tensorflow_models:__subpackages__",
])

licenses(["notice"])  # Apache 2.0

load(
    "//tensorflow:tensorflow.bzl",
    "cc_header_only_library",
    "full_path",
    "if_android",
    "if_ios",
    "if_linux_x86_64",
    "if_mobile",
    "if_not_mobile",
    "if_not_windows",
    "if_windows",
    "tf_cc_test",
    "tf_cc_tests",
    "tf_copts",
    "tf_gpu_library",
    "tf_gen_op_libs",
    "tf_generate_proto_text_sources",
    "tf_genrule_cmd_append_to_srcs",
    "tf_opts_nortti_if_android",
    "tf_features_nomodules_if_android",
)
load("//tensorflow:tensorflow.bzl", "tf_cc_test_mkl")
load("//tensorflow:tensorflow.bzl", "tf_cc_test_gpu")
load("//tensorflow:tensorflow.bzl", "tf_cc_tests_gpu")
load("//tensorflow:tensorflow.bzl", "tf_gpu_cc_test")
load("//tensorflow:tensorflow.bzl", "tf_version_info_genrule")
load("//tensorflow:tensorflow.bzl", "tf_gpu_only_cc_test")

# For platform specific build config
load(
    "//tensorflow/core:platform/default/build_config.bzl",
    "tf_additional_all_protos",
    "tf_additional_cloud_kernel_deps",
    "tf_additional_cloud_op_deps",
    "tf_additional_core_deps",
    "tf_additional_cupti_wrapper_deps",
    "tf_additional_device_tracer_cuda_deps",
    "tf_additional_device_tracer_deps",
    "tf_additional_device_tracer_srcs",
    "tf_additional_gdr_lib_defines",
    "tf_additional_human_readable_json_deps",
    "tf_additional_lib_defines",
    "tf_additional_lib_deps",
    "tf_additional_lib_hdrs",
    "tf_additional_lib_srcs",
    "tf_additional_libdevice_data",
    "tf_additional_libdevice_deps",
    "tf_additional_libdevice_srcs",
    "tf_additional_rocdl_data",
    "tf_additional_rocdl_deps",
    "tf_additional_rocdl_srcs",
    "tf_additional_minimal_lib_srcs",
    "tf_additional_mpi_lib_defines",
    "tf_additional_proto_hdrs",
    "tf_additional_proto_srcs",
    "tf_additional_test_deps",
    "tf_additional_test_srcs",
    "tf_additional_verbs_lib_defines",
    "tf_jspb_proto_library",
    "tf_kernel_tests_linkstatic",
    "tf_lib_proto_parsing_deps",
    "tf_nano_proto_library",
    "tf_platform_hdrs",
    "tf_platform_srcs",
    "tf_proto_library",
    "tf_proto_library_cc",
    "tf_protos_all",
    "tf_protos_all_impl",
    "tf_protos_grappler",
    "tf_protos_grappler_impl",
    "tf_pyclif_proto_library",
)
load(
    "//tensorflow/core:platform/default/build_config_root.bzl",
    "if_static",
    "tf_gpu_tests_tags",
)
load("@local_config_cuda//cuda:build_defs.bzl", "if_cuda", "if_cuda_is_configured")
load("@io_bazel_rules_closure//closure:defs.bzl", "closure_proto_library")
load(
    "//third_party/mkl:build_defs.bzl",
    "if_mkl",
)

exports_files(["ops/ops.pbtxt"])

# -----------------------------------------------------------------------------
# Public targets

# Protos which are needed for core tensorflow, including on mobile builds.
#
# Note that some protos are in neither additional_core_proto_srcs nor this
# filegroup; e.g.  ones with individual proto_library targets.
# LINT.IfChange
COMMON_PROTO_SRCS = [
    "example/example.proto",
    "example/feature.proto",
    "framework/allocation_description.proto",
    "framework/attr_value.proto",
    "framework/cost_graph.proto",
    "framework/device_attributes.proto",
    "framework/function.proto",
    "framework/graph.proto",
    "framework/graph_transfer_info.proto",
    "framework/iterator.proto",
    "framework/kernel_def.proto",
    "framework/log_memory.proto",
    "framework/node_def.proto",
    "framework/op_def.proto",
    "framework/api_def.proto",
    "framework/reader_base.proto",
    "framework/remote_fused_graph_execute_info.proto",
    "framework/resource_handle.proto",
    "framework/step_stats.proto",
    "framework/summary.proto",
    "framework/tensor.proto",
    "framework/tensor_description.proto",
    "framework/tensor_shape.proto",
    "framework/tensor_slice.proto",
    "framework/types.proto",
    "framework/variable.proto",
    "framework/versions.proto",
    "protobuf/config.proto",
    "protobuf/cluster.proto",
    "protobuf/debug.proto",
    "protobuf/device_properties.proto",
    "protobuf/queue_runner.proto",
    "protobuf/rewriter_config.proto",
    "protobuf/tensor_bundle.proto",
    "protobuf/saver.proto",
    "util/event.proto",
    "util/memmapped_file_system.proto",
    "util/saved_tensor_slice.proto",
]

ERROR_CODES_PROTO_SRCS = [
    "lib/core/error_codes.proto",
]
# LINT.ThenChange(//tensorflow/core/android_proto_config.asciipb)

CORE_PROTO_SRCS = COMMON_PROTO_SRCS + ERROR_CODES_PROTO_SRCS

# Protos which are not needed on mobile builds, but should be included in
# protos_all.
#
# Note that some protos are in neither core_proto_srcs nor this filegroup; e.g.
# ones with individual proto_library targets.
ADDITIONAL_CORE_PROTO_SRCS = [
    "example/example_parser_configuration.proto",
    "protobuf/checkpointable_object_graph.proto",
    "protobuf/control_flow.proto",
    # TODO(ebrevdo): Re-enable once CriticalSection is in core.
    # "protobuf/critical_section.proto",
    "protobuf/meta_graph.proto",
    "protobuf/named_tensor.proto",
    "protobuf/saved_model.proto",
    "protobuf/tensorflow_server.proto",
    "protobuf/transport_options.proto",
    "util/test_log.proto",
]

tf_proto_library(
    name = "protos_all",
    srcs = [],
    cc_api_version = 2,
    default_header = True,
    java_api_version = 2,
    js_api_version = 2,
    protodeps = [
        ":protos_all_proto",
        ":error_codes_proto",
    ],
    visibility = ["//visibility:public"],
)

tf_jspb_proto_library(
    name = "protos_all_jspb_proto",
    visibility = ["//visibility:public"],
    deps = [":protos_all_cc"],
)

tf_nano_proto_library(
    name = "protos_all_nano_proto",
    field_style = "accessors",
    generate_equals = 1,
    generate_intdefs = 1,
    visibility = ["//visibility:public"],
    deps = [":protos_all_cc"],
)

proto_library(
    name = "example_protos",
    srcs = [
        "example/example.proto",
        "example/feature.proto",
    ],
    visibility = ["//visibility:public"],
)

closure_proto_library(
    name = "example_protos_closure",
    visibility = ["//visibility:public"],
    deps = [":example_protos"],
)

exports_files([
    "framework/types.proto",
])

tf_proto_library(
    name = "protos_test",
    srcs = ["util/example_proto_fast_parsing_test.proto"],
    cc_api_version = 2,
    protodeps = tf_additional_all_protos(),
    visibility = ["//visibility:public"],
)

# Minimal lib to detect platform
cc_library(
    name = "lib_platform",
    hdrs = [
        "platform/platform.h",
    ],
)

filegroup(
    name = "platform_base_hdrs",
    srcs = [
        "platform/byte_order.h",
        "platform/env_time.h",
        "platform/logging.h",
        "platform/macros.h",
        "platform/types.h",
    ],
    visibility = ["//visibility:private"],
)

cc_library(
    name = "platform_base",
    srcs = tf_platform_hdrs([
        "integral_types.h",
        "logging.h",
    ]) + tf_platform_srcs([
        "logging.cc",
        "env_time.cc",
    ]) + [
        "platform/env_time.cc",
    ],
    hdrs = [":platform_base_hdrs"],
    copts = tf_copts(),
    tags = ["avoid_dep"],
    visibility = ["//tensorflow/core:__subpackages__"],
    deps = [
        ":lib_platform",
        "//tensorflow/core/platform/default/build_config:base",
    ],
)

filegroup(
    name = "platform_port_hdrs",
    srcs = [
        "platform/cpu_info.h",
        "platform/dynamic_annotations.h",
        "platform/init_main.h",
        "platform/mem.h",
        "platform/mutex.h",
        "platform/numa.h",
        "platform/thread_annotations.h",
    ],
    visibility = ["//visibility:private"],
)

# Headers that are not exported as part of ":lib".
filegroup(
    name = "platform_port_internal_hdrs",
    srcs = [
        "platform/demangle.h",
        "platform/host_info.h",
        "platform/snappy.h",
    ],
    visibility = ["//visibility:private"],
)

cc_library(
    name = "platform_port",
    srcs = tf_platform_hdrs([
        "cpu_info.h",
        "dynamic_annotations.h",
        "thread_annotations.h",
        "mutex.h",
    ]) + tf_platform_srcs([
        "port.cc",
    ]) + [
        "platform/cpu_info.cc",
    ],
    hdrs = [
        ":platform_port_hdrs",
        ":platform_port_internal_hdrs",
    ],
    copts = tf_copts(),
    visibility = ["//tensorflow/core:__subpackages__"],
    deps = [
        ":lib_platform",
        ":platform_base",
        "//tensorflow/core/platform/default/build_config:port",
        "@snappy",
    ],
)

filegroup(
    name = "platform_protobuf_hdrs",
    srcs = [
        "platform/protobuf.h",
    ],
    visibility = ["//visibility:private"],
)

# Headers that are not exported as part of ":lib".
filegroup(
    name = "platform_protobuf_internal_hdrs",
    srcs = [
        "platform/protobuf_internal.h",
    ],
    visibility = ["//visibility:private"],
)

cc_library(
    name = "platform_protobuf",
    srcs = tf_platform_hdrs([
        "protobuf.h",
    ]) + tf_platform_srcs([
        "protobuf.cc",
    ]) + [
        "platform/protobuf_util.cc",
        "lib/core/status.h",
    ],
    hdrs = [
        ":platform_protobuf_hdrs",
        ":platform_protobuf_internal_hdrs",
    ],
    copts = tf_copts(),
    visibility = ["//tensorflow/core:__subpackages__"],
    deps = [
        ":lib_platform",
        ":platform_base",
        ":platform_port",
        "//tensorflow/core/platform/default/build_config:protobuf",
        "@protobuf_archive//:protobuf",
    ],
)

cc_library(
    name = "human_readable_json",
    srcs = tf_platform_srcs(["human_readable_json.cc"]),
    hdrs = ["platform/human_readable_json.h"],
    copts = tf_copts(),
    visibility = ["//visibility:public"],
    deps = [
        ":lib",
        ":lib_internal",
    ] + tf_additional_human_readable_json_deps(),
)

filegroup(
    name = "platform_env_hdrs",
    srcs = [
        "platform/env.h",
        "platform/file_statistics.h",
        "platform/file_system.h",
    ],
    visibility = ["//visibility:private"],
)

# Headers that are not exported as part of ":lib".
filegroup(
    name = "platform_env_internal_hdrs",
    srcs = [
        "platform/load_library.h",
    ],
    visibility = ["//visibility:private"],
)

cc_library(
    name = "platform_env",
    srcs = tf_platform_srcs([
        "env.cc",
        "load_library.cc",
    ]) + tf_platform_hdrs([
        "wide_char.h",
    ]) + [
        "platform/env.cc",
        "platform/file_system.cc",
    ],
    hdrs = [
        ":platform_env_hdrs",
        ":platform_env_internal_hdrs",
    ],
    copts = tf_copts(),
    visibility = ["//tensorflow/core:__subpackages__"],
    deps = [
        ":error_codes_proto_cc",
        ":lib",
        ":lib_internal",
        ":lib_platform",
        ":platform_base",
        ":platform_port",
        ":platform_protobuf",
        "//tensorflow/core/platform/default/build_config:env",
    ],
)

filegroup(
    name = "platform_file_system_hdrs",
    srcs = [
        "platform/file_system_helper.h",
        "platform/null_file_system.h",
    ],
    visibility = ["//visibility:private"],
)

cc_library(
    name = "platform_file_system",
    srcs = tf_platform_srcs([
    ]) + tf_platform_hdrs([
        "windows_file_system.h",
    ]) + [
        "platform/file_system_helper.cc",
    ],
    hdrs = [
        ":platform_file_system_hdrs",
    ],
    copts = tf_copts(),
    visibility = ["//tensorflow/core:__subpackages__"],
    deps = [
        ":lib",
        ":lib_platform",
        ":platform_env",
    ],
)

filegroup(
    name = "platform_other_hdrs",
    srcs = [
        "platform/abi.h",
        "platform/context.h",
        "platform/cpu_feature_guard.h",
        "platform/error.h",
        "platform/fingerprint.h",
        "platform/net.h",
        "platform/notification.h",
        "platform/prefetch.h",
        "platform/profile_utils/android_armv7a_cpu_utils_helper.h",
        "platform/profile_utils/clock_cycle_profiler.h",
        "platform/profile_utils/cpu_utils.h",
        "platform/profile_utils/i_cpu_utils_helper.h",
        "platform/stacktrace.h",
        "platform/stacktrace_handler.h",
        "platform/strong_hash.h",
        "platform/subprocess.h",
    ],
    visibility = ["//visibility:private"],
)

# Headers that are not exported as part of ":lib".
filegroup(
    name = "platform_other_internal_hdrs",
    srcs = [
        "platform/denormal.h",
        "platform/setround.h",
        "platform/tracing.h",
    ],
    visibility = ["//visibility:private"],
)

cc_library(
    name = "platform_other",
    srcs = tf_platform_srcs([
        "subprocess.cc",
        "net.cc",
        "tracing.cc",
    ]) + tf_platform_hdrs([
        "tracing.h",
        "error.h",
        "context.h",
        "fingerprint.h",
        "notification.h",
        "stacktrace.h",
        "strong_hash.h",
        "subprocess.h",
        "tracing_impl.h",
    ]) + [
        "platform/cpu_feature_guard.cc",
        "platform/setround.cc",
        "platform/tracing.cc",
        "platform/denormal.cc",
        "platform/profile_utils/android_armv7a_cpu_utils_helper.cc",
        "platform/profile_utils/clock_cycle_profiler.cc",
        "platform/profile_utils/cpu_utils.cc",
    ],
    hdrs = [
        ":platform_other_hdrs",
        ":platform_other_internal_hdrs",
    ],
    copts = tf_copts(),
    visibility = ["//tensorflow/core:__subpackages__"],
    deps = [
        ":lib",
        ":lib_platform",
        ":platform_base",
        ":platform_env",
        ":platform_port",
        ":platform_protobuf",
        "//tensorflow/core/platform/default/build_config:other",
        "//tensorflow/core/platform/default/build_config:platformlib",
        "//tensorflow/core/platform/default/build_config:port",
    ],
)

# Minimal lib so that tools used for mobile compilation
# don't have to depend on lib/platformlib.
cc_library(
    name = "lib_proto_parsing",
    srcs = glob(tf_additional_proto_srcs()),
    hdrs = [
        "lib/core/errors.h",
        "lib/core/status.h",
        "lib/core/stringpiece.h",
        "lib/strings/numbers.h",
        "lib/strings/strcat.h",
        "platform/init_main.h",
        "platform/logging.h",
        "platform/macros.h",
        "platform/platform.h",
        "platform/protobuf.h",
        "platform/types.h",
        "platform/windows/cpu_info.h",
        "lib/bfloat16/bfloat16.h",
    ] + tf_additional_proto_hdrs(),
    copts = tf_copts(),
    deps = tf_lib_proto_parsing_deps() + [
        ":platform_base",
        "@double_conversion//:double-conversion",
    ],
)

# This build rule (along with :lib_internal, :framework, and
# :framework_internal) purposefully omits the definitions of many declared
# symbols, which are included in //tensorflow:libtensorflow_framework.so. Using
# tf_cc_test and tf_cc_binary will include the necessary symbols.
cc_library(
    name = "lib",
    hdrs = [
        "lib/bfloat16/bfloat16.h",
        "lib/core/arena.h",
        "lib/core/bitmap.h",
        "lib/core/bits.h",
        "lib/core/casts.h",
        "lib/core/coding.h",
        "lib/core/errors.h",
        "lib/core/notification.h",
        "lib/core/raw_coding.h",
        "lib/core/status.h",
        "lib/core/stringpiece.h",
        "lib/core/threadpool.h",
        "lib/gtl/array_slice.h",
        "lib/gtl/cleanup.h",
        "lib/gtl/compactptrset.h",
        "lib/gtl/flatmap.h",
        "lib/gtl/flatset.h",
        "lib/gtl/inlined_vector.h",
        "lib/gtl/optional.h",
        "lib/gtl/priority_queue_util.h",
        "lib/hash/crc32c.h",
        "lib/hash/hash.h",
        "lib/histogram/histogram.h",
        "lib/io/buffered_inputstream.h",
        "lib/io/compression.h",
        "lib/io/inputstream_interface.h",
        "lib/io/path.h",
        "lib/io/proto_encode_helper.h",
        "lib/io/random_inputstream.h",
        "lib/io/record_reader.h",
        "lib/io/record_writer.h",
        "lib/io/table.h",
        "lib/io/table_builder.h",
        "lib/io/table_options.h",
        "lib/math/math_util.h",
        "lib/monitoring/counter.h",
        "lib/monitoring/gauge.h",
        "lib/monitoring/sampler.h",
        "lib/random/distribution_sampler.h",
        "lib/random/philox_random.h",
        "lib/random/random_distributions.h",
        "lib/random/simple_philox.h",
        "lib/strings/numbers.h",
        "lib/strings/str_util.h",
        "lib/strings/strcat.h",
        "lib/strings/stringprintf.h",
        ":platform_base_hdrs",
        ":platform_env_hdrs",
        ":platform_file_system_hdrs",
        ":platform_other_hdrs",
        ":platform_port_hdrs",
        ":platform_protobuf_hdrs",
    ],
    visibility = ["//visibility:public"],
    deps = [
        ":lib_internal",
    ],
)

cc_library(
    name = "abi",
    srcs = ["platform/abi.cc"],
    hdrs = ["platform/abi.h"],
)

cc_library(
    name = "stacktrace",
    srcs = glob(["platform/*/stacktrace.h"]),
    hdrs = ["platform/stacktrace.h"],
    deps = [
        ":abi",
        ":lib_platform",
        "//tensorflow/core/platform/default/build_config:stacktrace",
    ],
)

cc_library(
    name = "stacktrace_handler",
    srcs = ["platform/stacktrace_handler.cc"],
    hdrs = ["platform/stacktrace_handler.h"],
    deps = [
        ":abi",
        ":lib_platform",
        ":stacktrace",
    ],
)

# Libraries that will eventually be moved into lib/core
# Note that stringpiece_test can't be place here yet, because we are
# required to use tf_cc_test, and that rule will change / into _
cc_library(
    name = "core_stringpiece",
    srcs = ["lib/core/stringpiece.cc"],
    hdrs = ["lib/core/stringpiece.h"],
    copts = tf_copts(),
    deps = [":platform_base"],
)

# Test support library needed for all tests
# This is currently public, but may be made internal in the
# future.  Try to avoid depending on it.
cc_library(
    name = "test",
    testonly = 1,
    srcs = [
        "platform/test.cc",
        "util/reporter.cc",
    ] + tf_additional_test_srcs(),
    hdrs = [
        "lib/core/status_test_util.h",
        "platform/test.h",
        "platform/test_benchmark.h",
        "util/reporter.h",
    ],
    copts = tf_copts(),
    linkopts = ["-lm"],
    visibility = ["//visibility:public"],
    deps = [
        ":lib",
        ":lib_internal",
        ":protos_all_cc",
        "//tensorflow/core/platform/default/build_config:gtest",
    ] + tf_additional_test_deps(),
)

# Testing libraries - lite versions that don't depend on all of "lib" or
# "lib_internal". Instead, they only need a much smaller set of support
# libraries such as ":platform_base" and ":core_stringpiece".
cc_library(
    name = "test_lite",
    testonly = 1,
    srcs = [
        "platform/test.cc",
    ],
    hdrs = [
        "platform/test.h",
        "platform/test_benchmark.h",
    ],
    copts = tf_copts(),
    deps = [
        ":lib_platform",
        ":platform_base",
        "//tensorflow/core/platform/default/build_config:gtest",
    ],
)

# This build rule (along with :framework_internal, :lib, and :lib_internal)
# purposefully omits the definitions of many declared symbols, which are
# included in //tensorflow:libtensorflow_framework.so. Using tf_cc_test and tf_cc_binary
# will include the necessary symbols.
tf_gpu_library(
    name = "framework",
    hdrs = [
        "example/feature_util.h",
        "framework/allocator.h",
        "framework/variant.h",
        "framework/variant_encode_decode.h",
        "framework/variant_op_registry.h",
        "framework/variant_tensor_data.h",
        "framework/allocator_registry.h",
        "framework/attr_value_util.h",
        "framework/bfloat16.h",
        "framework/cancellation.h",
        "framework/collective.h",
        "framework/common_shape_fns.h",
        "framework/control_flow.h",  # TODO(josh11b): Make internal?
        "framework/dataset.h",
        "framework/dataset_stateful_op_whitelist.h",
        "framework/device_base.h",
        "framework/function.h",
        "framework/graph_def_util.h",
        "framework/graph_to_functiondef.h",
        "framework/kernel_def_builder.h",
        "framework/kernel_def_util.h",
        "framework/log_memory.h",
        "framework/lookup_interface.h",
        "framework/memory_types.h",
        "framework/node_def_builder.h",
        "framework/node_def_util.h",
        "framework/numeric_op.h",
        "framework/numeric_types.h",
        "framework/op.h",
        "framework/op_def_builder.h",
        "framework/op_def_util.h",
        "framework/op_kernel.h",
        "framework/partial_tensor_shape.h",
        "framework/queue_interface.h",
        "framework/reader_interface.h",
        "framework/reader_op_kernel.h",
        "framework/register_types.h",
        "framework/register_types_traits.h",
        "framework/resource_mgr.h",
        "framework/resource_op_kernel.h",
        "framework/selective_registration.h",
        "framework/session_state.h",
        "framework/shape_inference.h",
        "framework/stats_aggregator.h",
        "framework/tensor.h",
        "framework/tensor_shape.h",
        "framework/tensor_slice.h",
        "framework/tensor_types.h",
        "framework/tensor_util.h",
        "framework/tracking_allocator.h",
        "framework/type_index.h",
        "framework/type_traits.h",
        "framework/types.h",
        "public/version.h",
        "util/activation_mode.h",
        "util/batch_util.h",
        "util/bcast.h",
        "util/gpu_kernel_helper.h",
        "util/device_name_utils.h",
        "util/env_var.h",
        "util/events_writer.h",
        "util/example_proto_fast_parsing.h",
        "util/example_proto_helper.h",
        "util/guarded_philox_random.h",
        "util/mirror_pad_mode.h",
        "util/padding.h",
        "util/port.h",
        "util/ptr_util.h",
        "util/reffed_status_callback.h",
        "util/saved_tensor_slice_util.h",
        "util/sparse/group_iterator.h",
        "util/sparse/sparse_tensor.h",
        "util/stat_summarizer.h",
        "util/stat_summarizer_options.h",
        "util/status_util.h",
        "util/stream_executor_util.h",
        "util/strided_slice_op.h",
        "util/tensor_format.h",
        "util/tensor_slice_reader.h",
        "util/tensor_slice_reader_cache.h",
        "util/tensor_slice_writer.h",
        "util/use_cudnn.h",
        "util/matmul_autotune.h",
        "util/util.h",
        "util/work_sharder.h",
    ] + select({
        "//tensorflow:windows": [],
        "//tensorflow:windows_msvc": [],
        "//conditions:default": [
            "util/memmapped_file_system.h",
            "util/memmapped_file_system_writer.h",
        ],
    }) + if_mkl([
        "util/mkl_util.h",
    ]),
    visibility = ["//visibility:public"],
    deps = [":framework_internal"],
)

cc_library(
    name = "stats_calculator_portable",
    srcs = [
        "util/stat_summarizer_options.h",
        "util/stats_calculator.cc",
    ],
    hdrs = [
        "util/stats_calculator.h",
    ],
    copts = tf_copts(),
)

tf_cc_test(
    name = "stats_calculator_test",
    srcs = ["util/stats_calculator_test.cc"],
    deps = [
        ":stats_calculator_portable",
        ":test",
        ":test_main",
    ],
)

cc_library(
    name = "overflow",
    hdrs = ["util/overflow.h"],
    deps = [
        ":framework_lite",
        ":lib",
    ],
)

cc_library(
    name = "exec_on_stall",
    hdrs = ["util/exec_on_stall.h"],
    deps = [":framework_lite"],
)

cc_library(
    name = "ptr_util",
    hdrs = ["util/ptr_util.h"],
)

cc_library(
    name = "status_util",
    hdrs = ["util/status_util.h"],
    deps = [
        ":graph",
        ":lib",
    ],
)

cc_library(
    name = "reader_base",
    srcs = ["framework/reader_base.cc"],
    hdrs = ["framework/reader_base.h"],
    visibility = ["//visibility:public"],
    deps = [
        ":framework",
        ":lib",
        ":protos_all_cc",
    ],
)

cc_library(
    name = "op_gen_lib",
    srcs = ["framework/op_gen_lib.cc"],
    hdrs = ["framework/op_gen_lib.h"],
    visibility = ["//visibility:public"],
    deps = [
        ":lib",
        ":lib_internal",
        ":protos_all_cc",
    ],
)

cc_library(
    name = "session_options",
    hdrs = ["public/session_options.h"],
    visibility = ["//visibility:public"],
    deps = [
        ":lib",
        ":protos_all_cc",
    ],
)

cc_library(
    name = "framework_lite",
    srcs = tf_additional_minimal_lib_srcs(),
    hdrs = [
        "framework/numeric_types.h",
        "framework/tensor_types.h",
        "framework/type_traits.h",
        "lib/bfloat16/bfloat16.h",
        "platform/byte_order.h",
        "platform/default/dynamic_annotations.h",
        "platform/default/integral_types.h",
        "platform/default/logging.h",
        "platform/default/mutex.h",
        "platform/default/protobuf.h",
        "platform/default/thread_annotations.h",
        "platform/dynamic_annotations.h",
        "platform/macros.h",
        "platform/mutex.h",
        "platform/platform.h",
        "platform/prefetch.h",
        "platform/thread_annotations.h",
        "platform/types.h",
        "platform/cpu_info.h",
    ] + if_windows(["platform/windows/integral_types.h"]),
    visibility = ["//visibility:public"],
    deps =
        [
            "@nsync//:nsync_cpp",
        ] + [
            "//third_party/eigen3",
            "//tensorflow/core/platform/default/build_config:minimal",
        ],
)

# Generates library per group of ops.
tf_gen_op_libs(
    is_external = False,
    op_lib_names = [
        "batch_ops",
        "bitwise_ops",
        "boosted_trees_ops",
        "candidate_sampling_ops",
        "checkpoint_ops",
        "collective_ops",
        "control_flow_ops",
        "ctc_ops",
        "data_flow_ops",
        "dataset_ops",
        "decode_proto_ops",
        "encode_proto_ops",
        "function_ops",
        "functional_ops",
        "image_ops",
        "io_ops",
        "linalg_ops",
        "list_ops",
        "lookup_ops",
        "logging_ops",
        "manip_ops",
        "math_ops",
        "nn_ops",
        "no_op",
        "parsing_ops",
        "random_grad",
        "random_ops",
        "remote_fused_graph_ops",
        "resource_variable_ops",
        "rpc_ops",
        "scoped_allocator_ops",
        "sdca_ops",
        "set_ops",
        "script_ops",
        "sendrecv_ops",
        "sparse_ops",
        "spectral_ops",
        "state_ops",
        "stateless_random_ops",
        "string_ops",
        "summary_ops",
        "training_ops",
    ],
)

tf_gen_op_libs(
    op_lib_names = [
        "array_ops",
    ],
    deps = [":protos_all_cc"],
)

tf_gen_op_libs(
    op_lib_names = [
        "audio_ops",
    ],
    deps = [":lib"],
)

tf_gen_op_libs(
    op_lib_names = ["debug_ops"],
    deps = ["//tensorflow/core/kernels:debug_ops"],
)

# And one for all user ops
cc_library(
    name = "user_ops_op_lib",
    srcs = glob(["user_ops/**/*.cc"]),
    copts = tf_copts(),
    linkstatic = 1,
    visibility = ["//visibility:public"],
    deps = [":framework"],
    alwayslink = 1,
)

cc_library(
    name = "word2vec_ops",
    srcs = ["ops/word2vec_ops.cc"],
    linkstatic = 1,
    visibility = ["//tensorflow:internal"],
    deps = ["//tensorflow/core:framework"],
    alwayslink = 1,
)

cc_library(
    name = "cudnn_rnn_ops",
    srcs = [
        "ops/cudnn_rnn_ops.cc",
    ],
    linkstatic = 1,
    visibility = ["//tensorflow:internal"],
    deps = [
        "//tensorflow/core:framework",
        "//tensorflow/core:lib",
        "//tensorflow/core:lib_internal",
        "//tensorflow/core:stream_executor",
        "//tensorflow/core/kernels:bounds_check_lib",
    ],
    alwayslink = 1,
)

tf_gen_op_libs(
    op_lib_names = [
        "cudnn_rnn_ops",
    ],
    deps = [
        ":lib",
    ],
)

cc_library(
    name = "ops",
    visibility = ["//visibility:public"],
    deps = [
        ":array_ops_op_lib",
        ":audio_ops_op_lib",
        ":batch_ops_op_lib",
        ":bitwise_ops_op_lib",
        ":boosted_trees_ops_op_lib",
        ":candidate_sampling_ops_op_lib",
        ":checkpoint_ops_op_lib",
        ":collective_ops_op_lib",
        ":control_flow_ops_op_lib",
        ":ctc_ops_op_lib",
        ":cudnn_rnn_ops_op_lib",
        ":data_flow_ops_op_lib",
        ":dataset_ops_op_lib",
        ":decode_proto_ops_op_lib",
        ":encode_proto_ops_op_lib",
        ":function_ops_op_lib",
        ":functional_ops_op_lib",
        ":image_ops_op_lib",
        ":io_ops_op_lib",
        ":linalg_ops_op_lib",
        ":list_ops_op_lib",
        ":logging_ops_op_lib",
        ":lookup_ops_op_lib",
        ":manip_ops_op_lib",
        ":math_ops_op_lib",
        ":nn_ops_op_lib",
        ":no_op_op_lib",
        ":parsing_ops_op_lib",
        ":random_ops_op_lib",
        ":remote_fused_graph_ops_op_lib",
        ":resource_variable_ops_op_lib",
        ":rpc_ops_op_lib",
        ":scoped_allocator_ops_op_lib",
        ":script_ops_op_lib",
        ":sdca_ops_op_lib",
        ":sendrecv_ops_op_lib",
        ":set_ops_op_lib",
        ":sparse_ops_op_lib",
        ":summary_ops_op_lib",
        ":spectral_ops_op_lib",
        ":state_ops_op_lib",
        ":stateless_random_ops_op_lib",
        ":string_ops_op_lib",
        ":training_ops_op_lib",
        ":user_ops_op_lib",
        ":word2vec_ops",
    ] + tf_additional_cloud_op_deps(),
    alwayslink = 1,
)

cc_library(
    name = "array_grad",
    srcs = ["ops/array_grad.cc"],
    linkstatic = 1,  # Needed since alwayslink is broken in bazel b/27630669
    visibility = ["//visibility:public"],
    deps = [
        ":array_ops_op_lib",
        ":framework",
        ":lib",
    ],
    alwayslink = 1,
)

cc_library(
    name = "functional_grad",
    srcs = ["ops/functional_grad.cc"],
    linkstatic = 1,  # Needed since alwayslink is broken in bazel b/27630669
    visibility = ["//visibility:public"],
    deps = [
        ":framework",
        ":functional_ops_op_lib",
        ":lib",
    ],
    alwayslink = 1,
)

cc_library(
    name = "math_grad",
    srcs = [
        "ops/math_grad.cc",
        "ops/random_grad.cc",
    ],
    linkstatic = 1,  # Needed since alwayslink is broken in bazel b/27630669
    visibility = ["//visibility:public"],
    deps = [
        ":framework",
        ":lib",
        ":math_ops_op_lib",
    ],
    alwayslink = 1,
)

cc_library(
    name = "nn_grad",
    srcs = ["ops/nn_grad.cc"],
    linkstatic = 1,  # Needed since alwayslink is broken in bazel b/27630669
    visibility = ["//visibility:public"],
    deps = [
        ":framework",
        ":lib",
        ":nn_ops_op_lib",
    ],
    alwayslink = 1,
)

tf_gpu_library(
    name = "core_cpu",
    hdrs = [
        "common_runtime/device.h",
        "common_runtime/device_factory.h",
        "common_runtime/function.h",
        "common_runtime/optimization_registry.h",
        "common_runtime/shape_refiner.h",
        "graph/algorithm.h",
        "graph/default_device.h",
        "graph/gradients.h",
        "graph/graph.h",
        "graph/graph_constructor.h",
        "graph/graph_def_builder.h",
        "graph/graph_def_builder_util.h",
        "graph/node_builder.h",
        "graph/validate.h",
        "graph/while_context.h",
        "public/session.h",
        "public/session_options.h",
    ],
    visibility = ["//visibility:public"],
    deps = [
        ":core_cpu_internal",
    ],
)

cc_library(
    name = "core",
    visibility = ["//visibility:public"],
    deps = [
        ":core_cpu",
        ":gpu_runtime",
        ":sycl_runtime",
    ],
)

# This includes implementations of all kernels built into TensorFlow.
cc_library(
    name = "all_kernels",
    visibility = ["//visibility:public"],
    deps = [
        "//tensorflow/core/kernels:array",
        "//tensorflow/core/kernels:audio",
        "//tensorflow/core/kernels:batch_kernels",
        "//tensorflow/core/kernels:bincount_op",
        "//tensorflow/core/kernels:boosted_trees_ops",
        "//tensorflow/core/kernels:candidate_sampler_ops",
        "//tensorflow/core/kernels:checkpoint_ops",
        "//tensorflow/core/kernels:collective_ops",
        "//tensorflow/core/kernels:control_flow_ops",
        "//tensorflow/core/kernels:ctc_ops",
        "//tensorflow/core/kernels:cudnn_rnn_kernels",
        "//tensorflow/core/kernels:data_flow",
        "//tensorflow/core/kernels:dataset_ops",
        "//tensorflow/core/kernels:decode_proto_op",
        "//tensorflow/core/kernels:encode_proto_op",
        "//tensorflow/core/kernels:fake_quant_ops",
        "//tensorflow/core/kernels:function_ops",
        "//tensorflow/core/kernels:functional_ops",
        "//tensorflow/core/kernels:grappler",
        "//tensorflow/core/kernels:histogram_op",
        "//tensorflow/core/kernels:image",
        "//tensorflow/core/kernels:io",
        "//tensorflow/core/kernels:linalg",
        "//tensorflow/core/kernels:list_kernels",
        "//tensorflow/core/kernels:lookup",
        "//tensorflow/core/kernels:logging",
        "//tensorflow/core/kernels:manip",
        "//tensorflow/core/kernels:math",
        "//tensorflow/core/kernels:multinomial_op",
        "//tensorflow/core/kernels:nn",
        "//tensorflow/core/kernels:parameterized_truncated_normal_op",
        "//tensorflow/core/kernels:parsing",
        "//tensorflow/core/kernels:partitioned_function_ops",
        "//tensorflow/core/kernels:random_ops",
        "//tensorflow/core/kernels:random_poisson_op",
        "//tensorflow/core/kernels:remote_fused_graph_ops",
        "//tensorflow/core/kernels:required",
        "//tensorflow/core/kernels:resource_variable_ops",
        "//tensorflow/core/kernels:rpc_op",
        "//tensorflow/core/kernels:scoped_allocator_ops",
        "//tensorflow/core/kernels:sdca_ops",
        "//tensorflow/core/kernels:set_kernels",
        "//tensorflow/core/kernels:sparse",
        "//tensorflow/core/kernels:state",
        "//tensorflow/core/kernels:stateless_random_ops",
        "//tensorflow/core/kernels:string",
        "//tensorflow/core/kernels:summary_kernels",
        "//tensorflow/core/kernels:training_ops",
        "//tensorflow/core/kernels:word2vec_kernels",
    ] + tf_additional_cloud_kernel_deps() + if_not_windows([
        "//tensorflow/core/kernels:fact_op",
        "//tensorflow/core/kernels:array_not_windows",
        "//tensorflow/core/kernels:math_not_windows",
        "//tensorflow/core/kernels:quantized_ops",
        "//tensorflow/core/kernels/neon:neon_depthwise_conv_op",
    ]) + if_mkl([
        "//tensorflow/core/kernels:mkl_concat_op",
        "//tensorflow/core/kernels:mkl_conv_op",
        "//tensorflow/core/kernels:mkl_cwise_ops_common",
        "//tensorflow/core/kernels:mkl_fused_batch_norm_op",
        "//tensorflow/core/kernels:mkl_identity_op",
        "//tensorflow/core/kernels:mkl_input_conversion_op",
        "//tensorflow/core/kernels:mkl_lrn_op",
        "//tensorflow/core/kernels:mkl_pooling_ops",
        "//tensorflow/core/kernels:mkl_relu_op",
        "//tensorflow/core/kernels:mkl_reshape_op",
        "//tensorflow/core/kernels:mkl_softmax_op",
        "//tensorflow/core/kernels:mkl_tfconv_op",
        "//tensorflow/core/kernels:mkl_aggregate_ops",
    ]) + if_cuda([
        "//tensorflow/core/grappler/optimizers:gpu_swapping_kernels",
        "//tensorflow/core/grappler/optimizers:gpu_swapping_ops",
    ]),
)

tf_gpu_library(
    name = "tensorflow_opensource",
    copts = tf_copts(),
    visibility = ["//visibility:public"],
    deps = [
        ":all_kernels",
        ":core",
        ":direct_session",
        ":example_parser_configuration",
        ":gpu_runtime",
        ":lib",
    ],
)

cc_library(
    name = "tensorflow",
    visibility = ["//visibility:public"],
    deps = [
        ":tensorflow_opensource",
        "//tensorflow/core/platform/default/build_config:tensorflow_platform_specific",
    ],
)

# Test support library needed for higher-level (TensorFlow-specific) tests
cc_library(
    name = "testlib",
    testonly = 1,
    srcs = [
        "common_runtime/function_testlib.cc",
        "common_runtime/kernel_benchmark_testlib.cc",
        "framework/fake_input.cc",
        "framework/function_testlib.cc",
        "graph/testlib.cc",
    ],
    hdrs = [
        "common_runtime/function_testlib.h",
        "common_runtime/kernel_benchmark_testlib.h",
        "common_runtime/test_collective_executor_mgr.h",
        "framework/fake_input.h",
        "framework/function_testlib.h",
        "framework/shape_inference_testutil.h",
        "framework/tensor_testutil.h",
        "graph/testlib.h",
        # TODO(josh11b): Drop this once users are depending on
        # kernels:ops_testutil instead.
        "//tensorflow/core/kernels:ops_testutil.h",
    ],
    copts = tf_copts(),
    visibility = ["//visibility:public"],
    deps = [
        ":core_cpu",
        ":core_cpu_internal",
        ":core_cpu_lib",
        ":framework",
        ":framework_internal",
        ":lib",
        ":lib_internal",
        ":protos_all_cc",
        ":shape_inference_testutil",
        ":tensor_testutil",
        ":test",
        ":testlib_ops",
        "//tensorflow/cc:scope",
        "//tensorflow/core/kernels:constant_op",
        "//tensorflow/core/kernels:ops_testutil",
        "//tensorflow/core/kernels:ops_util",
    ],
)

cc_library(
    name = "testlib_ops",
    testonly = 1,
    srcs = ["common_runtime/testlib_ops.cc"],
    linkstatic = 1,  # Seems to be needed since alwayslink is broken in bazel
    deps = [
        "//tensorflow/core:framework",
        "//tensorflow/core:lib",
    ],
    alwayslink = 1,
)

# This is a link-only library to provide a DirectSession
# implementation of the Session interface.
tf_gpu_library(
    name = "direct_session",
    copts = tf_copts(),
    linkstatic = 1,
    visibility = ["//visibility:public"],
    deps = [
        ":direct_session_internal",
    ],
    alwayslink = 1,
)

# -----------------------------------------------------------------------------
# Public Android targets

# Android-specific BUILD targets
load(
    "//tensorflow:tensorflow.bzl",
    "tf_android_core_proto_headers",
    "tf_android_core_proto_sources",
)

# List of protos we want on android
filegroup(
    name = "android_proto_srcs",
    srcs = tf_android_core_proto_sources(CORE_PROTO_SRCS),
    visibility = ["//visibility:public"],
)

# Core sources for Android builds.
filegroup(
    name = "mobile_srcs_no_runtime",
    srcs = [
        ":protos_all_proto_text_srcs",
        ":error_codes_proto_text_srcs",
        "//tensorflow/core/platform/default/build_config:android_srcs",
    ] + glob(
        [
            "client/**/*.cc",
            "framework/**/*.h",
            "framework/**/*.cc",
            "lib/**/*.h",
            "lib/**/*.cc",
            "platform/**/*.h",
            "platform/**/*.cc",
            "public/**/*.h",
            "util/**/*.h",
            "util/**/*.cc",
        ],
        exclude = [
            "**/*test.*",
            "**/*testutil*",
            "**/*testlib*",
            "**/*main.cc",
            "debug/**/*",
            "framework/op_gen_*",
            "lib/jpeg/**/*",
            "lib/png/**/*",
            "lib/gif/**/*",
            "util/events_writer.*",
            "util/stats_calculator.*",
            "util/reporter.*",
            "platform/**/cuda_libdevice_path.*",
            "platform/**/rocm_rocdl_path.*",
            "platform/default/test_benchmark.*",
            "platform/cuda.h",
            "platform/google/**/*",
            "platform/hadoop/**/*",
            "platform/gif.h",
            "platform/jpeg.h",
            "platform/png.h",
            "platform/stream_executor.*",
            "platform/windows/**/*",
            "user_ops/**/*.cu.cc",
            "util/ctc/*.h",
            "util/ctc/*.cc",
            "util/tensor_bundle/*.h",
            "util/tensor_bundle/*.cc",
            "common_runtime/gpu/**/*",
            "common_runtime/eager/*",
            "common_runtime/gpu_device_factory.*",
        ],
    ),
    visibility = ["//visibility:public"],
)

filegroup(
    name = "mobile_srcs_only_runtime",
    srcs = [
        "//tensorflow/core/kernels:android_srcs",
        "//tensorflow/core/util/ctc:android_srcs",
        "//tensorflow/core/util/tensor_bundle:android_srcs",
    ] + glob(
        [
            "common_runtime/**/*.h",
            "common_runtime/**/*.cc",
            "graph/**/*.h",
            "graph/**/*.cc",
        ],
        exclude = [
            "**/*test.*",
            "**/*testutil*",
            "**/*testlib*",
            "**/*main.cc",
            "common_runtime/gpu/**/*",
            "common_runtime/eager/*",
            "common_runtime/gpu_device_factory.*",
            "graph/dot.*",
        ],
    ),
    visibility = ["//visibility:public"],
)

filegroup(
    name = "mobile_srcs",
    srcs = [
        ":mobile_srcs_no_runtime",
        ":mobile_srcs_only_runtime",
    ],
    visibility = ["//visibility:public"],
)

# Native library support for Android applications.  Does not contain
# operators, use :android_tensorflow_lib if you want full operator
# support.
#
# Compiles to a trivial library on non-Android to prevent irrelevant
# build errors. If not building this as part of an android_binary,
# a command such as the following must be used:
# bazel build -c opt tensorflow/core:android_tensorflow_lib \
# --crosstool_top=//external:android/crosstool \
# --cpu=armeabi-v7a \
# --host_crosstool_top=@bazel_tools//tools/cpp:toolchain
cc_library(
    name = "android_tensorflow_lib_lite",
    srcs = if_android(["//tensorflow/core:android_srcs"]),
    copts = tf_copts(android_optimization_level_override = None),
    linkopts = ["-lz"],
    tags = [
        "manual",
        "notap",
    ],
    visibility = ["//visibility:public"],
    deps = [
        ":protos_all_cc_impl",
        ":stats_calculator_portable",
        "//third_party/eigen3",
        "@double_conversion//:double-conversion",
        "@nsync//:nsync_cpp",
        "@protobuf_archive//:protobuf",
    ],
    alwayslink = 1,
)

# Native library support for iOS applications.
#
# bazel  build --config=ios_x86_64 \
# //third_party/tensorflow/core:ios_tensorflow_lib
cc_library(
    name = "ios_tensorflow_lib",
    srcs = if_ios([
        ":android_op_registrations_and_gradients",
        "//tensorflow/core/kernels:android_core_ops",
        "//tensorflow/core/kernels:android_extended_ops",
    ]),
    copts = tf_copts() + ["-Os"] + ["-std=c++11"],
    visibility = ["//visibility:public"],
    deps = [
        ":ios_tensorflow_lib_lite",
        ":protos_all_cc_impl",
        "//third_party/eigen3",
        "//third_party/fft2d:fft2d_headers",
        "@fft2d",
        "@gemmlowp",
        "@protobuf_archive//:protobuf",
    ],
    alwayslink = 1,
)

cc_library(
    name = "ios_tensorflow_lib_lite",
    srcs = if_ios(["//tensorflow/core:android_srcs"]),
    copts = tf_copts() + ["-Os"] + ["-std=c++11"],
    visibility = ["//visibility:public"],
    deps = [
        ":protos_all_cc_impl",
        ":stats_calculator_portable",
        "//third_party/eigen3",
        "@double_conversion//:double-conversion",
        "@nsync//:nsync_cpp",
        "@protobuf_archive//:protobuf",
    ],
    alwayslink = 1,
)

cc_library(
    name = "ios_tensorflow_test_lib",
    testonly = 1,
    srcs = if_ios([":android_test_srcs"]),
    copts = tf_copts() + ["-Os"],
    tags = [
        "manual",
        "notap",
    ],
    visibility = ["//visibility:public"],
    deps = [
        ":android_test_proto_lib",
        ":ios_tensorflow_lib",
        "//tensorflow/core/platform/default/build_config:gtest",
        "//third_party/eigen3",
    ],
)

# Full TensorFlow library with operator support. Use this unless reducing
# binary size (by packaging a reduced operator set) is a concern.
cc_library(
    name = "android_tensorflow_lib",
    srcs = if_android([":android_op_registrations_and_gradients"]),
    copts = tf_copts(),
    tags = [
        "manual",
        "notap",
    ],
    visibility = ["//visibility:public"],
    deps = [
        ":android_tensorflow_lib_lite",
        ":protos_all_cc_impl",
        "//tensorflow/core/kernels:android_tensorflow_kernels",
        "//third_party/eigen3",
        "@protobuf_archive//:protobuf",
    ],
    alwayslink = 1,
)

# Android library for use with the SELECTIVE_REGISTRATION feature.
# Does not contain operators. In contrast to android_tensorflow_lib_lite,
# this links in framework support for all types, relying on selective
# registration of ops to prune code size.
cc_library(
    name = "android_tensorflow_lib_selective_registration",
    srcs = if_android(["//tensorflow/core:android_srcs"]),
    copts = tf_copts(android_optimization_level_override = None) + [
        "-DSUPPORT_SELECTIVE_REGISTRATION",
    ],
    tags = [
        "manual",
        "notap",
    ],
    visibility = ["//visibility:public"],
    deps = [
        ":protos_all_cc_impl",
        "//third_party/eigen3",
        "@double_conversion//:double-conversion",
        "@nsync//:nsync_cpp",
        "@protobuf_archive//:protobuf",
    ],
    alwayslink = 1,
)

# Android library for use with the SELECTIVE_REGISTRATION feature with
# no proto_rtti.
cc_library(
    name = "android_tensorflow_lib_selective_registration_nortti",
    srcs = if_android(["//tensorflow/core:android_srcs"]),
    copts = tf_copts(android_optimization_level_override = None) + tf_opts_nortti_if_android() + [
        "-DSUPPORT_SELECTIVE_REGISTRATION",
    ],
    tags = [
        "manual",
        "notap",
    ],
    visibility = ["//visibility:public"],
    deps = [
        ":protos_all_cc_impl",
        "//third_party/eigen3",
        "@double_conversion//:double-conversion",
        "@nsync//:nsync_cpp",
        "@protobuf_archive//:protobuf",
    ],
    alwayslink = 1,
)

filegroup(
    name = "android_op_registrations_and_gradients",
    srcs = glob(
        [
            "ops/**/*.cc",
            "ops/**/*.h",
        ],
        exclude = [
            "**/*test.cc",
            "**/*testutil*",
            "**/*testlib*",
            "**/*main.cc",
        ],
    ),
    visibility = ["//visibility:public"],
)

filegroup(
    name = "android_test_srcs",
    # TODO(andrewharp/nhua):
    # make more test-related sources portable e.g. "platform/test.cc",
    srcs = [
        ":framework/fake_input.cc",
        ":framework/fake_input.h",
        ":framework/shape_inference_testutil.cc",
        ":framework/shape_inference_testutil.h",
        ":framework/tensor_testutil.cc",
        ":framework/tensor_testutil.h",
        ":platform/test.cc",
        ":platform/test.h",
        ":util/reporter.cc",
        ":util/reporter.h",
    ],
    visibility = ["//visibility:public"],
)

# This is like android_test_srcs, minus the things that are already in android_srcs.
filegroup(
    name = "android_test_srcs_no_core",
    srcs = [
        ":framework/shape_inference_testutil.cc",
        ":framework/shape_inference_testutil.h",
        ":framework/tensor_testutil.cc",
        ":framework/tensor_testutil.h",
        ":platform/test.h",
        ":util/reporter.cc",
        ":util/reporter.h",
    ],
    visibility = ["//visibility:public"],
)

# Portable library providing testing functionality for TensorFlow.
cc_library(
    name = "android_tensorflow_test_lib",
    testonly = 1,
    srcs = if_android([":android_test_srcs"]),
    hdrs = [
        "framework/fake_input.h",
        "framework/shape_inference_testutil.h",
        "framework/tensor_testutil.h",
        "util/reporter.h",
    ],
    copts = tf_copts(android_optimization_level_override = None),
    tags = [
        "manual",
        "notap",
    ],
    visibility = ["//visibility:public"],
    deps = [
        ":android_tensorflow_lib",
        ":protos_cc",
        "//tensorflow/core/platform/default/build_config:gtest",
        "//third_party/eigen3",
    ],
)

# -----------------------------------------------------------------------------
# Libraries with GPU facilities that are useful for writing kernels.
cc_library(
    name = "gpu_lib",
    srcs = [
        "common_runtime/gpu/gpu_event_mgr.cc",
    ],
    hdrs = [
        "common_runtime/gpu/gpu_event_mgr.h",
    ],
    copts = tf_copts(),
    visibility = ["//visibility:public"],
    deps = [
        ":framework",
        ":framework_internal",
        ":lib",
        ":lib_internal",
        ":protos_all_cc",
        ":stream_executor",
    ],
)

cc_library(
    name = "gpu_headers_lib",
    hdrs = [
        "common_runtime/gpu/gpu_event_mgr.h",
    ],
    visibility = ["//visibility:public"],
)

cc_library(
    name = "cuda",
    visibility = ["//visibility:public"],
    deps = [
        "//tensorflow/core/platform/default/build_config:cuda",
    ],
)

cc_library(
    name = "rocm",
    visibility = ["//visibility:public"],
    deps = [
        "//tensorflow/core/platform/default/build_config:rocm",
    ],
)

# -----------------------------------------------------------------------------
# Clif-related proto libraries.

tf_pyclif_proto_library(
    name = "example/example_pyclif",
    proto_lib = ":protos_all_cc",
    proto_srcfile = "example/example.proto",
    visibility = ["//visibility:public"],
)

tf_pyclif_proto_library(
    name = "example/feature_pyclif",
    proto_lib = ":protos_all_cc",
    proto_srcfile = "example/feature.proto",
    visibility = ["//visibility:public"],
)

tf_pyclif_proto_library(
    name = "framework/cost_graph_pyclif",
    proto_lib = ":protos_all_cc",
    proto_srcfile = "framework/cost_graph.proto",
    visibility = ["//visibility:public"],
)

tf_pyclif_proto_library(
    name = "framework/tensor_pyclif",
    proto_lib = ":protos_all_cc",
    proto_srcfile = "framework/tensor.proto",
    visibility = ["//visibility:public"],
)

tf_pyclif_proto_library(
    name = "framework/kernel_def_pyclif",
    proto_lib = ":protos_all_cc",
    proto_srcfile = "framework/kernel_def.proto",
    visibility = ["//visibility:public"],
)

tf_pyclif_proto_library(
    name = "framework/node_def_pyclif",
    proto_lib = ":protos_all_cc",
    proto_srcfile = "framework/node_def.proto",
    visibility = ["//visibility:public"],
)

tf_pyclif_proto_library(
    name = "framework/function_pyclif",
    proto_lib = ":protos_all_cc",
    proto_srcfile = "framework/function.proto",
    visibility = ["//visibility:public"],
)

tf_pyclif_proto_library(
    name = "framework/graph_pyclif",
    proto_lib = ":protos_all_cc",
    proto_srcfile = "framework/graph.proto",
    visibility = ["//visibility:public"],
)

tf_pyclif_proto_library(
    name = "framework/types_pyclif",
    proto_lib = ":protos_all_cc",
    proto_srcfile = "framework/types.proto",
    visibility = ["//visibility:public"],
)

tf_pyclif_proto_library(
    name = "protobuf/device_properties_pyclif",
    proto_lib = ":protos_all_cc",
    proto_srcfile = "protobuf/device_properties.proto",
    visibility = ["//visibility:public"],
)

tf_pyclif_proto_library(
    name = "protobuf/meta_graph_pyclif",
    proto_lib = ":protos_all_cc",
    proto_srcfile = "protobuf/meta_graph.proto",
    visibility = ["//visibility:public"],
)

tf_pyclif_proto_library(
    name = "protobuf/saved_model_pyclif",
    proto_lib = ":protos_all_cc",
    proto_srcfile = "protobuf/saved_model.proto",
    visibility = ["//visibility:public"],
)

# -----------------------------------------------------------------------------
# Internal targets

tf_proto_library_cc(
    name = "worker_proto",
    srcs = ["protobuf/worker.proto"],
    cc_api_version = 2,
    protodeps = tf_additional_all_protos() + [],
    visibility = [
        "//tensorflow:internal",
    ],
)

tf_proto_library_cc(
    name = "worker_service_proto",
    srcs = ["protobuf/worker_service.proto"],
    has_services = 1,
    cc_api_version = 2,
    cc_stubby_versions = ["2"],
    protodeps = [":worker_proto"],
    visibility = [
        "//tensorflow:internal",
    ],
)

tf_proto_library_cc(
    name = "master_proto",
    srcs = ["protobuf/master.proto"],
    cc_api_version = 2,
    protodeps = tf_additional_all_protos(),
    visibility = [
        "//tensorflow:internal",
    ],
)

tf_proto_library_cc(
    name = "master_service_proto",
    srcs = ["protobuf/master_service.proto"],
    has_services = 1,
    cc_api_version = 2,
    cc_stubby_versions = ["2"],
    protodeps = [":master_proto"],
    visibility = [
        "//tensorflow:internal",
    ],
)

tf_proto_library_cc(
    name = "eager_service_proto",
    srcs = ["protobuf/eager_service.proto"],
    has_services = 1,
    cc_api_version = 2,
    cc_stubby_versions = ["2"],
    protodeps = tf_additional_all_protos(),
    visibility = [
        "//tensorflow:internal",
    ],
)

LIB_INTERNAL_PRIVATE_HEADERS = ["framework/resource_handle.h"] + glob(
    [
        "lib/**/*.h",
        "platform/*.h",
        "platform/profile_utils/**/*.h",
    ],
    exclude = [
        "**/*test*",
        "lib/gif/**/*",
        "lib/jpeg/**/*",
        "lib/png/**/*",
        "platform/gif.h",
        "platform/jpeg.h",
        "platform/png.h",
        "platform/**/cuda.h",
        "platform/**/stream_executor.h",
    ],
)

LIB_INTERNAL_PUBLIC_HEADERS = tf_additional_lib_hdrs() + [
    "lib/core/blocking_counter.h",
    "lib/core/refcount.h",
    "lib/gtl/edit_distance.h",
    "lib/gtl/int_type.h",
    "lib/gtl/iterator_range.h",
    "lib/gtl/manual_constructor.h",
    "lib/gtl/map_util.h",
    "lib/gtl/stl_util.h",
    "lib/gtl/top_n.h",
    "lib/hash/hash.h",
    "lib/io/inputbuffer.h",
    "lib/io/iterator.h",
    "lib/io/snappy/snappy_inputbuffer.h",
    "lib/io/snappy/snappy_outputbuffer.h",
    "lib/io/zlib_compression_options.h",
    "lib/io/zlib_inputstream.h",
    "lib/io/zlib_outputbuffer.h",
    "lib/monitoring/collected_metrics.h",
    "lib/monitoring/collection_registry.h",
    "lib/monitoring/metric_def.h",
    "lib/monitoring/mobile_counter.h",
    "lib/monitoring/mobile_gauge.h",
    "lib/monitoring/mobile_sampler.h",
    "lib/png/png_io.h",
    "lib/random/random.h",
    "lib/random/random_distributions.h",
    "lib/random/weighted_picker.h",
    "lib/strings/base64.h",
    "lib/strings/ordered_code.h",
    "lib/strings/proto_text_util.h",
    "lib/strings/proto_serialization.h",
    "lib/strings/scanner.h",
    "lib/wav/wav_io.h",
    "platform/demangle.h",
    "platform/denormal.h",
    "platform/host_info.h",
    "platform/platform.h",
    "platform/protobuf_internal.h",
    "platform/setround.h",
    "platform/snappy.h",
    "platform/tensor_coding.h",
    "platform/tracing.h",
]

# Replicated for lib_internal and lib_internal_impl.
LIB_INTERNAL_DEFINES = (tf_additional_lib_defines() + [
                            "TF_USE_SNAPPY",
                        ] + tf_additional_verbs_lib_defines() +
                        tf_additional_mpi_lib_defines() +
                        tf_additional_gdr_lib_defines())

cc_library(
    name = "lib_internal",
    srcs = LIB_INTERNAL_PRIVATE_HEADERS,
    hdrs = LIB_INTERNAL_PUBLIC_HEADERS,
    copts = tf_copts(),
    defines = LIB_INTERNAL_DEFINES,
    linkopts = select({
        "//tensorflow:freebsd": [],
        "//tensorflow:windows": [],
        "//tensorflow:windows_msvc": [],
        "//conditions:default": [
            "-ldl",
            "-lpthread",
        ],
    }),
    deps = tf_additional_lib_deps() + [
        "//third_party/eigen3",
        "//tensorflow/core/platform/default/build_config:platformlib",
    ] + if_static([":lib_internal_impl"]),
)

cc_library(
    name = "lib_internal_impl",
    srcs = LIB_INTERNAL_PRIVATE_HEADERS + glob(
        [
            "lib/**/*.cc",
            "platform/*.cc",
            "platform/profile_utils/**/*.cc",
            "framework/resource_handle.cc",
        ],
        exclude = [
            "**/*test*",
            "framework/variant.cc",
            "lib/core/stringpiece.cc",
            "lib/hash/crc32c_accelerate.cc",
            "lib/gif/**/*",
            "lib/jpeg/**/*",
            "lib/png/**/*",
            "platform/**/env_time.cc",
            "platform/**/cuda_libdevice_path.cc",
            "platform/**/rocm_rocdl_path.cc",
            "platform/**/device_tracer.cc",
            "platform/**/logging.cc",
            "platform/**/human_readable_json.cc",
            "platform/abi.cc",
        ],
    ) + tf_additional_lib_srcs(
        exclude = [
            "**/*test*",
            "lib/core/stringpiece.cc",
            "platform/**/cuda.h",
            "platform/**/cuda_libdevice_path.cc",
            "platform/**/rocm.h",
            "platform/**/rocm_rocdl_path.cc",
            "platform/**/stream_executor.h",
            "platform/**/env_time.cc",
            "platform/**/device_tracer.cc",
            "platform/**/logging.cc",
            "platform/**/human_readable_json.cc",
            "platform/abi.cc",
        ] +
        # Protobuf deps already included through the ":lib_proto_parsing"
        # dependency.
        tf_additional_proto_srcs(),
    ),
    hdrs = LIB_INTERNAL_PUBLIC_HEADERS,
    copts = tf_copts(),
    defines = LIB_INTERNAL_DEFINES,
    deps = tf_additional_lib_deps() + [
        ":lib_hash_crc32c_accelerate_internal",
        ":lib_proto_parsing",
        ":abi",
        ":core_stringpiece",
        "//third_party/eigen3",
        "//tensorflow/core/platform/default/build_config:platformlib",
        "@snappy",
        "@zlib_archive//:zlib",
        "@double_conversion//:double-conversion",
        "@protobuf_archive//:protobuf",
    ] + tf_protos_all_impl() + tf_protos_grappler_impl(),
)

# File compiled with extra flags to get cpu-specific acceleration.
cc_library(
    name = "lib_hash_crc32c_accelerate_internal",
    srcs = ["lib/hash/crc32c_accelerate.cc"],
    # -msse4.2 enables the use of crc32c compiler builtins.
    copts = tf_copts() + if_linux_x86_64(["-msse4.2"]),
)

cc_library(
    name = "gif_internal",
    srcs = [
        "lib/gif/gif_io.cc",
        "platform/gif.h",
    ],
    hdrs = ["lib/gif/gif_io.h"],
    copts = tf_copts(),
    linkopts = select({
        "//tensorflow:freebsd": [],
        "//tensorflow:windows": [],
        "//tensorflow:windows_msvc": [],
        "//conditions:default": ["-ldl"],
    }),
    deps = [
        ":lib",
        ":lib_internal",
        "//tensorflow/core/platform/default/build_config:gif",
    ],
)

cc_library(
    name = "jpeg_internal",
    srcs = [
        "lib/jpeg/jpeg_handle.cc",
        "lib/jpeg/jpeg_mem.cc",
        "platform/jpeg.h",
    ],
    hdrs = [
        "lib/jpeg/jpeg_handle.h",
        "lib/jpeg/jpeg_mem.h",
    ],
    copts = tf_copts(),
    linkopts = select({
        "//tensorflow:freebsd": [],
        "//tensorflow:windows": [],
        "//tensorflow:windows_msvc": [],
        "//conditions:default": ["-ldl"],
    }),
    deps = [
        ":lib",
        ":lib_internal",
        "//tensorflow/core/platform/default/build_config:jpeg",
    ],
)

cc_library(
    name = "png_internal",
    srcs = ["lib/png/png_io.cc"],
    hdrs = [
        "lib/bfloat16/bfloat16.h",
        "lib/core/casts.h",
        "lib/core/stringpiece.h",
        "lib/png/png_io.h",
        "platform/byte_order.h",
        "platform/cpu_info.h",
        "platform/default/integral_types.h",
        "platform/default/logging.h",
        "platform/logging.h",
        "platform/macros.h",
        "platform/platform.h",
        "platform/png.h",
        "platform/types.h",
    ],
    copts = tf_copts(),
    linkopts = select({
        "//tensorflow:freebsd": [],
        "//tensorflow:windows": [],
        "//tensorflow:windows_msvc": [],
        "//conditions:default": ["-ldl"],
    }),
    deps = [
        ":lib",
        ":lib_internal",
        "//tensorflow/core/platform/default/build_config:png",
        "@zlib_archive//:zlib",
    ],
)

cc_library(
    name = "tflite_portable_logging",
    srcs = [],
    hdrs = [
        "lib/bfloat16/bfloat16.h",
        "platform/default/integral_types.h",
        "platform/default/logging.h",
        "platform/logging.h",
        "platform/macros.h",
        "platform/platform.h",
        "platform/types.h",
    ],
    copts = tf_copts(),
    linkopts = ["-ldl"],
    deps = [
        "//tensorflow/core/platform/default/build_config:logging",
    ],
)

cc_library(
    name = "android_jpeg_internal",
    srcs = if_android([
        "lib/jpeg/jpeg_handle.cc",
        "lib/jpeg/jpeg_mem.cc",
        "platform/jpeg.h",
    ]),
    hdrs = [
        "lib/bfloat16/bfloat16.h",
        "lib/core/stringpiece.h",
        "lib/jpeg/jpeg_handle.h",
        "lib/jpeg/jpeg_mem.h",
        "platform/default/dynamic_annotations.h",
        "platform/default/integral_types.h",
        "platform/default/logging.h",
        "platform/dynamic_annotations.h",
        "platform/logging.h",
        "platform/macros.h",
        "platform/mem.h",
        "platform/platform.h",
        "platform/types.h",
    ],
    copts = tf_copts(),
    linkopts = ["-ldl"],
    deps = [
        "//tensorflow/core/platform/default/build_config:jpeg",
    ],
)

cc_library(
    name = "android_gif_internal",
    srcs = if_android([
        "lib/gif/gif_io.cc",
        "platform/gif.h",
    ]),
    hdrs = [
        "lib/bfloat16/bfloat16.h",
        "lib/core/stringpiece.h",
        "lib/gif/gif_io.h",
        "lib/gtl/cleanup.h",
        "platform/default/dynamic_annotations.h",
        "platform/default/integral_types.h",
        "platform/default/logging.h",
        "platform/dynamic_annotations.h",
        "platform/logging.h",
        "platform/macros.h",
        "platform/mem.h",
        "platform/platform.h",
        "platform/types.h",
    ],
    copts = tf_copts(),
    linkopts = ["-ldl"],
    deps = [
        "//tensorflow/core/platform/default/build_config:gif",
    ],
)

cc_library(
    name = "android_png_internal",
    srcs = if_android([
        "lib/png/png_io.cc",
        "platform/png.h",
    ]),
    hdrs = [
        "lib/bfloat16/bfloat16.h",
        "lib/core/casts.h",
        "lib/core/stringpiece.h",
        "lib/png/png_io.h",
        "platform/byte_order.h",
        "platform/cpu_info.h",
        "platform/default/integral_types.h",
        "platform/default/logging.h",
        "platform/logging.h",
        "platform/macros.h",
        "platform/platform.h",
        "platform/types.h",
    ],
    copts = tf_copts(),
    linkopts = ["-ldl"],
    deps = [
        "@png_archive//:png",
    ],
)

tf_proto_library(
    name = "error_codes_proto",
    srcs = ERROR_CODES_PROTO_SRCS,
    cc_api_version = 2,
    default_header = True,
    java_api_version = 2,
    js_api_version = 2,
    provide_cc_alias = True,
)

tf_generate_proto_text_sources(
    name = "error_codes_proto_text",
    srcs = ERROR_CODES_PROTO_SRCS,
    protodeps = [],
    srcs_relative_dir = "tensorflow/core/",
    deps = [
        ":error_codes_proto_cc",
        ":lib_internal",
    ],
)

tf_proto_library(
    name = "protos_all_proto",
    srcs = COMMON_PROTO_SRCS + ADDITIONAL_CORE_PROTO_SRCS,
    cc_api_version = 2,
    default_header = True,
    java_api_version = 2,
    js_api_version = 2,
    protodeps = [
        ":error_codes_proto",
    ],
)

tf_generate_proto_text_sources(
    name = "protos_all_proto_text",
    srcs = COMMON_PROTO_SRCS,
    protodeps = ERROR_CODES_PROTO_SRCS,
    srcs_relative_dir = "tensorflow/core/",
    deps = [
        ":error_codes_proto_text",
        ":lib_internal",
        ":protos_all_proto_cc",
    ],
)

cc_library(
    name = "proto_text",
    hdrs = [
        ":error_codes_proto_text_hdrs",
        ":protos_all_proto_text_hdrs",
    ],
    deps = [
        ":lib",
        ":lib_internal",
        ":protos_all_cc",
    ],
)

tf_version_info_genrule()

cc_library(
    name = "version_lib",
    srcs = ["util/version_info.cc"],
    hdrs = ["public/version.h"],
    copts = tf_copts(),
)

FRAMEWORK_INTERNAL_PRIVATE_HEADERS = [
    "graph/edgeset.h",
    "graph/graph.h",
    "graph/graph_def_builder.h",
    "graph/node_builder.h",
    "graph/tensor_id.h",
] + glob(
    [
        "example/**/*.h",
        "framework/**/*.h",
        "util/**/*.h",
    ],
    exclude = [
        "**/*test*",
        "**/*main.cc",
        "example/example_parser_configuration.*",
        "util/reporter.h",
        "util/reporter.cc",
        "framework/fake_input.*",
        "framework/op_gen_lib.*",
        "framework/reader_base.*",
        "util/memmapped_file_system.*",
        "util/memmapped_file_system_writer.*",
        "util/session_message.*",
        "util/version_info.cc",
    ],
) + select({
    "//tensorflow:windows": [],
    "//conditions:default": [
        "util/memmapped_file_system.h",
        "util/memmapped_file_system_writer.h",
    ],
})

FRAMEWORK_INTERNAL_PUBLIC_HEADERS = [
    "framework/op_segment.h",
    "framework/rendezvous.h",  # only needed for tests
    "framework/resource_var.h",
    "framework/tensor_reference.h",
    "framework/tracking_allocator.h",  # only needed for tests
    "framework/unique_tensor_references.h",
    "framework/variant.h",
    "util/command_line_flags.h",
    "util/env_var.h",
    "util/equal_graph_def.h",
    "util/presized_cuckoo_map.h",
    "util/tensor_slice_set.h",
    "util/tensor_slice_util.h",
]

tf_gpu_library(
    name = "framework_internal",
    srcs = FRAMEWORK_INTERNAL_PRIVATE_HEADERS,
    hdrs = FRAMEWORK_INTERNAL_PUBLIC_HEADERS,
    deps = [
        ":framework_internal_headers_lib",
        "//third_party/eigen3",
        ":lib",
    ] + if_static(
        extra_deps = [
            ":framework_internal_impl",
            "@protobuf_archive//:protobuf",
        ],
        otherwise = [
            "@protobuf_archive//:protobuf_headers",
        ],
    ),
    alwayslink = 1,
)

cc_header_only_library(
    name = "framework_internal_headers_lib",
    deps = [
        ":lib",
        ":lib_internal",
        ":version_lib",
        "//tensorflow/core/kernels:bounds_check",
        "//tensorflow/core/platform/default/build_config:platformlib",
    ],
)

cc_header_only_library(
    name = "core_cpu_headers_lib",
    deps = [
        ":core_cpu_lib",
    ],
)

tf_gpu_library(
    name = "framework_internal_impl",
    srcs = FRAMEWORK_INTERNAL_PRIVATE_HEADERS + glob(
        [
            "example/**/*.cc",
            "framework/**/*.cc",
            "util/**/*.cc",
        ] + [
            "graph/edgeset.cc",
            "graph/graph.cc",
            "graph/graph_def_builder.cc",
            "graph/node_builder.cc",
            "graph/tensor_id.cc",
            "graph/while_context.h",
            "graph/while_context.cc",
        ],
        exclude = [
            "**/*test*",
            "**/*main.cc",
            "example/example_parser_configuration.*",
            "util/reporter.cc",
            "framework/fake_input.*",
            "framework/op_gen_lib.*",
            "framework/reader_base.*",
            "framework/resource_handle.cc",
            "util/memmapped_file_system.*",
            "util/memmapped_file_system_writer.*",
            "util/stats_calculator.*",
            "util/version_info.cc",
        ],
    ) + select({
        "//tensorflow:windows": [],
        "//tensorflow:windows_msvc": [],
        "//conditions:default": [
            "util/memmapped_file_system.cc",
            "util/memmapped_file_system_writer.cc",
        ],
    }),
    hdrs = FRAMEWORK_INTERNAL_PUBLIC_HEADERS,
    copts = tf_copts(),
    linkopts = select({
        "//tensorflow:freebsd": [],
        "//tensorflow:windows": [],
        "//tensorflow:windows_msvc": [],
        "//conditions:default": ["-ldl"],
    }) + [
        "-lm",
    ],
    deps = [
        ":lib",
        ":lib_internal",
        ":protos_all_proto_text",
        ":error_codes_proto_text",
        ":protos_all_cc",
        ":stats_calculator_portable",
        ":version_lib",
        "//tensorflow/core/platform/default/build_config:platformlib",
        "//tensorflow/core/kernels:bounds_check",
        "//third_party/eigen3",
    ] + if_static(
        extra_deps = ["@protobuf_archive//:protobuf"],
        otherwise = ["@protobuf_archive//:protobuf_headers"],
    ) + if_mkl(
        [
            "//third_party/mkl:intel_binary_blob",
            "@mkl_dnn",
        ],
    ),
    alwayslink = 1,
)

cc_header_only_library(
    name = "framework_headers_lib",
    visibility = ["//visibility:public"],
    deps = [
        ":framework",
        ":reader_base",
    ],
)

cc_header_only_library(
    name = "stream_executor_headers_lib",
    visibility = ["//visibility:public"],
    deps = [
        ":stream_executor",
    ],
)

tf_gpu_library(
    name = "stream_executor",
    srcs = ["platform/stream_executor.h"],
    hdrs = [
        "platform/cuda.h",
        "platform/stream_executor.h",
    ],
    deps = [
        "//tensorflow/core/platform/default/build_config:stream_executor",
    ],
)

# Like stream_executor library, but compiles without --config=cuda
# and does not include any cuda dependencies.
cc_library(
    name = "stream_executor_no_cuda",
    srcs = ["platform/stream_executor.h"],
    hdrs = [
        "platform/stream_executor_no_cuda.h",
    ],
    visibility = ["//visibility:public"],
    deps = [
        "//tensorflow/core/platform/default/build_config:stream_executor_no_cuda",
    ],
)

tf_gpu_library(
    name = "cuda_device_functions",
    hdrs = ["util/cuda_device_functions.h"],
    visibility = ["//visibility:public"],
    deps = [":framework_lite"],
)

# TODO(josh11b): Is this needed, or can we just use ":protos_all_cc"?
cc_library(
    name = "protos_cc",
    deps = ["//tensorflow/core/platform/default/build_config:protos_cc"],
)

# Library containing all of the graph construction code that is
# independent of the runtime.
#
# TODO(mrry): Refactor graph_constructor.cc so that it does not depend on code
# in "common_runtime/", and then the entire "graph/" directory can be included
# in this library.
GRAPH_HDRS = [
    "graph/algorithm.h",
    "graph/colors.h",
    "graph/control_flow.h",
    "graph/costmodel.h",
    "graph/default_device.h",
    "graph/edgeset.h",
    "graph/graph.h",
    "graph/graph_constructor.h",  # NOTE(mrry): Don't include the .cc since it depends on common_runtime.
    "graph/graph_def_builder.h",
    "graph/graph_def_builder_util.h",
    "graph/graph_partition.h",
    "graph/mkl_layout_pass.h",
    "graph/mkl_tfconversion_pass.h",
    "graph/node_builder.h",
    "graph/optimizer_cse.h",
    "graph/subgraph.h",
    "graph/tensor_id.h",
    "graph/testlib.h",
    "graph/types.h",
    "graph/validate.h",
    "graph/while_context.h",
]

tf_gpu_library(
    name = "graph",
    srcs = [
        "graph/algorithm.cc",
        "graph/colors.cc",
        "graph/control_flow.cc",
        "graph/costmodel.cc",
        "graph/graph_partition.cc",
        "graph/optimizer_cse.cc",
        "graph/subgraph.cc",
        "graph/validate.cc",
    ],
    hdrs = GRAPH_HDRS,
    deps = [
        ":framework",
        ":framework_internal",
        ":lib",
        ":lib_internal",
        ":proto_text",
        ":protos_all_cc",
        "//third_party/eigen3",
    ],
)

CORE_CPU_BASE_HDRS = GRAPH_HDRS + [
    "common_runtime/device.h",
    "common_runtime/device_factory.h",
    "common_runtime/device_mgr.h",
    "common_runtime/device_set.h",
    "common_runtime/eval_const_tensor.h",
    "common_runtime/graph_runner.h",
    "common_runtime/shape_refiner.h",
    "framework/versions.h",
    "common_runtime/process_function_library_runtime.h",
    "common_runtime/function.h",
]

tf_gpu_library(
    name = "core_cpu_base",
    srcs = [
        "common_runtime/eval_const_tensor.cc",
        "common_runtime/shape_refiner.cc",
        "common_runtime/shape_refiner.h",
        "framework/versions.h",
        "graph/graph_constructor.cc",  # Depends on common_runtime.
        "graph/graph_def_builder_util.cc",  # Depends on common_runtime.
        "public/session.h",
        "public/session_options.h",
        "public/version.h",
    ],
    hdrs = CORE_CPU_BASE_HDRS,
    copts = tf_copts(),
    deps = [
        ":graph",
        ":framework",
        ":framework_internal",
        ":lib",
        ":lib_internal",
        ":proto_text",
        ":protos_all_cc",
        "//third_party/eigen3",
    ] + if_static([
        ":function_ops_op_lib",
        ":functional_grad",
        ":functional_ops_op_lib",
        "//tensorflow/core/kernels:bounds_check",
        "//tensorflow/core/kernels:required",
        ":core_cpu_impl",
    ]),
    alwayslink = 1,
)

CORE_CPU_LIB_HEADERS = CORE_CPU_BASE_HDRS + [
    "common_runtime/allocator_retry.h",
    "common_runtime/base_collective_executor.h",
    "common_runtime/bfc_allocator.h",
    "common_runtime/broadcaster.h",
    "common_runtime/buf_rendezvous.h",
    "common_runtime/build_graph_options.h",
    "common_runtime/collective_executor_mgr.h",
    "common_runtime/collective_param_resolver_local.h",
    "common_runtime/collective_rma_local.h",
    "common_runtime/constant_folding.h",
    "common_runtime/copy_tensor.h",
    "common_runtime/costmodel_manager.h",
    "common_runtime/debugger_state_interface.h",
    "common_runtime/device_resolver_local.h",
    "common_runtime/dma_helper.h",
    "common_runtime/eigen_thread_pool.h",
    "common_runtime/executor.h",
    "common_runtime/executor_factory.h",
    "common_runtime/graph_optimizer.h",
    "common_runtime/local_device.h",
    "common_runtime/lower_if_op.h",
    "common_runtime/memory_types.h",
    "common_runtime/mkl_cpu_allocator.h",
    "common_runtime/optimization_registry.h",
    "common_runtime/pending_counts.h",
    "common_runtime/placer.h",
    "common_runtime/process_util.h",
    "common_runtime/profile_handler.h",
    "common_runtime/renamed_device.h",
    "common_runtime/rendezvous_mgr.h",
    "common_runtime/rendezvous_util.h",
    "common_runtime/ring_reducer.h",
    "common_runtime/scoped_allocator.h",
    "common_runtime/scoped_allocator_mgr.h",
    "common_runtime/session_factory.h",
    "common_runtime/single_threaded_cpu_device.h",
    "common_runtime/stats_publisher_interface.h",
    "common_runtime/step_stats_collector.h",
    "common_runtime/threadpool_device.h",
    "common_runtime/visitable_allocator.h",
    "common_runtime/process_state.h",
    "common_runtime/pool_allocator.h",
    "graph/gradients.h",
    "graph/quantize_training.h",
] + if_mkl(["graph/mkl_graph_util.h"])

tf_gpu_library(
    name = "core_cpu_impl",
    srcs = [
        "common_runtime/accumulate_n_optimizer.cc",
        "common_runtime/allocator_retry.cc",
        "common_runtime/base_collective_executor.cc",
        "common_runtime/bfc_allocator.cc",
        "common_runtime/broadcaster.cc",
        "common_runtime/buf_rendezvous.cc",
        "common_runtime/build_graph_options.cc",
        "common_runtime/collective_executor_mgr.cc",
        "common_runtime/collective_param_resolver_local.cc",
        "common_runtime/collective_rma_local.cc",
        "common_runtime/constant_folding.cc",
        "common_runtime/copy_tensor.cc",
        "common_runtime/costmodel_manager.cc",
        "common_runtime/debugger_state_interface.cc",
        "common_runtime/device.cc",
        "common_runtime/device_factory.cc",
        "common_runtime/device_mgr.cc",
        "common_runtime/device_resolver_local.cc",
        "common_runtime/device_set.cc",
        "common_runtime/executor.cc",
        "common_runtime/executor_factory.cc",
        "common_runtime/function.cc",
        "common_runtime/graph_optimizer.cc",
        "common_runtime/graph_runner.cc",
        "common_runtime/local_device.cc",
        "common_runtime/lower_if_op.cc",
        "common_runtime/memory_types.cc",
        "common_runtime/mkl_cpu_allocator.cc",
        "common_runtime/optimization_registry.cc",
        "common_runtime/parallel_concat_optimizer.cc",
        "common_runtime/placer.cc",
        "common_runtime/pool_allocator.cc",
        "common_runtime/process_function_library_runtime.cc",
        "common_runtime/process_state.cc",
        "common_runtime/process_util.cc",
        "common_runtime/renamed_device.cc",
        "common_runtime/rendezvous_mgr.cc",
        "common_runtime/rendezvous_util.cc",
        "common_runtime/ring_reducer.cc",
        "common_runtime/scoped_allocator.cc",
        "common_runtime/scoped_allocator_mgr.cc",
        "common_runtime/session.cc",
        "common_runtime/session_factory.cc",
        "common_runtime/session_options.cc",
        "common_runtime/session_state.cc",
        "common_runtime/stats_publisher_interface.cc",
        "common_runtime/step_stats_collector.cc",
        "common_runtime/threadpool_device.cc",
        "common_runtime/threadpool_device_factory.cc",
        "graph/gradients.cc",
        "graph/mkl_layout_pass.cc",
        "graph/mkl_tfconversion_pass.cc",
        "graph/quantize_training.cc",
        "public/session.h",
        "public/session_options.h",
        "public/version.h",
    ],
    hdrs = CORE_CPU_LIB_HEADERS,
    copts = tf_copts(),
    deps = [
        ":graph",
        ":framework",
        ":framework_internal",
        ":lib",
        ":lib_internal",
        ":proto_text",
        ":protos_all_cc",
        "//third_party/eigen3",
        "//tensorflow/core/grappler:grappler_item",
    ] + if_mkl(
        [
            "//third_party/mkl:intel_binary_blob",
            "@mkl_dnn",
        ],
    ),
    alwayslink = 1,
)

tf_gpu_library(
    name = "core_cpu_lib",
    hdrs = CORE_CPU_LIB_HEADERS,
    deps = [
        ":core_cpu_base",
        ":proto_text",
        "//tensorflow/core/grappler:grappler_item",
    ] + if_static([":core_cpu_impl"]) + tf_protos_all() + tf_protos_grappler(),
)

tf_gpu_library(
    name = "core_cpu_internal",
    srcs = [
        "common_runtime/graph_execution_state.cc",
    ],
    hdrs = [
        "common_runtime/graph_execution_state.h",
    ] + CORE_CPU_LIB_HEADERS,
    copts = tf_copts(),
    deps = [
        ":framework",
        ":framework_internal",
        ":function_ops_op_lib",
        ":functional_grad",
        ":functional_ops_op_lib",
        ":graph",
        ":lib",
        ":lib_internal",
        ":proto_text",
        ":protos_all_cc",
        "//tensorflow/core/grappler:grappler_item",
        "//tensorflow/core/grappler/clusters:utils",
        "//tensorflow/core/grappler/clusters:virtual_cluster",
        "//tensorflow/core/grappler/optimizers:meta_optimizer",
        "//third_party/eigen3",
        "//tensorflow/core/kernels:required",
    ] + if_mkl(
        [
            "//third_party/mkl:intel_binary_blob",
            "@mkl_dnn",
        ],
    ) + tf_additional_core_deps() + if_static([":core_cpu_impl"]),
    alwayslink = 1,
)

cc_library(
    name = "regexp_internal",
    hdrs = [
        "platform/regexp.h",
    ],
    visibility = [
        "//tensorflow/compiler:__subpackages__",
        "//tensorflow/core/kernels:__subpackages__",
        "//tensorflow/core/profiler:__subpackages__",
    ],
    deps = [":lib_internal"],
)

tf_gpu_library(
    name = "direct_session_internal",
    srcs = ["common_runtime/direct_session.cc"],
    hdrs = [
        "common_runtime/direct_session.h",
        "util/env_var.h",
    ],
    copts = tf_copts(),
    deps = [
        ":core_cpu_internal",
        ":device_tracer",
        ":framework",
        ":graph",
        ":lib",
        ":lib_internal",
        ":proto_text",
        ":protos_all_cc",
        "//tensorflow/core/debug:debug_graph_utils",
        "//tensorflow/core/kernels:function_ops",
    ],
    alwayslink = 1,
)

cc_library(
    name = "example_parser_configuration",
    srcs = ["example/example_parser_configuration.cc"],
    hdrs = ["example/example_parser_configuration.h"],
    copts = tf_copts(),
    linkstatic = 1,
    visibility = ["//visibility:public"],
    deps = [
        ":core_cpu",
        ":core_cpu_internal",
        ":framework",
        ":lib",
        ":lib_internal",
        ":proto_text",
        ":protos_all_cc",
    ],
    alwayslink = 1,
)

tf_gpu_library(
    name = "device_tracer",
    srcs = tf_additional_device_tracer_srcs(),
    hdrs = [
        "platform/device_tracer.h",
    ],
    copts = tf_copts(),
    gpu_deps = if_cuda_is_configured(tf_additional_cupti_wrapper_deps() + tf_additional_device_tracer_cuda_deps()),
    visibility = ["//visibility:private"],
    deps = [
        ":core_cpu_internal",
        ":lib",
        ":protos_all_cc",
    ] + tf_additional_device_tracer_deps(),
)

cc_library(
    name = "gpu_id",
    hdrs = [
        "common_runtime/gpu/gpu_id.h",
        "common_runtime/gpu/gpu_id_manager.h",
    ],
    deps = [
        ":lib",
    ] + if_static([
        ":gpu_id_impl",
    ]),
)

cc_library(
    name = "gpu_id_impl",
    srcs = ["common_runtime/gpu/gpu_id_manager.cc"],
    hdrs = [
        "common_runtime/gpu/gpu_id.h",
        "common_runtime/gpu/gpu_id_manager.h",
    ],
    deps = [
        ":lib",
    ],
)

GPU_RUNTIME_HEADERS = [
    "common_runtime/gpu/gpu_host_allocator.h",
    "common_runtime/gpu/gpu_bfc_allocator.h",
    "common_runtime/gpu/gpu_cudamalloc_allocator.h",
    "common_runtime/gpu/gpu_debug_allocator.h",
    "common_runtime/gpu/gpu_device.h",
    "common_runtime/gpu/gpu_id.h",
    "common_runtime/gpu/gpu_id_manager.h",
    "common_runtime/gpu/gpu_id_utils.h",
    "common_runtime/gpu/gpu_init.h",
    "common_runtime/gpu/gpu_managed_allocator.h",
    "common_runtime/gpu/gpu_process_state.h",
    "common_runtime/gpu/gpu_stream_util.h",
    "common_runtime/gpu/gpu_util.h",
    "common_runtime/gpu_device_context.h",
]

tf_gpu_library(
    name = "gpu_runtime_impl",
    srcs = [
        "common_runtime/gpu/gpu_bfc_allocator.cc",
        "common_runtime/gpu/gpu_cudamalloc_allocator.cc",
        "common_runtime/gpu/gpu_debug_allocator.cc",
        "common_runtime/gpu/gpu_device.cc",
        "common_runtime/gpu/gpu_device_factory.cc",
        "common_runtime/gpu/gpu_managed_allocator.cc",
        "common_runtime/gpu/gpu_process_state.cc",
        "common_runtime/gpu/gpu_stream_util.cc",
        "common_runtime/gpu/gpu_util.cc",
        "common_runtime/gpu/gpu_util_platform_specific.cc",
    ],
    hdrs = GPU_RUNTIME_HEADERS,
    copts = tf_copts(),
    deps = [
        ":core_cpu_impl",
        ":core_cpu_lib",
        ":framework",
        ":framework_internal",
        ":gpu_id_impl",
        ":gpu_init_impl",
        ":gpu_lib",
        ":graph",
        ":lib",
        ":lib_internal",
        ":protos_all_cc",
        ":stream_executor",
        "//third_party/eigen3",
    ],
    alwayslink = 1,
)

tf_gpu_library(
    name = "gpu_runtime",
    hdrs = GPU_RUNTIME_HEADERS,
    linkstatic = 1,
    deps = [
        ":core_cpu_lib",
        ":framework",
        ":framework_internal",
        ":lib",
        ":lib_internal",
        ":protos_all_cc",
        ":stream_executor",
        "//third_party/eigen3",
    ] + if_static([":gpu_runtime_impl"]),
)

tf_gpu_library(
    name = "gpu_init",
    hdrs = [
        "common_runtime/gpu/gpu_init.h",
    ],
    deps = [
        ":framework",
        ":framework_internal",
        ":lib",
        ":lib_internal",
        ":stream_executor",
    ] + if_static(
        [":gpu_init_impl"],
    ),
)

tf_gpu_library(
    name = "gpu_init_impl",
    srcs = [
        "common_runtime/gpu/gpu_init.cc",
    ],
    hdrs = [
        "common_runtime/gpu/gpu_init.h",
    ],
    copts = tf_copts(),
    linkstatic = 1,
    deps = [
        ":framework",
        ":framework_internal",
        ":lib",
        ":lib_internal",
        ":stream_executor",
    ],
    alwayslink = 1,
)

cc_library(
    name = "sycl_runtime",
    srcs = if_not_windows([
        "common_runtime/sycl/sycl_allocator.cc",
        "common_runtime/sycl/sycl_device.cc",
        "common_runtime/sycl/sycl_device_context.cc",
        "common_runtime/sycl/sycl_device_factory.cc",
    ]),
    hdrs = if_not_windows([
        "common_runtime/sycl/sycl_allocator.h",
        "common_runtime/sycl/sycl_device.h",
        "common_runtime/sycl/sycl_util.h",
        "common_runtime/sycl/sycl_device_context.h",
    ]),
    copts = tf_copts(),
    linkstatic = 0,
    deps = [
        ":core_cpu",
        ":core_cpu_internal",
        ":framework",
        ":framework_internal",
        ":lib",
        ":lib_internal",
        ":proto_text",
        "//third_party/eigen3",
        "@local_config_sycl//sycl",
    ],
    alwayslink = 0,
)

# -----------------------------------------------------------------------------
# Tests

cc_library(
    name = "lib_test_internal",
    testonly = 1,
    hdrs = [
        "lib/gtl/manual_constructor.h",
        "lib/io/block.h",
        "lib/io/block_builder.h",
        "lib/io/format.h",
        "lib/random/philox_random_test_utils.h",
    ],
    deps = [
        ":lib",
        ":lib_internal",
    ],
)

cc_library(
    name = "tensor_testutil",
    testonly = 1,
    srcs = ["framework/tensor_testutil.cc"],
    hdrs = ["framework/tensor_testutil.h"],
    copts = tf_copts(),
    deps = [
        ":framework",
        ":lib",
        ":test",
    ],
)

cc_library(
    name = "shape_inference_testutil",
    testonly = 1,
    srcs = ["framework/shape_inference_testutil.cc"],
    hdrs = ["framework/shape_inference_testutil.h"],
    copts = tf_copts(),
    deps = [
        ":framework",
        ":lib",
        ":lib_internal",
        ":protos_all_cc",
    ],
)

# Main program for tests
cc_library(
    name = "test_main",
    testonly = 1,
    srcs = ["platform/test_main.cc"],
    copts = tf_copts(),
    linkopts = ["-lm"],
    visibility = ["//tensorflow:internal"],
    deps = [
        ":lib",
        ":lib_internal",
        ":test",  # buildcleaner: keep
        "//tensorflow/core/platform/default/build_config:test_main",
    ],
    alwayslink = 1,
)

# This is the lite version of a main() for tests. It does not include any
# support for reporting benchmark results when running on TPUs.
cc_library(
    name = "test_lite_main",
    testonly = 1,
    srcs = ["platform/test_main.cc"],
    copts = tf_copts(),
    deps = [
        # TODO(ahentz): we don't want to depend on "lib" here. It used to be
        # that "core_stringpiece" was enough but that recently changed and
        # we now need at least "str_util".
        ":lib",
        ":lib_platform",
        ":stacktrace_handler",
        ":test_lite",
        "//tensorflow/core/platform/default/build_config:test_lite_main",
    ],
    alwayslink = 1,
)

tf_cc_tests(
    name = "low_level_library_tests",
    size = "small",
    srcs = [
        "lib/core/arena_test.cc",
        "lib/core/bit_cast_test.cc",
        "lib/core/bitmap_test.cc",
        "lib/core/blocking_counter_test.cc",
        "lib/core/coding_test.cc",
        "lib/core/notification_test.cc",
        "lib/core/refcount_test.cc",
        "lib/core/status_test.cc",
        "lib/core/stringpiece_test.cc",
        "lib/core/threadpool_test.cc",
        "lib/gtl/array_slice_test.cc",
        "lib/gtl/cleanup_test.cc",
        "lib/gtl/compactptrset_test.cc",
        "lib/gtl/edit_distance_test.cc",
        "lib/gtl/flatmap_test.cc",
        "lib/gtl/flatset_test.cc",
        "lib/gtl/inlined_vector_test.cc",
        "lib/gtl/int_type_test.cc",
        "lib/gtl/iterator_range_test.cc",
        "lib/gtl/manual_constructor_test.cc",
        "lib/gtl/map_util_test.cc",
        "lib/gtl/optional_test.cc",
        "lib/gtl/top_n_test.cc",
        "lib/hash/crc32c_test.cc",
        "lib/hash/hash_test.cc",
        "lib/histogram/histogram_test.cc",
        "lib/io/buffered_inputstream_test.cc",
        "lib/io/inputbuffer_test.cc",
        "lib/io/inputstream_interface_test.cc",
        "lib/io/path_test.cc",
        "lib/io/random_inputstream_test.cc",
        "lib/io/record_reader_writer_test.cc",
        "lib/io/recordio_test.cc",
        "lib/io/snappy/snappy_buffers_test.cc",
        "lib/io/table_test.cc",
        "lib/io/zlib_buffers_test.cc",
        "lib/math/math_util_test.cc",
        "lib/monitoring/collection_registry_test.cc",
        "lib/monitoring/counter_test.cc",
        "lib/monitoring/gauge_test.cc",
        "lib/monitoring/metric_def_test.cc",
        "lib/monitoring/sampler_test.cc",
        "lib/random/distribution_sampler_test.cc",
        "lib/random/philox_random_test.cc",
        "lib/random/random_test.cc",
        "lib/random/simple_philox_test.cc",
        "lib/strings/base64_test.cc",
        "lib/strings/numbers_test.cc",
        "lib/strings/scanner_test.cc",
        "lib/strings/str_util_test.cc",
        "lib/strings/strcat_test.cc",
        "lib/strings/stringprintf_test.cc",
        "lib/wav/wav_io_test.cc",
        "platform/fingerprint_test.cc",
        "platform/integral_types_test.cc",
        "platform/logging_test.cc",
        "platform/net_test.cc",
        "platform/port_test.cc",
        "platform/profile_utils/cpu_utils_test.cc",
        "platform/stacktrace_handler_test.cc",
        "platform/subprocess_test.cc",
    ],
    deps = [
        ":lib",
        ":lib_internal",
        ":lib_test_internal",
        ":protos_all_cc",
        ":test",
        ":test_main",
        "//third_party/eigen3",
        "@zlib_archive//:zlib",
    ],
)

tf_cc_test(
    name = "lib_random_random_distributions_test",
    srcs = ["lib/random/random_distributions_test.cc"],
    tags = ["optonly"],
    deps = [
        ":lib",
        ":lib_internal",
        ":lib_test_internal",
        ":protos_all_cc",
        ":test",
        ":test_main",
        "//third_party/eigen3",
    ],
)

tf_cc_test(
    name = "platform_env_test",
    size = "small",
    srcs = ["platform/env_test.cc"],
    deps = [
        ":lib",
        ":lib_internal",
        ":lib_test_internal",
        ":protos_all_cc",
        ":test",
        ":test_main",
        "//third_party/eigen3",
    ],
)

tf_cc_test(
    name = "platform_abi_test",
    size = "small",
    srcs = ["platform/abi_test.cc"],
    deps = [
        ":framework",
        ":lib",
        ":lib_internal",
        ":lib_test_internal",
        ":protos_all_cc",
        ":test",
        ":test_main",
        "//third_party/eigen3",
    ],
)

tf_cc_test(
    name = "platform_numa_test",
    size = "small",
    srcs = ["platform/numa_test.cc"],
    tags = [
        # This test will not pass unless it has access to all NUMA nodes
        # on the executing machine.
        "manual",
        "notap",
    ],
    deps = [
        ":framework",
        ":lib",
        ":lib_internal",
        ":lib_test_internal",
        ":protos_all_cc",
        ":test",
        ":test_main",
        "//third_party/eigen3",
    ],
)

tf_cc_test(
    name = "platform_setround_test",
    size = "small",
    srcs = ["platform/setround_test.cc"],
    tags = [
        "noasan",
        "noclang",
        "nomsan",
        "notsan",
    ],
    deps = [
        ":lib",
        ":lib_internal",
        ":lib_test_internal",
        ":test",
        ":test_main",
    ],
)

tf_cc_test(
    name = "platform_file_system_test",
    size = "small",
    srcs = ["platform/file_system_test.cc"],
    deps = [
        ":lib",
        ":lib_internal",
        ":lib_test_internal",
        ":protos_all_cc",
        ":test",
        ":test_main",
    ],
)

tf_cc_test(
    name = "util_overflow_test",
    size = "small",
    srcs = ["util/overflow_test.cc"],
    deps = [
        ":framework_lite",
        ":overflow",
        ":test",
        ":test_main",
    ],
)

tf_cc_test(
    name = "exec_on_stall_test",
    size = "small",
    srcs = ["util/exec_on_stall_test.cc"],
    deps = [
        ":exec_on_stall",
        ":framework_lite",
        ":test",
        ":test_main",
    ],
)

tf_cc_test(
    name = "lib_jpeg_jpeg_mem_unittest",
    srcs = ["lib/jpeg/jpeg_mem_unittest.cc"],
    data = glob(["lib/jpeg/testdata/*.jpg"]),
    deps = [
        ":jpeg_internal",
        ":lib",
        ":lib_internal",
        ":test",
        ":test_main",
    ],
)

tf_cc_test(
    name = "lib_strings_ordered_code_test",
    srcs = ["lib/strings/ordered_code_test.cc"],
    extra_copts = ["$(STACK_FRAME_UNLIMITED)"],  # Tests initialize large vectors
    deps = [
        ":lib",
        ":lib_internal",
        ":test",
        ":test_main",
    ],
)

tf_cc_test(
    name = "lib_random_weighted_picker_test",
    size = "medium",
    srcs = ["lib/random/weighted_picker_test.cc"],
    deps = [
        ":lib",
        ":lib_internal",
        ":test",
        ":test_main",
    ],
)

tf_cc_test(
    name = "framework_op_gen_lib_test",
    size = "small",
    srcs = ["framework/op_gen_lib_test.cc"],
    deps = [
        ":op_gen_lib",
        ":protos_all_cc",
        ":test",
        ":test_main",
    ],
)

tf_cc_test(
    name = "quantize_training_test",
    srcs = ["graph/quantize_training_test.cc"],
    deps = [
        ":all_kernels",
        ":core",
        ":core_cpu",
        ":core_cpu_internal",
        ":direct_session_internal",
        ":framework",
        ":framework_internal",
        ":lib",
        ":lib_internal",
        ":ops",
        ":protos_all_cc",
        ":protos_test_cc",
        ":test",
        ":test_main",
        ":testlib",
    ],
)

tf_cc_tests(
    name = "higher_level_tests",
    size = "small",
    srcs = [
        "common_runtime/buf_rendezvous_test.cc",
        "common_runtime/collective_executor_mgr_test.cc",
        "common_runtime/collective_param_resolver_local_test.cc",
        "common_runtime/collective_rma_local_test.cc",
        "common_runtime/device_resolver_local_test.cc",
        "common_runtime/device_set_test.cc",
        "common_runtime/optimization_registry_test.cc",
        "common_runtime/pending_counts_test.cc",
        "common_runtime/placer_test.cc",
        "common_runtime/session_test.cc",
        "example/feature_util_test.cc",
        "framework/allocator_test.cc",
        "framework/attr_value_util_test.cc",
        "framework/bfloat16_test.cc",
        "framework/cancellation_test.cc",
        "framework/common_shape_fns_test.cc",
        "framework/device_base_test.cc",
        "framework/function_test.cc",
        "framework/graph_def_util_test.cc",
        "framework/graph_to_functiondef_test.cc",
        "framework/kernel_def_builder_test.cc",
        "framework/kernel_def_util_test.cc",
        "framework/memory_types_test.cc",
        "framework/node_def_builder_test.cc",
        "framework/node_def_util_test.cc",
        "framework/op_compatibility_test.cc",
        "framework/op_def_builder_test.cc",
        "framework/op_def_util_test.cc",
        "framework/op_kernel_test.cc",
        "framework/op_registration_test.cc",
        "framework/partial_tensor_shape_test.cc",
        "framework/rendezvous_test.cc",
        "framework/resource_mgr_test.cc",
        "framework/resource_op_kernel_test.cc",
        "framework/shape_inference_test.cc",
        "framework/shape_inference_testutil_test.cc",
        "framework/tensor_shape_test.cc",
        "framework/tensor_slice_test.cc",
        "framework/tensor_test.cc",
        "framework/tensor_util_test.cc",
        "framework/tracking_allocator_test.cc",
        "framework/types_test.cc",
        "framework/unique_tensor_references_test.cc",
        "framework/variant_op_registry_test.cc",
        "framework/variant_test.cc",
        "graph/algorithm_test.cc",
        "graph/control_flow_test.cc",
        "graph/edgeset_test.cc",
        "graph/graph_def_builder_test.cc",
        "graph/graph_partition_test.cc",
        "graph/graph_test.cc",
        "graph/node_builder_test.cc",
        "graph/optimizer_cse_test.cc",
        "graph/subgraph_test.cc",
        "graph/tensor_id_test.cc",
        "graph/validate_test.cc",
        "util/bcast_test.cc",
        "util/command_line_flags_test.cc",
        "util/device_name_utils_test.cc",
        "util/equal_graph_def_test.cc",
        "util/events_writer_test.cc",
        "util/example_proto_fast_parsing_test.cc",
        "util/example_proto_helper_test.cc",
        "util/memmapped_file_system_test.cc",
        "util/presized_cuckoo_map_test.cc",
        "util/reffed_status_callback_test.cc",
        "util/reporter_test.cc",
        "util/saved_tensor_slice_util_test.cc",
        "util/semver_test.cc",
        "util/sparse/sparse_tensor_test.cc",
        "util/stat_summarizer_test.cc",
        "util/status_util_test.cc",
        "util/tensor_format_test.cc",
        "util/tensor_slice_reader_test.cc",
        "util/tensor_slice_set_test.cc",
        "util/tensor_slice_util_test.cc",
        "util/tensor_slice_writer_test.cc",
        "util/work_sharder_test.cc",
    ],
    linkopts = select({
        "//tensorflow:darwin": ["-headerpad_max_install_names"],
        "//conditions:default": [],
    }),
    linkstatic = tf_kernel_tests_linkstatic(),
    deps = [
        ":core",
        ":core_cpu",
        ":core_cpu_internal",
        ":direct_session_internal",
        ":framework",
        ":framework_internal",
        ":lib",
        ":lib_internal",
        ":ops",
        ":protos_all_cc",
        ":protos_test_cc",
        ":status_util",
        ":test",
        ":test_main",
        ":testlib",
        "//tensorflow/cc:cc_ops",
        "//tensorflow/cc:cc_ops_internal",
        "//tensorflow/cc:function_ops",
        "//tensorflow/cc:ops",
        "//tensorflow/cc:scope",
        "//tensorflow/cc:sendrecv_ops",
        "//tensorflow/cc:while_loop",
        "//tensorflow/core/kernels:ops_util",
        "//third_party/eigen3",
    ],
)

tf_cc_tests(
    name = "higher_level_tests_needing_kernels",
    size = "small",
    srcs = [
        "graph/graph_constructor_test.cc",
    ],
    linkopts = select({
        "//tensorflow:darwin": ["-headerpad_max_install_names"],
        "//conditions:default": [],
    }),
    linkstatic = tf_kernel_tests_linkstatic(),
    deps = [
        ":all_kernels",
        ":core",
        ":core_cpu",
        ":core_cpu_internal",
        ":direct_session_internal",
        ":framework",
        ":framework_internal",
        ":lib",
        ":lib_internal",
        ":ops",
        ":protos_all_cc",
        ":protos_test_cc",
        ":test",
        ":test_main",
        ":testlib",
        "//tensorflow/cc:cc_ops",
        "//tensorflow/cc:cc_ops_internal",
        "//tensorflow/cc:scope",
        "//tensorflow/cc:sendrecv_ops",
        "//tensorflow/core/kernels:ops_util",
        "//third_party/eigen3",
    ],
)

tf_cc_test(
    name = "cudnn_rnn_ops_test_cc",
    size = "small",
    srcs = [
        "ops/cudnn_rnn_ops_test.cc",
    ],
    deps = [
        ":cudnn_rnn_ops",
        "//tensorflow/core",
        "//tensorflow/core:framework",
        "//tensorflow/core:lib",
        "//tensorflow/core:test",
        "//tensorflow/core:test_main",
        "//tensorflow/core:testlib",
    ],
)

tf_cc_tests_gpu(
    name = "ring_reducer_test",
    size = "medium",
    srcs = [
        "common_runtime/ring_reducer_test.cc",
    ],
    linkstatic = tf_kernel_tests_linkstatic(),
    tags = tf_gpu_tests_tags(),
    deps = [
        ":all_kernels",
        ":core",
        ":core_cpu",
        ":core_cpu_internal",
        ":direct_session_internal",
        ":framework",
        ":framework_internal",
        ":gpu_runtime",
        ":lib",
        ":lib_internal",
        ":ops",
        ":protos_all_cc",
        ":protos_test_cc",
        ":test",
        ":test_main",
        ":testlib",
    ],
)

tf_cc_tests_gpu(
    name = "broadcaster_test",
    size = "small",
    srcs = [
        "common_runtime/broadcaster_test.cc",
    ],
    linkstatic = tf_kernel_tests_linkstatic(),
    tags = tf_gpu_tests_tags(),
    deps = [
        ":all_kernels",
        ":core",
        ":core_cpu",
        ":core_cpu_internal",
        ":direct_session_internal",
        ":framework",
        ":framework_internal",
        ":gpu_runtime",
        ":lib",
        ":lib_internal",
        ":ops",
        ":protos_all_cc",
        ":protos_test_cc",
        ":test",
        ":test_main",
        ":testlib",
    ],
)

tf_cc_test_mkl(
    name = "mkl_runtime_tests",
    size = "small",
    srcs = [
        "common_runtime/mkl_cpu_allocator_test.cc",
        "common_runtime/mkl_threadpool_device_test.cc",
    ],
    linkstatic = 1,
    deps = [
        ":core",
        ":core_cpu",
        ":core_cpu_internal",
        ":framework",
        ":framework_internal",
        ":test",
        ":test_main",
        ":testlib",
    ],
)

tf_cc_test_mkl(
    name = "mkl_related_tests",
    size = "small",
    srcs = [
        "graph/mkl_layout_pass_test.cc",
        "graph/mkl_tfconversion_pass_test.cc",
        "util/mkl_util_test.cc",
    ],
    linkstatic = 1,
    deps = [
        ":core",
        ":core_cpu",
        ":core_cpu_internal",
        ":direct_session_internal",
        ":framework",
        ":framework_internal",
        ":lib",
        ":lib_internal",
        ":ops",
        ":protos_all_cc",
        ":test",
        ":test_main",
        ":testlib",
        "//tensorflow/cc:cc_ops",
        "//tensorflow/cc:scope",
        "//tensorflow/cc:sendrecv_ops",
        "//tensorflow/core/kernels:ops_util",
        "//third_party/eigen3",
    ] + if_mkl([
        "//tensorflow/core/kernels:mkl_aggregate_ops",
        "//tensorflow/core/kernels:mkl_concat_op",
        "//tensorflow/core/kernels:mkl_conv_op",
        "//tensorflow/core/kernels:mkl_cwise_ops_common",
        "//tensorflow/core/kernels:mkl_fused_batch_norm_op",
        "//tensorflow/core/kernels:mkl_identity_op",
        "//tensorflow/core/kernels:mkl_input_conversion_op",
        "//tensorflow/core/kernels:mkl_lrn_op",
        "//tensorflow/core/kernels:mkl_pooling_ops",
        "//tensorflow/core/kernels:mkl_relu_op",
        "//tensorflow/core/kernels:mkl_reshape_op",
        "//tensorflow/core/kernels:mkl_softmax_op",
        "//tensorflow/core/kernels:mkl_tfconv_op",
    ]),
)

tf_cc_tests_gpu(
    name = "gpu_device_on_non_gpu_machine_test",
    size = "small",
    srcs = ["common_runtime/gpu/gpu_device_on_non_gpu_machine_test.cc"],
    linkstatic = tf_kernel_tests_linkstatic(),
    deps = [
        ":gpu_headers_lib",
        ":gpu_id",
        ":gpu_runtime",
        ":test",
    ],
)

tf_cc_tests_gpu(
    name = "gpu_related_tests",
    size = "small",
    srcs = glob(["user_ops/**/*_test.cc"]) + [
        "common_runtime/gpu/gpu_bfc_allocator_test.cc",
        "common_runtime/gpu/gpu_device_test.cc",
        "common_runtime/gpu/gpu_id_manager_test.cc",
        "common_runtime/gpu/pool_allocator_test.cc",
    ],
    linkstatic = tf_kernel_tests_linkstatic(),
    tags = tf_gpu_tests_tags(),
    deps = [
        ":core_cpu",
        ":core_cpu_internal",
        ":direct_session",
        ":framework",
        ":framework_internal",
        ":gpu_id",
        ":gpu_runtime",
        ":lib",
        ":lib_internal",
        ":protos_all_cc",
        ":test",
        ":test_main",
        ":testlib",
        "//tensorflow/cc:cc_ops",
        "//tensorflow/core/kernels:ops_util",
    ],
)

<<<<<<< HEAD
tf_gpu_cc_test(
=======
tf_cc_test_gpu(
    name = "gpu_event_mgr_test",
    srcs = ["common_runtime/gpu/gpu_event_mgr_test.cc"],
    linkstatic = tf_kernel_tests_linkstatic(),
    tags = tf_cuda_tests_tags(),
    deps = [
        ":framework",
        ":framework_internal",
        ":lib",
        ":lib_internal",
        ":protos_all_cc",
        ":test",
        ":test_main",
        ":testlib",
    ],
)

tf_cuda_cc_test(
>>>>>>> 89e06304
    name = "gpu_device_unified_memory_test",
    size = "small",
    srcs = [
        "common_runtime/gpu/gpu_device_test.cc",
    ],
    linkstatic = tf_kernel_tests_linkstatic(),
    # Runs test on a Guitar cluster that uses P100s to test unified memory
    # allocations.
    tags = tf_gpu_tests_tags() + [
        "guitar",
        "multi_gpu",
    ],
    deps = [
        ":core_cpu",
        ":core_cpu_internal",
        ":direct_session",
        ":framework",
        ":framework_internal",
        ":gpu_id",
        ":lib",
        ":lib_internal",
        ":protos_all_cc",
        ":test",
        ":test_main",
        ":testlib",
        "//tensorflow/cc:cc_ops",
        "//tensorflow/core/kernels:ops_util",
    ],
)

tf_cc_test_gpu(
    name = "cuda_libdevice_path_test",
    size = "small",
    srcs = ["platform/cuda_libdevice_path_test.cc"],
    linkstatic = tf_kernel_tests_linkstatic(),
    tags = tf_gpu_tests_tags(),
    deps = [
        ":cuda_libdevice_path",
        ":lib",
        ":test",
        ":test_main",
    ],
)

tf_cc_test_gpu(
    name = "rocm_rocdl_path_test",
    size = "small",
    srcs = ["platform/rocm_rocdl_path_test.cc"],
    linkstatic = tf_kernel_tests_linkstatic(),
    tags = tf_gpu_tests_tags(),
    deps = [
        ":rocm_rocdl_path",
        ":lib",
        ":test",
        ":test_main",
    ],
)

tf_gpu_only_cc_test(
    name = "util_gpu_kernel_helper_test",
    srcs = [
        "util/gpu_kernel_helper_test.cu.cc",
    ],
    deps = [
        ":test",
        ":test_main",
        "//third_party/eigen3",
    ] + if_mkl(
        [
            "//third_party/mkl:intel_binary_blob",
        ],
    ),
)

tf_cc_test_gpu(
    name = "memory_types_test",
    size = "small",
    srcs = ["common_runtime/memory_types_test.cc"],
    linkstatic = tf_kernel_tests_linkstatic(),
    tags = tf_gpu_tests_tags(),
    deps = [
        ":core",
        ":core_cpu",
        ":core_cpu_internal",
        ":framework",
        ":framework_internal",
        ":gpu_runtime",
        ":lib",
        ":lib_internal",
        ":ops",
        ":protos_all_cc",
        ":test",
        ":test_main",
        ":testlib",
        "//tensorflow/cc:cc_ops",
        "//tensorflow/core/kernels:cast_op",
        "//third_party/eigen3",
    ],
)

tf_cc_test_gpu(
    name = "variant_op_copy_test",
    size = "small",
    srcs = ["framework/variant_op_copy_test.cc"],
    linkstatic = tf_kernel_tests_linkstatic(),
    tags = tf_gpu_tests_tags(),
    deps = [
        ":core",
        ":core_cpu",
        ":core_cpu_internal",
        ":direct_session",
        ":framework",
        ":framework_internal",
        ":gpu_runtime",
        ":lib",
        ":lib_internal",
        ":protos_all_cc",
        ":test",
        ":test_main",
        ":testlib",
        "//tensorflow/cc:cc_ops",
        "//tensorflow/cc:client_session",
        "//tensorflow/cc:ops",
        "//tensorflow/cc:scope",
        "//tensorflow/core/kernels:array",
        "//third_party/eigen3",
    ],
)

tf_cc_test(
    name = "common_runtime_constant_folding_test",
    size = "small",
    srcs = ["common_runtime/constant_folding_test.cc"],
    linkstatic = tf_kernel_tests_linkstatic(),
    tags = tf_gpu_tests_tags(),
    deps = [
        ":core",
        ":core_cpu",
        ":core_cpu_internal",
        ":direct_session_internal",
        ":framework",
        ":framework_internal",
        ":gpu_runtime",
        ":lib",
        ":lib_internal",
        ":ops",
        ":protos_all_cc",
        ":test",
        ":test_main",
        ":testlib",
        "//tensorflow/cc:cc_ops",
        "//tensorflow/cc:cc_ops_internal",
        "//tensorflow/cc:sendrecv_ops",
        "//tensorflow/core/kernels:bcast_ops",
        "//tensorflow/core/kernels:cast_op",
        "//tensorflow/core/kernels:concat_op",
        "//tensorflow/core/kernels:cwise_op",
        "//tensorflow/core/kernels:identity_op",
        "//tensorflow/core/kernels:immutable_constant_op",
        "//tensorflow/core/kernels:matmul_op",
        "//third_party/eigen3",
    ],
)

tf_cc_test(
    name = "common_runtime_shape_refiner_test",
    size = "small",
    srcs = [
        "common_runtime/shape_refiner_test.cc",
    ],
    linkstatic = tf_kernel_tests_linkstatic(),
    deps = [
        ":core",
        ":core_cpu",
        ":core_cpu_internal",
        ":framework",
        ":framework_internal",
        ":lib",
        ":lib_internal",
        ":ops",
        ":protos_all_cc",
        ":test",
        ":test_main",
        ":testlib",
        "//tensorflow/cc:cc_ops",
        "//tensorflow/cc:resource_variable_ops",
        "//tensorflow/cc:scope",
        "//tensorflow/core/kernels:array",
        "//tensorflow/core/kernels:math",
        "//tensorflow/core/kernels:resource_variable_ops",
        "//third_party/eigen3",
    ],
)

tf_cc_test(
    name = "common_runtime_process_function_library_runtime_test",
    size = "small",
    srcs = ["common_runtime/process_function_library_runtime_test.cc"],
    linkstatic = tf_kernel_tests_linkstatic(),
    deps = [
        ":core_cpu",
        ":core_cpu_internal",
        ":framework",
        ":lib",
        ":test",
        ":test_main",
        ":testlib",
        "//tensorflow/cc:function_ops",
        "//tensorflow/core/kernels:cast_op",
        "//tensorflow/core/kernels:cwise_op",
        "//tensorflow/core/kernels:function_ops",
    ],
)

tf_cc_test(
    name = "common_runtime_process_util_test",
    size = "small",
    srcs = ["common_runtime/process_util_test.cc"],
    linkstatic = tf_kernel_tests_linkstatic(),
    deps = [
        ":core_cpu_internal",
        ":test",
        ":test_main",
    ],
)

tf_cc_test(
    name = "common_runtime_rendezvous_util_test",
    size = "small",
    srcs = ["common_runtime/rendezvous_util_test.cc"],
    linkstatic = tf_kernel_tests_linkstatic(),
    deps = [
        ":core_cpu_internal",
        ":lib",
        ":test",
        ":test_main",
    ],
)

tf_gpu_cc_test(
    name = "common_runtime_direct_session_test",
    size = "small",
    srcs = ["common_runtime/direct_session_test.cc"],
    args = [] + if_cuda(["--heap_check=local"]),  # The GPU tracer leaks memory
    linkstatic = tf_kernel_tests_linkstatic(),
    deps = [
        ":core_cpu",
        ":core_cpu_internal",
        ":direct_session_internal",
        ":framework",
        ":framework_internal",
        ":lib",
        ":lib_internal",
        ":ops",
        ":protos_all_cc",
        ":test",
        ":test_main",
        ":testlib",
        "//third_party/eigen3",
        "//tensorflow/cc:cc_ops",
        "//tensorflow/core/kernels:control_flow_ops",
        "//tensorflow/core/kernels:cwise_op",
        "//tensorflow/core/kernels:dense_update_ops",
        "//tensorflow/core/kernels:fifo_queue_op",
        "//tensorflow/core/kernels:function_ops",
        "//tensorflow/core/kernels:identity_n_op",
        "//tensorflow/core/kernels:identity_op",
        "//tensorflow/core/kernels:matmul_op",
        "//tensorflow/core/kernels:ops_util",
        "//tensorflow/core/kernels:queue_ops",
        "//tensorflow/core/kernels:session_ops",
        "//tensorflow/core/kernels:variable_ops",
    ] + if_cuda([":cuda"]),
)

# This is identical to :common_runtime_direct_session_test with the addition of
# a dependency on alwayslink target //third_party/tensorflow/core/debug, which
# enables support for TensorFlow Debugger (tfdbg).
tf_cc_test(
    name = "common_runtime_direct_session_with_debug_test",
    size = "small",
    srcs = ["common_runtime/direct_session_test.cc"],
    linkstatic = tf_kernel_tests_linkstatic(),
    deps = [
        ":core",
        ":core_cpu",
        ":core_cpu_internal",
        ":direct_session_internal",
        ":framework",
        ":framework_internal",
        ":lib",
        ":lib_internal",
        ":ops",
        ":protos_all_cc",
        ":test",
        ":test_main",
        ":testlib",
        "//third_party/eigen3",
        "//tensorflow/cc:cc_ops",
        # Link with support for TensorFlow Debugger (tfdbg).
        "//tensorflow/core/debug",
        "//tensorflow/core/kernels:control_flow_ops",
        "//tensorflow/core/kernels:cwise_op",
        "//tensorflow/core/kernels:dense_update_ops",
        "//tensorflow/core/kernels:fifo_queue_op",
        "//tensorflow/core/kernels:function_ops",
        "//tensorflow/core/kernels:identity_op",
        "//tensorflow/core/kernels:identity_n_op",
        "//tensorflow/core/kernels:matmul_op",
        "//tensorflow/core/kernels:ops_util",
        "//tensorflow/core/kernels:queue_ops",
        "//tensorflow/core/kernels:session_ops",
        "//tensorflow/core/kernels:variable_ops",
    ],
)

tf_cc_test(
    name = "common_runtime_direct_session_with_tracking_alloc_test",
    size = "small",
    srcs = ["common_runtime/direct_session_with_tracking_alloc_test.cc"],
    args = ["--heap_check=local"],  # The GPU tracer leaks memory
    linkstatic = tf_kernel_tests_linkstatic(),
    tags = ["no_gpu"],
    deps = [
        ":core",
        ":core_cpu",
        ":core_cpu_internal",
        ":direct_session_internal",
        ":framework",
        ":framework_internal",
        ":lib",
        ":lib_internal",
        ":ops",
        ":protos_all_cc",
        ":test",
        ":test_main",
        ":testlib",
        "//tensorflow/cc:cc_ops",
        "//tensorflow/core/kernels:cwise_op",
        "//tensorflow/core/kernels:dense_update_ops",
        "//tensorflow/core/kernels:fifo_queue_op",
        "//tensorflow/core/kernels:identity_op",
        "//tensorflow/core/kernels:matmul_op",
        "//tensorflow/core/kernels:ops_util",
        "//tensorflow/core/kernels:queue_ops",
        "//tensorflow/core/kernels:variable_ops",
        "//third_party/eigen3",
    ],
)

tf_cc_test(
    name = "common_runtime_graph_runner_test",
    size = "small",
    srcs = ["common_runtime/graph_runner_test.cc"],
    linkstatic = tf_kernel_tests_linkstatic(),
    deps = [
        ":array_ops_op_lib",
        ":core",
        ":core_cpu",
        ":core_cpu_internal",
        ":direct_session_internal",
        ":framework",
        ":framework_internal",
        ":lib",
        ":lib_internal",
        ":ops",
        ":protos_all_cc",
        ":test",
        ":test_main",
        ":testlib",
        "//tensorflow/cc:cc_ops",
        "//tensorflow/cc:scope",
        "//tensorflow/core/kernels:cwise_op",
        "//third_party/eigen3",
    ],
)

tf_cc_test(
    name = "common_runtime_executor_test",
    size = "small",
    srcs = ["common_runtime/executor_test.cc"],
    linkstatic = tf_kernel_tests_linkstatic(),
    deps = [
        ":core",
        ":core_cpu",
        ":core_cpu_internal",
        ":framework",
        ":framework_internal",
        ":lib",
        ":lib_internal",
        ":protos_all_cc",
        ":test",
        ":test_main",
        ":testlib",
        "//tensorflow/core/kernels:array",
        "//tensorflow/core/kernels:control_flow_ops",
        "//tensorflow/core/kernels:math",
        "//tensorflow/core/kernels:random_ops",
        "//tensorflow/core/kernels:state",
    ],
)

tf_cc_test(
    name = "common_runtime_function_test",
    size = "small",
    srcs = ["common_runtime/function_test.cc"],
    linkstatic = tf_kernel_tests_linkstatic(),
    tags = [
        "manual",
        "no_oss",
    ],
    deps = [
        ":core",
        ":core_cpu",
        ":core_cpu_internal",
        ":direct_session_internal",
        ":framework",
        ":framework_internal",
        ":lib",
        ":lib_internal",
        ":ops",
        ":protos_all_cc",
        ":test",
        ":test_main",
        ":testlib",
        "//tensorflow/cc:cc_ops",
        "//tensorflow/cc:cc_ops_internal",
        "//tensorflow/cc:function_ops",
        "//tensorflow/cc:functional_ops",
        "//tensorflow/core/kernels:cast_op",
        "//tensorflow/core/kernels:cwise_op",
        "//tensorflow/core/kernels:function_ops",
        "//tensorflow/core/kernels:matmul_op",
        "//tensorflow/core/kernels:random_ops",
        "//tensorflow/core/kernels:shape_ops",
        "//third_party/eigen3",
    ],
)

tf_cc_test(
    name = "common_runtime_function_threadpool_test",
    size = "small",
    srcs = ["common_runtime/function_threadpool_test.cc"],
    linkstatic = tf_kernel_tests_linkstatic(),
    deps = [
        ":core",
        ":core_cpu",
        ":core_cpu_internal",
        ":direct_session_internal",
        ":framework",
        ":framework_internal",
        ":lib",
        ":lib_internal",
        ":ops",
        ":protos_all_cc",
        ":test",
        ":test_main",
        ":testlib",
        "//tensorflow/cc:cc_ops",
        "//tensorflow/cc:cc_ops_internal",
        "//tensorflow/cc:function_ops",
        "//tensorflow/cc:functional_ops",
        "//tensorflow/core/kernels:cast_op",
        "//tensorflow/core/kernels:cwise_op",
        "//tensorflow/core/kernels:function_ops",
        "//tensorflow/core/kernels:matmul_op",
        "//tensorflow/core/kernels:random_ops",
        "//tensorflow/core/kernels:shape_ops",
        "//third_party/eigen3",
    ],
)

tf_cc_test(
    name = "common_runtime_scoped_allocator_mgr_test",
    size = "small",
    srcs = ["common_runtime/scoped_allocator_mgr_test.cc"],
    linkstatic = tf_kernel_tests_linkstatic(),
    deps = [
        ":core_cpu",
        ":core_cpu_internal",
        ":framework",
        ":lib",
        ":test",
        ":test_main",
    ],
)

tf_cc_test_gpu(
    name = "gpu_allocator_retry_test",
    size = "medium",
    srcs = ["common_runtime/gpu/gpu_allocator_retry_test.cc"],
    linkstatic = tf_kernel_tests_linkstatic(),
    tags = tf_gpu_tests_tags(),
    deps = [
        ":core_cpu",
        ":core_cpu_internal",
        ":direct_session",
        ":framework",
        ":framework_internal",
        ":gpu_runtime",
        ":lib",
        ":lib_internal",
        ":protos_all_cc",
        ":test",
        ":test_main",
        ":testlib",
        "//tensorflow/cc:cc_ops",
    ],
)

tf_cc_test_gpu(
    name = "gpu_debug_allocator_test",
    size = "medium",
    srcs = ["common_runtime/gpu/gpu_debug_allocator_test.cc"],
    args = ["\"--gtest_death_test_style=threadsafe\""],
    linkstatic = tf_kernel_tests_linkstatic(),
    tags = tf_gpu_tests_tags(),
    deps = [
        ":core_cpu",
        ":core_cpu_internal",
        ":direct_session",
        ":framework",
        ":framework_internal",
        ":gpu_id",
        ":gpu_runtime",
        ":lib",
        ":lib_internal",
        ":protos_all_cc",
        ":test",
        ":test_main",
        ":testlib",
        "//tensorflow/cc:cc_ops",
        "//tensorflow/core/kernels:ops_util",
    ],
)

tf_cc_test_gpu(
    name = "gpu_stream_util_test",
    size = "small",
    srcs = ["common_runtime/gpu/gpu_stream_util_test.cc"],
    linkstatic = tf_kernel_tests_linkstatic(),
    tags = tf_gpu_tests_tags() + ["nomac"],
    deps = [
        ":core_cpu",
        ":core_cpu_internal",
        ":direct_session",
        ":framework",
        ":framework_internal",
        ":gpu_runtime",
        ":lib",
        ":lib_internal",
        ":protos_all_cc",
        ":test",
        ":test_main",
        ":testlib",
        "//tensorflow/cc:cc_ops",
        "//tensorflow/cc:sendrecv_ops",
        "//tensorflow/core/kernels:matmul_op",
        "//tensorflow/core/kernels:ops_util",
    ],
)

tf_cc_test(
    name = "framework_op_segment_test",
    size = "small",
    srcs = ["framework/op_segment_test.cc"],
    linkstatic = tf_kernel_tests_linkstatic(),
    deps = [
        ":core",
        ":core_cpu",
        ":core_cpu_internal",
        ":direct_session_internal",
        ":framework",
        ":framework_internal",
        ":lib",
        ":lib_internal",
        ":ops",
        ":protos_all_cc",
        ":test",
        ":test_main",
        ":testlib",
        "//tensorflow/cc:cc_ops",
        "//tensorflow/core/kernels:cwise_op",
        "//tensorflow/core/kernels:ops_util",
        "//third_party/eigen3",
    ],
)

tf_cc_test(
    name = "ops_array_grad_test",
    size = "small",
    srcs = ["ops/array_grad_test.cc"],
    linkstatic = tf_kernel_tests_linkstatic(),
    deps = [
        ":core",
        ":core_cpu",
        ":core_cpu_internal",
        ":direct_session_internal",
        ":framework",
        ":framework_internal",
        ":lib",
        ":lib_internal",
        ":ops",
        ":protos_all_cc",
        ":test",
        ":test_main",
        ":testlib",
        "//tensorflow/cc:cc_ops",
        "//tensorflow/core/kernels:array",
        "//tensorflow/core/kernels:cwise_op",
        "//tensorflow/core/kernels:function_ops",
        "//third_party/eigen3",
    ],
)

tf_cc_test(
    name = "ops_math_grad_test",
    size = "small",
    srcs = ["ops/math_grad_test.cc"],
    linkstatic = tf_kernel_tests_linkstatic(),
    tags = ["no_gpu"],
    deps = [
        ":core",
        ":core_cpu",
        ":core_cpu_internal",
        ":direct_session_internal",
        ":framework",
        ":framework_internal",
        ":lib",
        ":lib_internal",
        ":ops",
        ":protos_all_cc",
        ":test",
        ":test_main",
        ":testlib",
        "//tensorflow/cc:cc_ops",
        "//tensorflow/core/kernels:array",
        "//tensorflow/core/kernels:data_flow",
        "//tensorflow/core/kernels:function_ops",
        "//tensorflow/core/kernels:math",
        "//third_party/eigen3",
    ],
)

tf_cc_test(
    name = "ops_remote_fused_graph_ops_test",
    size = "small",
    srcs = ["ops/remote_fused_graph_ops_test.cc"],
    linkstatic = tf_kernel_tests_linkstatic(),
    deps = [
        ":core",
        ":core_cpu",
        ":core_cpu_internal",
        ":framework",
        ":framework_internal",
        ":lib",
        ":lib_internal",
        ":ops",
        ":protos_all_cc",
        ":test",
        ":test_main",
        ":testlib",
        "//tensorflow/core/kernels:remote_fused_graph_ops",
    ],
)

tf_cc_tests(
    name = "ops_tests",
    size = "small",
    srcs = [
        "ops/array_ops_test.cc",
        "ops/candidate_sampling_ops_test.cc",
        "ops/control_flow_ops_test.cc",
        "ops/ctc_ops_test.cc",
        "ops/data_flow_ops_test.cc",
        "ops/functional_ops_test.cc",
        "ops/image_ops_test.cc",
        "ops/io_ops_test.cc",
        "ops/linalg_ops_test.cc",
        "ops/math_ops_test.cc",
        "ops/nn_ops_test.cc",
        "ops/parsing_ops_test.cc",
        "ops/random_ops_test.cc",
        "ops/set_ops_test.cc",
        "ops/shape_function_test.cc",
        "ops/sparse_ops_test.cc",
        "ops/spectral_ops_test.cc",
        "ops/state_ops_test.cc",
        "ops/string_ops_test.cc",
        "ops/training_ops_test.cc",
    ],
    linkstatic = tf_kernel_tests_linkstatic(),
    deps = [
        ":core",
        ":core_cpu",
        ":core_cpu_internal",
        ":framework",
        ":framework_internal",
        ":lib",
        ":lib_internal",
        ":ops",
        ":protos_all_cc",
        ":test",
        ":test_main",
        ":testlib",
        "//tensorflow/cc:cc_ops",
        "//third_party/eigen3",
    ],
)

tf_cc_test(
    name = "example_example_parser_configuration_test",
    size = "small",
    srcs = ["example/example_parser_configuration_test.cc"],
    data = [":example_parser_configuration_testdata"],
    deps = [
        ":core_cpu",
        ":core_cpu_internal",
        ":direct_session_internal",
        ":example_parser_configuration",
        ":framework",
        ":framework_internal",
        ":lib",
        ":lib_internal",
        ":ops",
        ":protos_all_cc",
        ":test",
        ":test_main",
        ":testlib",
        "//tensorflow/cc:cc_ops",
        "//tensorflow/core/kernels:example_parsing_ops",
    ],
)

tf_cc_test_gpu(
    name = "device_tracer_test",
    size = "small",
    srcs = ["platform/device_tracer_test.cc"],
    args = ["--heap_check=local"],
    linkstatic = tf_kernel_tests_linkstatic(),
    tags = tf_gpu_tests_tags() + ["nomac"],
    deps = [
        ":all_kernels",
        ":core_cpu",
        ":core_cpu_internal",
        ":device_tracer",
        ":direct_session",
        ":direct_session_internal",
        ":framework",
        ":framework_internal",
        ":gpu_runtime",
        ":lib",
        ":lib_internal",
        ":protos_all_cc",
        ":test",
        ":test_main",
        ":testlib",
        "//tensorflow/cc:cc_ops",
        "//tensorflow/core/kernels:ops_util",
    ],
)

tf_cc_tests(
    name = "common_runtime_lower_if_op_test",
    size = "small",
    srcs = ["common_runtime/lower_if_op_test.cc"],
    deps = [
        ":all_kernels",
        ":core_cpu",
        ":core_cpu_internal",
        ":direct_session",
        ":framework",
        ":framework_internal",
        ":lib",
        ":test",
        ":test_main",
        ":testlib",
        "//tensorflow/cc:cc_ops",
        "//tensorflow/cc:cc_ops_internal",
        "//tensorflow/cc:client_session",
        "//tensorflow/cc:function_ops",
        "//tensorflow/cc:ops",
    ],
)

# Test data
filegroup(
    name = "image_testdata",
    srcs = [
        # PNG data
        "lib/png/testdata/lena_gray.png",
        "lib/png/testdata/lena_rgba.png",
        # JPEG data
        "lib/jpeg/testdata/jpeg_merge_test1.jpg",
        "lib/jpeg/testdata/jpeg_merge_test1_cmyk.jpg",
        # JPEG data for jpeg benchmark.
        "lib/jpeg/testdata/small.jpg",
        "lib/jpeg/testdata/medium.jpg",
        # Corrupted JPEG files for tests
        "lib/jpeg/testdata/bad_huffman.jpg",
        "lib/jpeg/testdata/corrupt.jpg",
        # -- hand-edited variant: stops at line 0
        "lib/jpeg/testdata/corrupt34_2.jpg",
        # -- hand-edited variant: stops at line 4
        "lib/jpeg/testdata/corrupt34_3.jpg",
        # -- hand-edited variant: stops after a restart marker
        "lib/jpeg/testdata/corrupt34_4.jpg",
        # GIF data
        "lib/gif/testdata/lena.gif",
        "lib/gif/testdata/scan.gif",
        # GIF data with optimization
        "lib/gif/testdata/optimized.gif",
        # BMP data
        "lib/bmp/testdata/lena.bmp",
        # SSIM, PSNR data
        "lib/ssim/testdata/checkerboard1.png",
        "lib/ssim/testdata/checkerboard2.png",
        "lib/ssim/testdata/checkerboard3.png",
        "lib/psnr/testdata/cat_q20.jpg",
        "lib/psnr/testdata/cat_q72.jpg",
        "lib/psnr/testdata/cat_q95.jpg",
    ],
    visibility = ["//visibility:public"],
)

filegroup(
    name = "lmdb_testdata",
    testonly = 1,
    srcs = [
        # A simple key-value store:
        #   0 : 'a'
        #   1 : 'b'
        #    ...
        #   9 : 'j'
        "lib/lmdb/testdata/data.mdb",
    ],
    visibility = ["//visibility:public"],
)

filegroup(
    name = "example_parser_configuration_testdata",
    srcs = [
        "example/testdata/parse_example_graph_def.pbtxt",
    ],
)

cc_library(
    name = "cuda_libdevice_path",
    srcs = ["platform/cuda_libdevice_path.cc"] + tf_additional_libdevice_srcs(),
    hdrs = ["platform/cuda_libdevice_path.h"],
    copts = tf_copts(),
    data = tf_additional_libdevice_data(),
    visibility = ["//visibility:public"],
    deps = [
        ":lib",
    ] + tf_additional_libdevice_deps(),
)

cc_library(
    name = "rocm_rocdl_path",
    srcs = ["platform/rocm_rocdl_path.cc"] + tf_additional_rocdl_srcs(),
    hdrs = ["platform/rocm_rocdl_path.h"],
    copts = tf_copts(),
    data = tf_additional_rocdl_data(),
    visibility = ["//visibility:public"],
    deps = [
        ":lib",
    ] + tf_additional_rocdl_deps(),
)


# -----------------------------------------------------------------------------
# Google-internal targets go here (must be at the end).

alias(
    name = "android_srcs_no_runtime",
    actual = ":mobile_srcs_no_runtime",
    visibility = ["//visibility:public"],
)

alias(
    name = "android_srcs_only_runtime",
    actual = ":mobile_srcs_only_runtime",
    visibility = ["//visibility:public"],
)

alias(
    name = "android_srcs",
    actual = ":mobile_srcs",
    visibility = ["//visibility:public"],
)<|MERGE_RESOLUTION|>--- conflicted
+++ resolved
@@ -3784,14 +3784,11 @@
     ],
 )
 
-<<<<<<< HEAD
-tf_gpu_cc_test(
-=======
 tf_cc_test_gpu(
     name = "gpu_event_mgr_test",
     srcs = ["common_runtime/gpu/gpu_event_mgr_test.cc"],
     linkstatic = tf_kernel_tests_linkstatic(),
-    tags = tf_cuda_tests_tags(),
+    tags = tf_gpu_tests_tags(),
     deps = [
         ":framework",
         ":framework_internal",
@@ -3804,8 +3801,7 @@
     ],
 )
 
-tf_cuda_cc_test(
->>>>>>> 89e06304
+tf_gpu_cc_test(
     name = "gpu_device_unified_memory_test",
     size = "small",
     srcs = [
