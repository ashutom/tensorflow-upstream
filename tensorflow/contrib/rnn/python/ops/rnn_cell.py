# Copyright 2015 The TensorFlow Authors. All Rights Reserved.
#
# Licensed under the Apache License, Version 2.0 (the "License");
# you may not use this file except in compliance with the License.
# You may obtain a copy of the License at
#
#     http://www.apache.org/licenses/LICENSE-2.0
#
# Unless required by applicable law or agreed to in writing, software
# distributed under the License is distributed on an "AS IS" BASIS,
# WITHOUT WARRANTIES OR CONDITIONS OF ANY KIND, either express or implied.
# See the License for the specific language governing permissions and
# limitations under the License.
# ==============================================================================
"""Module for constructing RNN Cells."""
from __future__ import absolute_import
from __future__ import division
from __future__ import print_function

import collections
import math

from tensorflow.contrib.compiler import jit
from tensorflow.contrib.layers.python.layers import layers
from tensorflow.contrib.rnn.python.ops import core_rnn_cell
from tensorflow.python.framework import constant_op
from tensorflow.python.framework import dtypes
from tensorflow.python.framework import op_def_registry
from tensorflow.python.framework import ops
from tensorflow.python.framework import tensor_shape
from tensorflow.python.keras import activations
from tensorflow.python.keras import initializers
from tensorflow.python.layers import base as base_layer
from tensorflow.python.ops import array_ops
from tensorflow.python.ops import clip_ops
from tensorflow.python.ops import control_flow_ops
from tensorflow.python.ops import gen_array_ops
from tensorflow.python.ops import init_ops
from tensorflow.python.ops import math_ops
from tensorflow.python.ops import nn_impl  # pylint: disable=unused-import
from tensorflow.python.ops import nn_ops
from tensorflow.python.ops import partitioned_variables  # pylint: disable=unused-import
from tensorflow.python.ops import random_ops
from tensorflow.python.ops import rnn_cell_impl
from tensorflow.python.ops import variable_scope as vs
from tensorflow.python.platform import tf_logging as logging
from tensorflow.python.util import nest


def _get_concat_variable(name, shape, dtype, num_shards):
  """Get a sharded variable concatenated into one tensor."""
  sharded_variable = _get_sharded_variable(name, shape, dtype, num_shards)
  if len(sharded_variable) == 1:
    return sharded_variable[0]

  concat_name = name + "/concat"
  concat_full_name = vs.get_variable_scope().name + "/" + concat_name + ":0"
  for value in ops.get_collection(ops.GraphKeys.CONCATENATED_VARIABLES):
    if value.name == concat_full_name:
      return value

  concat_variable = array_ops.concat(sharded_variable, 0, name=concat_name)
  ops.add_to_collection(ops.GraphKeys.CONCATENATED_VARIABLES, concat_variable)
  return concat_variable


def _get_sharded_variable(name, shape, dtype, num_shards):
  """Get a list of sharded variables with the given dtype."""
  if num_shards > shape[0]:
    raise ValueError("Too many shards: shape=%s, num_shards=%d" % (shape,
                                                                   num_shards))
  unit_shard_size = int(math.floor(shape[0] / num_shards))
  remaining_rows = shape[0] - unit_shard_size * num_shards

  shards = []
  for i in range(num_shards):
    current_size = unit_shard_size
    if i < remaining_rows:
      current_size += 1
    shards.append(
        vs.get_variable(
            name + "_%d" % i, [current_size] + shape[1:], dtype=dtype))
  return shards


def _norm(g, b, inp, scope):
  shape = inp.get_shape()[-1:]
  gamma_init = init_ops.constant_initializer(g)
  beta_init = init_ops.constant_initializer(b)
  with vs.variable_scope(scope):
    # Initialize beta and gamma for use by layer_norm.
    vs.get_variable("gamma", shape=shape, initializer=gamma_init)
    vs.get_variable("beta", shape=shape, initializer=beta_init)
  normalized = layers.layer_norm(inp, reuse=True, scope=scope)
  return normalized


class CoupledInputForgetGateLSTMCell(rnn_cell_impl.RNNCell):
  """Long short-term memory unit (LSTM) recurrent network cell.

  The default non-peephole implementation is based on:

    https://pdfs.semanticscholar.org/1154/0131eae85b2e11d53df7f1360eeb6476e7f4.pdf

  Felix Gers, Jurgen Schmidhuber, and Fred Cummins.
  "Learning to forget: Continual prediction with LSTM." IET, 850-855, 1999.

  The peephole implementation is based on:

    https://research.google.com/pubs/archive/43905.pdf

  Hasim Sak, Andrew Senior, and Francoise Beaufays.
  "Long short-term memory recurrent neural network architectures for
   large scale acoustic modeling." INTERSPEECH, 2014.

  The coupling of input and forget gate is based on:

    http://arxiv.org/pdf/1503.04069.pdf

  Greff et al. "LSTM: A Search Space Odyssey"

  The class uses optional peep-hole connections, and an optional projection
  layer.
  Layer normalization implementation is based on:

    https://arxiv.org/abs/1607.06450.

  "Layer Normalization"
  Jimmy Lei Ba, Jamie Ryan Kiros, Geoffrey E. Hinton

  and is applied before the internal nonlinearities.

  """

  def __init__(self,
               num_units,
               use_peepholes=False,
               initializer=None,
               num_proj=None,
               proj_clip=None,
               num_unit_shards=1,
               num_proj_shards=1,
               forget_bias=1.0,
               state_is_tuple=True,
               activation=math_ops.tanh,
               reuse=None,
               layer_norm=False,
               norm_gain=1.0,
               norm_shift=0.0):
    """Initialize the parameters for an LSTM cell.

    Args:
      num_units: int, The number of units in the LSTM cell
      use_peepholes: bool, set True to enable diagonal/peephole connections.
      initializer: (optional) The initializer to use for the weight and
        projection matrices.
      num_proj: (optional) int, The output dimensionality for the projection
        matrices.  If None, no projection is performed.
      proj_clip: (optional) A float value.  If `num_proj > 0` and `proj_clip` is
      provided, then the projected values are clipped elementwise to within
      `[-proj_clip, proj_clip]`.
      num_unit_shards: How to split the weight matrix.  If >1, the weight
        matrix is stored across num_unit_shards.
      num_proj_shards: How to split the projection matrix.  If >1, the
        projection matrix is stored across num_proj_shards.
      forget_bias: Biases of the forget gate are initialized by default to 1
        in order to reduce the scale of forgetting at the beginning of
        the training.
      state_is_tuple: If True, accepted and returned states are 2-tuples of
        the `c_state` and `m_state`.  By default (False), they are concatenated
        along the column axis.  This default behavior will soon be deprecated.
      activation: Activation function of the inner states.
      reuse: (optional) Python boolean describing whether to reuse variables
        in an existing scope.  If not `True`, and the existing scope already has
        the given variables, an error is raised.
      layer_norm: If `True`, layer normalization will be applied.
      norm_gain: float, The layer normalization gain initial value. If
        `layer_norm` has been set to `False`, this argument will be ignored.
      norm_shift: float, The layer normalization shift initial value. If
        `layer_norm` has been set to `False`, this argument will be ignored.
    """
    super(CoupledInputForgetGateLSTMCell, self).__init__(_reuse=reuse)
    if not state_is_tuple:
      logging.warn("%s: Using a concatenated state is slower and will soon be "
                   "deprecated.  Use state_is_tuple=True.", self)
    self._num_units = num_units
    self._use_peepholes = use_peepholes
    self._initializer = initializer
    self._num_proj = num_proj
    self._proj_clip = proj_clip
    self._num_unit_shards = num_unit_shards
    self._num_proj_shards = num_proj_shards
    self._forget_bias = forget_bias
    self._state_is_tuple = state_is_tuple
    self._activation = activation
    self._reuse = reuse
    self._layer_norm = layer_norm
    self._norm_gain = norm_gain
    self._norm_shift = norm_shift

    if num_proj:
      self._state_size = (
          rnn_cell_impl.LSTMStateTuple(num_units, num_proj)
          if state_is_tuple else num_units + num_proj)
      self._output_size = num_proj
    else:
      self._state_size = (
          rnn_cell_impl.LSTMStateTuple(num_units, num_units)
          if state_is_tuple else 2 * num_units)
      self._output_size = num_units

  @property
  def state_size(self):
    return self._state_size

  @property
  def output_size(self):
    return self._output_size

  def call(self, inputs, state):
    """Run one step of LSTM.

    Args:
      inputs: input Tensor, 2D, batch x num_units.
      state: if `state_is_tuple` is False, this must be a state Tensor,
        `2-D, batch x state_size`.  If `state_is_tuple` is True, this must be a
        tuple of state Tensors, both `2-D`, with column sizes `c_state` and
        `m_state`.

    Returns:
      A tuple containing:
      - A `2-D, [batch x output_dim]`, Tensor representing the output of the
        LSTM after reading `inputs` when previous state was `state`.
        Here output_dim is:
           num_proj if num_proj was set,
           num_units otherwise.
      - Tensor(s) representing the new state of LSTM after reading `inputs` when
        the previous state was `state`.  Same type and shape(s) as `state`.

    Raises:
      ValueError: If input size cannot be inferred from inputs via
        static shape inference.
    """
    sigmoid = math_ops.sigmoid

    num_proj = self._num_units if self._num_proj is None else self._num_proj

    if self._state_is_tuple:
      (c_prev, m_prev) = state
    else:
      c_prev = array_ops.slice(state, [0, 0], [-1, self._num_units])
      m_prev = array_ops.slice(state, [0, self._num_units], [-1, num_proj])

    dtype = inputs.dtype
    input_size = inputs.get_shape().with_rank(2).dims[1]
    if input_size.value is None:
      raise ValueError("Could not infer input size from inputs.get_shape()[-1]")
    concat_w = _get_concat_variable(
        "W",
        [input_size.value + num_proj, 3 * self._num_units],
        dtype,
        self._num_unit_shards)

    b = vs.get_variable(
        "B",
        shape=[3 * self._num_units],
        initializer=init_ops.zeros_initializer(),
        dtype=dtype)

    # j = new_input, f = forget_gate, o = output_gate
    cell_inputs = array_ops.concat([inputs, m_prev], 1)
    lstm_matrix = math_ops.matmul(cell_inputs, concat_w)

    # If layer nomalization is applied, do not add bias
    if not self._layer_norm:
      lstm_matrix = nn_ops.bias_add(lstm_matrix, b)

    j, f, o = array_ops.split(value=lstm_matrix, num_or_size_splits=3, axis=1)

    # Apply layer normalization
    if self._layer_norm:
      j = _norm(self._norm_gain, self._norm_shift, j, "transform")
      f = _norm(self._norm_gain, self._norm_shift, f, "forget")
      o = _norm(self._norm_gain, self._norm_shift, o, "output")

    # Diagonal connections
    if self._use_peepholes:
      w_f_diag = vs.get_variable(
          "W_F_diag", shape=[self._num_units], dtype=dtype)
      w_o_diag = vs.get_variable(
          "W_O_diag", shape=[self._num_units], dtype=dtype)

    if self._use_peepholes:
      f_act = sigmoid(f + self._forget_bias + w_f_diag * c_prev)
    else:
      f_act = sigmoid(f + self._forget_bias)
    c = (f_act * c_prev + (1 - f_act) * self._activation(j))

    # Apply layer normalization
    if self._layer_norm:
      c = _norm(self._norm_gain, self._norm_shift, c, "state")

    if self._use_peepholes:
      m = sigmoid(o + w_o_diag * c) * self._activation(c)
    else:
      m = sigmoid(o) * self._activation(c)

    if self._num_proj is not None:
      concat_w_proj = _get_concat_variable("W_P",
                                           [self._num_units, self._num_proj],
                                           dtype, self._num_proj_shards)

      m = math_ops.matmul(m, concat_w_proj)
      if self._proj_clip is not None:
        # pylint: disable=invalid-unary-operand-type
        m = clip_ops.clip_by_value(m, -self._proj_clip, self._proj_clip)
        # pylint: enable=invalid-unary-operand-type

    new_state = (
        rnn_cell_impl.LSTMStateTuple(c, m)
        if self._state_is_tuple else array_ops.concat([c, m], 1))
    return m, new_state


class TimeFreqLSTMCell(rnn_cell_impl.RNNCell):
  """Time-Frequency Long short-term memory unit (LSTM) recurrent network cell.

  This implementation is based on:

    Tara N. Sainath and Bo Li
    "Modeling Time-Frequency Patterns with LSTM vs. Convolutional Architectures
    for LVCSR Tasks." submitted to INTERSPEECH, 2016.

  It uses peep-hole connections and optional cell clipping.
  """

  def __init__(self,
               num_units,
               use_peepholes=False,
               cell_clip=None,
               initializer=None,
               num_unit_shards=1,
               forget_bias=1.0,
               feature_size=None,
               frequency_skip=1,
               reuse=None):
    """Initialize the parameters for an LSTM cell.

    Args:
      num_units: int, The number of units in the LSTM cell
      use_peepholes: bool, set True to enable diagonal/peephole connections.
      cell_clip: (optional) A float value, if provided the cell state is clipped
        by this value prior to the cell output activation.
      initializer: (optional) The initializer to use for the weight and
        projection matrices.
      num_unit_shards: int, How to split the weight matrix.  If >1, the weight
        matrix is stored across num_unit_shards.
      forget_bias: float, Biases of the forget gate are initialized by default
        to 1 in order to reduce the scale of forgetting at the beginning
        of the training.
      feature_size: int, The size of the input feature the LSTM spans over.
      frequency_skip: int, The amount the LSTM filter is shifted by in
        frequency.
      reuse: (optional) Python boolean describing whether to reuse variables
        in an existing scope.  If not `True`, and the existing scope already has
        the given variables, an error is raised.
    """
    super(TimeFreqLSTMCell, self).__init__(_reuse=reuse)
    self._num_units = num_units
    self._use_peepholes = use_peepholes
    self._cell_clip = cell_clip
    self._initializer = initializer
    self._num_unit_shards = num_unit_shards
    self._forget_bias = forget_bias
    self._feature_size = feature_size
    self._frequency_skip = frequency_skip
    self._state_size = 2 * num_units
    self._output_size = num_units
    self._reuse = reuse

  @property
  def output_size(self):
    return self._output_size

  @property
  def state_size(self):
    return self._state_size

  def call(self, inputs, state):
    """Run one step of LSTM.

    Args:
      inputs: input Tensor, 2D, batch x num_units.
      state: state Tensor, 2D, batch x state_size.

    Returns:
      A tuple containing:
      - A 2D, batch x output_dim, Tensor representing the output of the LSTM
        after reading "inputs" when previous state was "state".
        Here output_dim is num_units.
      - A 2D, batch x state_size, Tensor representing the new state of LSTM
        after reading "inputs" when previous state was "state".
    Raises:
      ValueError: if an input_size was specified and the provided inputs have
        a different dimension.
    """
    sigmoid = math_ops.sigmoid
    tanh = math_ops.tanh

    freq_inputs = self._make_tf_features(inputs)
    dtype = inputs.dtype
    actual_input_size = freq_inputs[0].get_shape().as_list()[1]

    concat_w = _get_concat_variable(
        "W", [actual_input_size + 2 * self._num_units, 4 * self._num_units],
        dtype, self._num_unit_shards)

    b = vs.get_variable(
        "B",
        shape=[4 * self._num_units],
        initializer=init_ops.zeros_initializer(),
        dtype=dtype)

    # Diagonal connections
    if self._use_peepholes:
      w_f_diag = vs.get_variable(
          "W_F_diag", shape=[self._num_units], dtype=dtype)
      w_i_diag = vs.get_variable(
          "W_I_diag", shape=[self._num_units], dtype=dtype)
      w_o_diag = vs.get_variable(
          "W_O_diag", shape=[self._num_units], dtype=dtype)

    # initialize the first freq state to be zero
    m_prev_freq = array_ops.zeros(
        [inputs.shape.dims[0].value or inputs.get_shape()[0], self._num_units],
        dtype)
    for fq in range(len(freq_inputs)):
      c_prev = array_ops.slice(state, [0, 2 * fq * self._num_units],
                               [-1, self._num_units])
      m_prev = array_ops.slice(state, [0, (2 * fq + 1) * self._num_units],
                               [-1, self._num_units])
      # i = input_gate, j = new_input, f = forget_gate, o = output_gate
      cell_inputs = array_ops.concat([freq_inputs[fq], m_prev, m_prev_freq], 1)
      lstm_matrix = nn_ops.bias_add(math_ops.matmul(cell_inputs, concat_w), b)
      i, j, f, o = array_ops.split(
          value=lstm_matrix, num_or_size_splits=4, axis=1)

      if self._use_peepholes:
        c = (
            sigmoid(f + self._forget_bias + w_f_diag * c_prev) * c_prev +
            sigmoid(i + w_i_diag * c_prev) * tanh(j))
      else:
        c = (sigmoid(f + self._forget_bias) * c_prev + sigmoid(i) * tanh(j))

      if self._cell_clip is not None:
        # pylint: disable=invalid-unary-operand-type
        c = clip_ops.clip_by_value(c, -self._cell_clip, self._cell_clip)
        # pylint: enable=invalid-unary-operand-type

      if self._use_peepholes:
        m = sigmoid(o + w_o_diag * c) * tanh(c)
      else:
        m = sigmoid(o) * tanh(c)
      m_prev_freq = m
      if fq == 0:
        state_out = array_ops.concat([c, m], 1)
        m_out = m
      else:
        state_out = array_ops.concat([state_out, c, m], 1)
        m_out = array_ops.concat([m_out, m], 1)
    return m_out, state_out

  def _make_tf_features(self, input_feat):
    """Make the frequency features.

    Args:
      input_feat: input Tensor, 2D, batch x num_units.

    Returns:
      A list of frequency features, with each element containing:
      - A 2D, batch x output_dim, Tensor representing the time-frequency feature
        for that frequency index. Here output_dim is feature_size.
    Raises:
      ValueError: if input_size cannot be inferred from static shape inference.
    """
    input_size = input_feat.get_shape().with_rank(2).dims[-1].value
    if input_size is None:
      raise ValueError("Cannot infer input_size from static shape inference.")
    num_feats = int(
        (input_size - self._feature_size) / (self._frequency_skip)) + 1
    freq_inputs = []
    for f in range(num_feats):
      cur_input = array_ops.slice(input_feat, [0, f * self._frequency_skip],
                                  [-1, self._feature_size])
      freq_inputs.append(cur_input)
    return freq_inputs


class GridLSTMCell(rnn_cell_impl.RNNCell):
  """Grid Long short-term memory unit (LSTM) recurrent network cell.

  The default is based on:
    Nal Kalchbrenner, Ivo Danihelka and Alex Graves
    "Grid Long Short-Term Memory," Proc. ICLR 2016.
    http://arxiv.org/abs/1507.01526

  When peephole connections are used, the implementation is based on:
    Tara N. Sainath and Bo Li
    "Modeling Time-Frequency Patterns with LSTM vs. Convolutional Architectures
    for LVCSR Tasks." submitted to INTERSPEECH, 2016.

  The code uses optional peephole connections, shared_weights and cell clipping.
  """

  def __init__(self,
               num_units,
               use_peepholes=False,
               share_time_frequency_weights=False,
               cell_clip=None,
               initializer=None,
               num_unit_shards=1,
               forget_bias=1.0,
               feature_size=None,
               frequency_skip=None,
               num_frequency_blocks=None,
               start_freqindex_list=None,
               end_freqindex_list=None,
               couple_input_forget_gates=False,
               state_is_tuple=True,
               reuse=None):
    """Initialize the parameters for an LSTM cell.

    Args:
      num_units: int, The number of units in the LSTM cell
      use_peepholes: (optional) bool, default False. Set True to enable
        diagonal/peephole connections.
      share_time_frequency_weights: (optional) bool, default False. Set True to
        enable shared cell weights between time and frequency LSTMs.
      cell_clip: (optional) A float value, default None, if provided the cell
        state is clipped by this value prior to the cell output activation.
      initializer: (optional) The initializer to use for the weight and
        projection matrices, default None.
      num_unit_shards: (optional) int, default 1, How to split the weight
        matrix. If > 1, the weight matrix is stored across num_unit_shards.
      forget_bias: (optional) float, default 1.0, The initial bias of the
        forget gates, used to reduce the scale of forgetting at the beginning
        of the training.
      feature_size: (optional) int, default None, The size of the input feature
        the LSTM spans over.
      frequency_skip: (optional) int, default None, The amount the LSTM filter
        is shifted by in frequency.
      num_frequency_blocks: [required] A list of frequency blocks needed to
        cover the whole input feature splitting defined by start_freqindex_list
        and end_freqindex_list.
      start_freqindex_list: [optional], list of ints, default None,  The
        starting frequency index for each frequency block.
      end_freqindex_list: [optional], list of ints, default None. The ending
        frequency index for each frequency block.
      couple_input_forget_gates: (optional) bool, default False, Whether to
        couple the input and forget gates, i.e. f_gate = 1.0 - i_gate, to reduce
        model parameters and computation cost.
      state_is_tuple: If True, accepted and returned states are 2-tuples of
        the `c_state` and `m_state`.  By default (False), they are concatenated
        along the column axis.  This default behavior will soon be deprecated.
      reuse: (optional) Python boolean describing whether to reuse variables
        in an existing scope.  If not `True`, and the existing scope already has
        the given variables, an error is raised.
    Raises:
      ValueError: if the num_frequency_blocks list is not specified
    """
    super(GridLSTMCell, self).__init__(_reuse=reuse)
    if not state_is_tuple:
      logging.warn("%s: Using a concatenated state is slower and will soon be "
                   "deprecated.  Use state_is_tuple=True.", self)
    self._num_units = num_units
    self._use_peepholes = use_peepholes
    self._share_time_frequency_weights = share_time_frequency_weights
    self._couple_input_forget_gates = couple_input_forget_gates
    self._state_is_tuple = state_is_tuple
    self._cell_clip = cell_clip
    self._initializer = initializer
    self._num_unit_shards = num_unit_shards
    self._forget_bias = forget_bias
    self._feature_size = feature_size
    self._frequency_skip = frequency_skip
    self._start_freqindex_list = start_freqindex_list
    self._end_freqindex_list = end_freqindex_list
    self._num_frequency_blocks = num_frequency_blocks
    self._total_blocks = 0
    self._reuse = reuse
    if self._num_frequency_blocks is None:
      raise ValueError("Must specify num_frequency_blocks")

    for block_index in range(len(self._num_frequency_blocks)):
      self._total_blocks += int(self._num_frequency_blocks[block_index])
    if state_is_tuple:
      state_names = ""
      for block_index in range(len(self._num_frequency_blocks)):
        for freq_index in range(self._num_frequency_blocks[block_index]):
          name_prefix = "state_f%02d_b%02d" % (freq_index, block_index)
          state_names += ("%s_c, %s_m," % (name_prefix, name_prefix))
      self._state_tuple_type = collections.namedtuple("GridLSTMStateTuple",
                                                      state_names.strip(","))
      self._state_size = self._state_tuple_type(*(
          [num_units, num_units] * self._total_blocks))
    else:
      self._state_tuple_type = None
      self._state_size = num_units * self._total_blocks * 2
    self._output_size = num_units * self._total_blocks * 2

  @property
  def output_size(self):
    return self._output_size

  @property
  def state_size(self):
    return self._state_size

  @property
  def state_tuple_type(self):
    return self._state_tuple_type

  def call(self, inputs, state):
    """Run one step of LSTM.

    Args:
      inputs: input Tensor, 2D, [batch, feature_size].
      state: Tensor or tuple of Tensors, 2D, [batch, state_size], depends on the
        flag self._state_is_tuple.

    Returns:
      A tuple containing:
      - A 2D, [batch, output_dim], Tensor representing the output of the LSTM
        after reading "inputs" when previous state was "state".
        Here output_dim is num_units.
      - A 2D, [batch, state_size], Tensor representing the new state of LSTM
        after reading "inputs" when previous state was "state".
    Raises:
      ValueError: if an input_size was specified and the provided inputs have
        a different dimension.
    """
    batch_size = tensor_shape.dimension_value(
        inputs.shape[0]) or array_ops.shape(inputs)[0]
    freq_inputs = self._make_tf_features(inputs)
    m_out_lst = []
    state_out_lst = []
    for block in range(len(freq_inputs)):
      m_out_lst_current, state_out_lst_current = self._compute(
          freq_inputs[block],
          block,
          state,
          batch_size,
          state_is_tuple=self._state_is_tuple)
      m_out_lst.extend(m_out_lst_current)
      state_out_lst.extend(state_out_lst_current)
    if self._state_is_tuple:
      state_out = self._state_tuple_type(*state_out_lst)
    else:
      state_out = array_ops.concat(state_out_lst, 1)
    m_out = array_ops.concat(m_out_lst, 1)
    return m_out, state_out

  def _compute(self,
               freq_inputs,
               block,
               state,
               batch_size,
               state_prefix="state",
               state_is_tuple=True):
    """Run the actual computation of one step LSTM.

    Args:
      freq_inputs: list of Tensors, 2D, [batch, feature_size].
      block: int, current frequency block index to process.
      state: Tensor or tuple of Tensors, 2D, [batch, state_size], it depends on
        the flag state_is_tuple.
      batch_size: int32, batch size.
      state_prefix: (optional) string, name prefix for states, defaults to
        "state".
      state_is_tuple: boolean, indicates whether the state is a tuple or Tensor.

    Returns:
      A tuple, containing:
      - A list of [batch, output_dim] Tensors, representing the output of the
        LSTM given the inputs and state.
      - A list of [batch, state_size] Tensors, representing the LSTM state
        values given the inputs and previous state.
    """
    sigmoid = math_ops.sigmoid
    tanh = math_ops.tanh
    num_gates = 3 if self._couple_input_forget_gates else 4
    dtype = freq_inputs[0].dtype
    actual_input_size = freq_inputs[0].get_shape().as_list()[1]

    concat_w_f = _get_concat_variable(
        "W_f_%d" % block,
        [actual_input_size + 2 * self._num_units, num_gates * self._num_units],
        dtype, self._num_unit_shards)
    b_f = vs.get_variable(
        "B_f_%d" % block,
        shape=[num_gates * self._num_units],
        initializer=init_ops.zeros_initializer(),
        dtype=dtype)
    if not self._share_time_frequency_weights:
      concat_w_t = _get_concat_variable("W_t_%d" % block, [
          actual_input_size + 2 * self._num_units, num_gates * self._num_units
      ], dtype, self._num_unit_shards)
      b_t = vs.get_variable(
          "B_t_%d" % block,
          shape=[num_gates * self._num_units],
          initializer=init_ops.zeros_initializer(),
          dtype=dtype)

    if self._use_peepholes:
      # Diagonal connections
      if not self._couple_input_forget_gates:
        w_f_diag_freqf = vs.get_variable(
            "W_F_diag_freqf_%d" % block, shape=[self._num_units], dtype=dtype)
        w_f_diag_freqt = vs.get_variable(
            "W_F_diag_freqt_%d" % block, shape=[self._num_units], dtype=dtype)
      w_i_diag_freqf = vs.get_variable(
          "W_I_diag_freqf_%d" % block, shape=[self._num_units], dtype=dtype)
      w_i_diag_freqt = vs.get_variable(
          "W_I_diag_freqt_%d" % block, shape=[self._num_units], dtype=dtype)
      w_o_diag_freqf = vs.get_variable(
          "W_O_diag_freqf_%d" % block, shape=[self._num_units], dtype=dtype)
      w_o_diag_freqt = vs.get_variable(
          "W_O_diag_freqt_%d" % block, shape=[self._num_units], dtype=dtype)
      if not self._share_time_frequency_weights:
        if not self._couple_input_forget_gates:
          w_f_diag_timef = vs.get_variable(
              "W_F_diag_timef_%d" % block, shape=[self._num_units], dtype=dtype)
          w_f_diag_timet = vs.get_variable(
              "W_F_diag_timet_%d" % block, shape=[self._num_units], dtype=dtype)
        w_i_diag_timef = vs.get_variable(
            "W_I_diag_timef_%d" % block, shape=[self._num_units], dtype=dtype)
        w_i_diag_timet = vs.get_variable(
            "W_I_diag_timet_%d" % block, shape=[self._num_units], dtype=dtype)
        w_o_diag_timef = vs.get_variable(
            "W_O_diag_timef_%d" % block, shape=[self._num_units], dtype=dtype)
        w_o_diag_timet = vs.get_variable(
            "W_O_diag_timet_%d" % block, shape=[self._num_units], dtype=dtype)

    # initialize the first freq state to be zero
    m_prev_freq = array_ops.zeros([batch_size, self._num_units], dtype)
    c_prev_freq = array_ops.zeros([batch_size, self._num_units], dtype)
    for freq_index in range(len(freq_inputs)):
      if state_is_tuple:
        name_prefix = "%s_f%02d_b%02d" % (state_prefix, freq_index, block)
        c_prev_time = getattr(state, name_prefix + "_c")
        m_prev_time = getattr(state, name_prefix + "_m")
      else:
        c_prev_time = array_ops.slice(
            state, [0, 2 * freq_index * self._num_units], [-1, self._num_units])
        m_prev_time = array_ops.slice(
            state, [0, (2 * freq_index + 1) * self._num_units],
            [-1, self._num_units])

      # i = input_gate, j = new_input, f = forget_gate, o = output_gate
      cell_inputs = array_ops.concat(
          [freq_inputs[freq_index], m_prev_time, m_prev_freq], 1)

      # F-LSTM
      lstm_matrix_freq = nn_ops.bias_add(
          math_ops.matmul(cell_inputs, concat_w_f), b_f)
      if self._couple_input_forget_gates:
        i_freq, j_freq, o_freq = array_ops.split(
            value=lstm_matrix_freq, num_or_size_splits=num_gates, axis=1)
        f_freq = None
      else:
        i_freq, j_freq, f_freq, o_freq = array_ops.split(
            value=lstm_matrix_freq, num_or_size_splits=num_gates, axis=1)
      # T-LSTM
      if self._share_time_frequency_weights:
        i_time = i_freq
        j_time = j_freq
        f_time = f_freq
        o_time = o_freq
      else:
        lstm_matrix_time = nn_ops.bias_add(
            math_ops.matmul(cell_inputs, concat_w_t), b_t)
        if self._couple_input_forget_gates:
          i_time, j_time, o_time = array_ops.split(
              value=lstm_matrix_time, num_or_size_splits=num_gates, axis=1)
          f_time = None
        else:
          i_time, j_time, f_time, o_time = array_ops.split(
              value=lstm_matrix_time, num_or_size_splits=num_gates, axis=1)

      # F-LSTM c_freq
      # input gate activations
      if self._use_peepholes:
        i_freq_g = sigmoid(i_freq + w_i_diag_freqf * c_prev_freq +
                           w_i_diag_freqt * c_prev_time)
      else:
        i_freq_g = sigmoid(i_freq)
      # forget gate activations
      if self._couple_input_forget_gates:
        f_freq_g = 1.0 - i_freq_g
      else:
        if self._use_peepholes:
          f_freq_g = sigmoid(f_freq + self._forget_bias + w_f_diag_freqf *
                             c_prev_freq + w_f_diag_freqt * c_prev_time)
        else:
          f_freq_g = sigmoid(f_freq + self._forget_bias)
      # cell state
      c_freq = f_freq_g * c_prev_freq + i_freq_g * tanh(j_freq)
      if self._cell_clip is not None:
        # pylint: disable=invalid-unary-operand-type
        c_freq = clip_ops.clip_by_value(c_freq, -self._cell_clip,
                                        self._cell_clip)
        # pylint: enable=invalid-unary-operand-type

      # T-LSTM c_freq
      # input gate activations
      if self._use_peepholes:
        if self._share_time_frequency_weights:
          i_time_g = sigmoid(i_time + w_i_diag_freqf * c_prev_freq +
                             w_i_diag_freqt * c_prev_time)
        else:
          i_time_g = sigmoid(i_time + w_i_diag_timef * c_prev_freq +
                             w_i_diag_timet * c_prev_time)
      else:
        i_time_g = sigmoid(i_time)
      # forget gate activations
      if self._couple_input_forget_gates:
        f_time_g = 1.0 - i_time_g
      else:
        if self._use_peepholes:
          if self._share_time_frequency_weights:
            f_time_g = sigmoid(f_time + self._forget_bias + w_f_diag_freqf *
                               c_prev_freq + w_f_diag_freqt * c_prev_time)
          else:
            f_time_g = sigmoid(f_time + self._forget_bias + w_f_diag_timef *
                               c_prev_freq + w_f_diag_timet * c_prev_time)
        else:
          f_time_g = sigmoid(f_time + self._forget_bias)
      # cell state
      c_time = f_time_g * c_prev_time + i_time_g * tanh(j_time)
      if self._cell_clip is not None:
        # pylint: disable=invalid-unary-operand-type
        c_time = clip_ops.clip_by_value(c_time, -self._cell_clip,
                                        self._cell_clip)
        # pylint: enable=invalid-unary-operand-type

      # F-LSTM m_freq
      if self._use_peepholes:
        m_freq = sigmoid(o_freq + w_o_diag_freqf * c_freq +
                         w_o_diag_freqt * c_time) * tanh(c_freq)
      else:
        m_freq = sigmoid(o_freq) * tanh(c_freq)

      # T-LSTM m_time
      if self._use_peepholes:
        if self._share_time_frequency_weights:
          m_time = sigmoid(o_time + w_o_diag_freqf * c_freq +
                           w_o_diag_freqt * c_time) * tanh(c_time)
        else:
          m_time = sigmoid(o_time + w_o_diag_timef * c_freq +
                           w_o_diag_timet * c_time) * tanh(c_time)
      else:
        m_time = sigmoid(o_time) * tanh(c_time)

      m_prev_freq = m_freq
      c_prev_freq = c_freq
      # Concatenate the outputs for T-LSTM and F-LSTM for each shift
      if freq_index == 0:
        state_out_lst = [c_time, m_time]
        m_out_lst = [m_time, m_freq]
      else:
        state_out_lst.extend([c_time, m_time])
        m_out_lst.extend([m_time, m_freq])

    return m_out_lst, state_out_lst

  def _make_tf_features(self, input_feat, slice_offset=0):
    """Make the frequency features.

    Args:
      input_feat: input Tensor, 2D, [batch, num_units].
      slice_offset: (optional) Python int, default 0, the slicing offset is only
        used for the backward processing in the BidirectionalGridLSTMCell. It
        specifies a different starting point instead of always 0 to enable the
        forward and backward processing look at different frequency blocks.

    Returns:
      A list of frequency features, with each element containing:
      - A 2D, [batch, output_dim], Tensor representing the time-frequency
        feature for that frequency index. Here output_dim is feature_size.
    Raises:
      ValueError: if input_size cannot be inferred from static shape inference.
    """
    input_size = input_feat.get_shape().with_rank(2).dims[-1].value
    if input_size is None:
      raise ValueError("Cannot infer input_size from static shape inference.")
    if slice_offset > 0:
      # Padding to the end
      inputs = array_ops.pad(input_feat,
                             array_ops.constant(
                                 [0, 0, 0, slice_offset],
                                 shape=[2, 2],
                                 dtype=dtypes.int32), "CONSTANT")
    elif slice_offset < 0:
      # Padding to the front
      inputs = array_ops.pad(input_feat,
                             array_ops.constant(
                                 [0, 0, -slice_offset, 0],
                                 shape=[2, 2],
                                 dtype=dtypes.int32), "CONSTANT")
      slice_offset = 0
    else:
      inputs = input_feat
    freq_inputs = []
    if not self._start_freqindex_list:
      if len(self._num_frequency_blocks) != 1:
        raise ValueError("Length of num_frequency_blocks"
                         " is not 1, but instead is %d" %
                         len(self._num_frequency_blocks))
      num_feats = int(
          (input_size - self._feature_size) / (self._frequency_skip)) + 1
      if num_feats != self._num_frequency_blocks[0]:
        raise ValueError(
            "Invalid num_frequency_blocks, requires %d but gets %d, please"
            " check the input size and filter config are correct." %
            (self._num_frequency_blocks[0], num_feats))
      block_inputs = []
      for f in range(num_feats):
        cur_input = array_ops.slice(
            inputs, [0, slice_offset + f * self._frequency_skip],
            [-1, self._feature_size])
        block_inputs.append(cur_input)
      freq_inputs.append(block_inputs)
    else:
      if len(self._start_freqindex_list) != len(self._end_freqindex_list):
        raise ValueError("Length of start and end freqindex_list"
                         " does not match %d %d",
                         len(self._start_freqindex_list),
                         len(self._end_freqindex_list))
      if len(self._num_frequency_blocks) != len(self._start_freqindex_list):
        raise ValueError("Length of num_frequency_blocks"
                         " is not equal to start_freqindex_list %d %d",
                         len(self._num_frequency_blocks),
                         len(self._start_freqindex_list))
      for b in range(len(self._start_freqindex_list)):
        start_index = self._start_freqindex_list[b]
        end_index = self._end_freqindex_list[b]
        cur_size = end_index - start_index
        block_feats = int(
            (cur_size - self._feature_size) / (self._frequency_skip)) + 1
        if block_feats != self._num_frequency_blocks[b]:
          raise ValueError(
              "Invalid num_frequency_blocks, requires %d but gets %d, please"
              " check the input size and filter config are correct." %
              (self._num_frequency_blocks[b], block_feats))
        block_inputs = []
        for f in range(block_feats):
          cur_input = array_ops.slice(
              inputs,
              [0, start_index + slice_offset + f * self._frequency_skip],
              [-1, self._feature_size])
          block_inputs.append(cur_input)
        freq_inputs.append(block_inputs)
    return freq_inputs


class BidirectionalGridLSTMCell(GridLSTMCell):
  """Bidirectional GridLstm cell.

  The bidirection connection is only used in the frequency direction, which
  hence doesn't affect the time direction's real-time processing that is
  required for online recognition systems.
  The current implementation uses different weights for the two directions.
  """

  def __init__(self,
               num_units,
               use_peepholes=False,
               share_time_frequency_weights=False,
               cell_clip=None,
               initializer=None,
               num_unit_shards=1,
               forget_bias=1.0,
               feature_size=None,
               frequency_skip=None,
               num_frequency_blocks=None,
               start_freqindex_list=None,
               end_freqindex_list=None,
               couple_input_forget_gates=False,
               backward_slice_offset=0,
               reuse=None):
    """Initialize the parameters for an LSTM cell.

    Args:
      num_units: int, The number of units in the LSTM cell
      use_peepholes: (optional) bool, default False. Set True to enable
        diagonal/peephole connections.
      share_time_frequency_weights: (optional) bool, default False. Set True to
        enable shared cell weights between time and frequency LSTMs.
      cell_clip: (optional) A float value, default None, if provided the cell
        state is clipped by this value prior to the cell output activation.
      initializer: (optional) The initializer to use for the weight and
        projection matrices, default None.
      num_unit_shards: (optional) int, default 1, How to split the weight
        matrix. If > 1, the weight matrix is stored across num_unit_shards.
      forget_bias: (optional) float, default 1.0, The initial bias of the
        forget gates, used to reduce the scale of forgetting at the beginning
        of the training.
      feature_size: (optional) int, default None, The size of the input feature
        the LSTM spans over.
      frequency_skip: (optional) int, default None, The amount the LSTM filter
        is shifted by in frequency.
      num_frequency_blocks: [required] A list of frequency blocks needed to
        cover the whole input feature splitting defined by start_freqindex_list
        and end_freqindex_list.
      start_freqindex_list: [optional], list of ints, default None,  The
        starting frequency index for each frequency block.
      end_freqindex_list: [optional], list of ints, default None. The ending
        frequency index for each frequency block.
      couple_input_forget_gates: (optional) bool, default False, Whether to
        couple the input and forget gates, i.e. f_gate = 1.0 - i_gate, to reduce
        model parameters and computation cost.
      backward_slice_offset: (optional) int32, default 0, the starting offset to
        slice the feature for backward processing.
      reuse: (optional) Python boolean describing whether to reuse variables
        in an existing scope.  If not `True`, and the existing scope already has
        the given variables, an error is raised.
    """
    super(BidirectionalGridLSTMCell, self).__init__(
        num_units, use_peepholes, share_time_frequency_weights, cell_clip,
        initializer, num_unit_shards, forget_bias, feature_size, frequency_skip,
        num_frequency_blocks, start_freqindex_list, end_freqindex_list,
        couple_input_forget_gates, True, reuse)
    self._backward_slice_offset = int(backward_slice_offset)
    state_names = ""
    for direction in ["fwd", "bwd"]:
      for block_index in range(len(self._num_frequency_blocks)):
        for freq_index in range(self._num_frequency_blocks[block_index]):
          name_prefix = "%s_state_f%02d_b%02d" % (direction, freq_index,
                                                  block_index)
          state_names += ("%s_c, %s_m," % (name_prefix, name_prefix))
    self._state_tuple_type = collections.namedtuple(
        "BidirectionalGridLSTMStateTuple", state_names.strip(","))
    self._state_size = self._state_tuple_type(*(
        [num_units, num_units] * self._total_blocks * 2))
    self._output_size = 2 * num_units * self._total_blocks * 2

  def call(self, inputs, state):
    """Run one step of LSTM.

    Args:
      inputs: input Tensor, 2D, [batch, num_units].
      state: tuple of Tensors, 2D, [batch, state_size].

    Returns:
      A tuple containing:
      - A 2D, [batch, output_dim], Tensor representing the output of the LSTM
        after reading "inputs" when previous state was "state".
        Here output_dim is num_units.
      - A 2D, [batch, state_size], Tensor representing the new state of LSTM
        after reading "inputs" when previous state was "state".
    Raises:
      ValueError: if an input_size was specified and the provided inputs have
        a different dimension.
    """
    batch_size = tensor_shape.dimension_value(
        inputs.shape[0]) or array_ops.shape(inputs)[0]
    fwd_inputs = self._make_tf_features(inputs)
    if self._backward_slice_offset:
      bwd_inputs = self._make_tf_features(inputs, self._backward_slice_offset)
    else:
      bwd_inputs = fwd_inputs

    # Forward processing
    with vs.variable_scope("fwd"):
      fwd_m_out_lst = []
      fwd_state_out_lst = []
      for block in range(len(fwd_inputs)):
        fwd_m_out_lst_current, fwd_state_out_lst_current = self._compute(
            fwd_inputs[block],
            block,
            state,
            batch_size,
            state_prefix="fwd_state",
            state_is_tuple=True)
        fwd_m_out_lst.extend(fwd_m_out_lst_current)
        fwd_state_out_lst.extend(fwd_state_out_lst_current)
    # Backward processing
    bwd_m_out_lst = []
    bwd_state_out_lst = []
    with vs.variable_scope("bwd"):
      for block in range(len(bwd_inputs)):
        # Reverse the blocks
        bwd_inputs_reverse = bwd_inputs[block][::-1]
        bwd_m_out_lst_current, bwd_state_out_lst_current = self._compute(
            bwd_inputs_reverse,
            block,
            state,
            batch_size,
            state_prefix="bwd_state",
            state_is_tuple=True)
        bwd_m_out_lst.extend(bwd_m_out_lst_current)
        bwd_state_out_lst.extend(bwd_state_out_lst_current)
    state_out = self._state_tuple_type(*(fwd_state_out_lst + bwd_state_out_lst))
    # Outputs are always concated as it is never used separately.
    m_out = array_ops.concat(fwd_m_out_lst + bwd_m_out_lst, 1)
    return m_out, state_out


# pylint: disable=protected-access
_Linear = core_rnn_cell._Linear  # pylint: disable=invalid-name

# pylint: enable=protected-access


class AttentionCellWrapper(rnn_cell_impl.RNNCell):
  """Basic attention cell wrapper.

  Implementation based on https://arxiv.org/abs/1601.06733.
  """

  def __init__(self,
               cell,
               attn_length,
               attn_size=None,
               attn_vec_size=None,
               input_size=None,
               state_is_tuple=True,
               reuse=None):
    """Create a cell with attention.

    Args:
      cell: an RNNCell, an attention is added to it.
      attn_length: integer, the size of an attention window.
      attn_size: integer, the size of an attention vector. Equal to
          cell.output_size by default.
      attn_vec_size: integer, the number of convolutional features calculated
          on attention state and a size of the hidden layer built from
          base cell state. Equal attn_size to by default.
      input_size: integer, the size of a hidden linear layer,
          built from inputs and attention. Derived from the input tensor
          by default.
      state_is_tuple: If True, accepted and returned states are n-tuples, where
        `n = len(cells)`.  By default (False), the states are all
        concatenated along the column axis.
      reuse: (optional) Python boolean describing whether to reuse variables
        in an existing scope.  If not `True`, and the existing scope already has
        the given variables, an error is raised.

    Raises:
      TypeError: if cell is not an RNNCell.
      ValueError: if cell returns a state tuple but the flag
          `state_is_tuple` is `False` or if attn_length is zero or less.
    """
    super(AttentionCellWrapper, self).__init__(_reuse=reuse)
    rnn_cell_impl.assert_like_rnncell("cell", cell)
    if nest.is_sequence(cell.state_size) and not state_is_tuple:
      raise ValueError(
          "Cell returns tuple of states, but the flag "
          "state_is_tuple is not set. State size is: %s" % str(cell.state_size))
    if attn_length <= 0:
      raise ValueError(
          "attn_length should be greater than zero, got %s" % str(attn_length))
    if not state_is_tuple:
      logging.warn("%s: Using a concatenated state is slower and will soon be "
                   "deprecated.  Use state_is_tuple=True.", self)
    if attn_size is None:
      attn_size = cell.output_size
    if attn_vec_size is None:
      attn_vec_size = attn_size
    self._state_is_tuple = state_is_tuple
    self._cell = cell
    self._attn_vec_size = attn_vec_size
    self._input_size = input_size
    self._attn_size = attn_size
    self._attn_length = attn_length
    self._reuse = reuse
    self._linear1 = None
    self._linear2 = None
    self._linear3 = None

  @property
  def state_size(self):
    size = (self._cell.state_size, self._attn_size,
            self._attn_size * self._attn_length)
    if self._state_is_tuple:
      return size
    else:
      return sum(list(size))

  @property
  def output_size(self):
    return self._attn_size

  def call(self, inputs, state):
    """Long short-term memory cell with attention (LSTMA)."""
    if self._state_is_tuple:
      state, attns, attn_states = state
    else:
      states = state
      state = array_ops.slice(states, [0, 0], [-1, self._cell.state_size])
      attns = array_ops.slice(states, [0, self._cell.state_size],
                              [-1, self._attn_size])
      attn_states = array_ops.slice(
          states, [0, self._cell.state_size + self._attn_size],
          [-1, self._attn_size * self._attn_length])
    attn_states = array_ops.reshape(attn_states,
                                    [-1, self._attn_length, self._attn_size])
    input_size = self._input_size
    if input_size is None:
      input_size = inputs.get_shape().as_list()[1]
    if self._linear1 is None:
      self._linear1 = _Linear([inputs, attns], input_size, True)
    inputs = self._linear1([inputs, attns])
    cell_output, new_state = self._cell(inputs, state)
    if self._state_is_tuple:
      new_state_cat = array_ops.concat(nest.flatten(new_state), 1)
    else:
      new_state_cat = new_state
    new_attns, new_attn_states = self._attention(new_state_cat, attn_states)
    with vs.variable_scope("attn_output_projection"):
      if self._linear2 is None:
        self._linear2 = _Linear([cell_output, new_attns], self._attn_size, True)
      output = self._linear2([cell_output, new_attns])
    new_attn_states = array_ops.concat(
        [new_attn_states, array_ops.expand_dims(output, 1)], 1)
    new_attn_states = array_ops.reshape(
        new_attn_states, [-1, self._attn_length * self._attn_size])
    new_state = (new_state, new_attns, new_attn_states)
    if not self._state_is_tuple:
      new_state = array_ops.concat(list(new_state), 1)
    return output, new_state

  def _attention(self, query, attn_states):
    conv2d = nn_ops.conv2d
    reduce_sum = math_ops.reduce_sum
    softmax = nn_ops.softmax
    tanh = math_ops.tanh

    with vs.variable_scope("attention"):
      k = vs.get_variable("attn_w",
                          [1, 1, self._attn_size, self._attn_vec_size])
      v = vs.get_variable("attn_v", [self._attn_vec_size])
      hidden = array_ops.reshape(attn_states,
                                 [-1, self._attn_length, 1, self._attn_size])
      hidden_features = conv2d(hidden, k, [1, 1, 1, 1], "SAME")
      if self._linear3 is None:
        self._linear3 = _Linear(query, self._attn_vec_size, True)
      y = self._linear3(query)
      y = array_ops.reshape(y, [-1, 1, 1, self._attn_vec_size])
      s = reduce_sum(v * tanh(hidden_features + y), [2, 3])
      a = softmax(s)
      d = reduce_sum(
          array_ops.reshape(a, [-1, self._attn_length, 1, 1]) * hidden, [1, 2])
      new_attns = array_ops.reshape(d, [-1, self._attn_size])
      new_attn_states = array_ops.slice(attn_states, [0, 1, 0], [-1, -1, -1])
      return new_attns, new_attn_states


class HighwayWrapper(rnn_cell_impl.RNNCell):
  """RNNCell wrapper that adds highway connection on cell input and output.

  Based on:
    R. K. Srivastava, K. Greff, and J. Schmidhuber, "Highway networks",
    arXiv preprint arXiv:1505.00387, 2015.
    https://arxiv.org/abs/1505.00387
  """

  def __init__(self,
               cell,
               couple_carry_transform_gates=True,
               carry_bias_init=1.0):
    """Constructs a `HighwayWrapper` for `cell`.

    Args:
      cell: An instance of `RNNCell`.
      couple_carry_transform_gates: boolean, should the Carry and Transform gate
        be coupled.
      carry_bias_init: float, carry gates bias initialization.
    """
    self._cell = cell
    self._couple_carry_transform_gates = couple_carry_transform_gates
    self._carry_bias_init = carry_bias_init

  @property
  def state_size(self):
    return self._cell.state_size

  @property
  def output_size(self):
    return self._cell.output_size

  def zero_state(self, batch_size, dtype):
    with ops.name_scope(type(self).__name__ + "ZeroState", values=[batch_size]):
      return self._cell.zero_state(batch_size, dtype)

  def _highway(self, inp, out):
    input_size = inp.get_shape().with_rank(2).dims[1].value
    carry_weight = vs.get_variable("carry_w", [input_size, input_size])
    carry_bias = vs.get_variable(
        "carry_b", [input_size],
        initializer=init_ops.constant_initializer(self._carry_bias_init))
    carry = math_ops.sigmoid(nn_ops.xw_plus_b(inp, carry_weight, carry_bias))
    if self._couple_carry_transform_gates:
      transform = 1 - carry
    else:
      transform_weight = vs.get_variable("transform_w",
                                         [input_size, input_size])
      transform_bias = vs.get_variable(
          "transform_b", [input_size],
          initializer=init_ops.constant_initializer(-self._carry_bias_init))
      transform = math_ops.sigmoid(
          nn_ops.xw_plus_b(inp, transform_weight, transform_bias))
    return inp * carry + out * transform

  def __call__(self, inputs, state, scope=None):
    """Run the cell and add its inputs to its outputs.

    Args:
      inputs: cell inputs.
      state: cell state.
      scope: optional cell scope.

    Returns:
      Tuple of cell outputs and new state.

    Raises:
      TypeError: If cell inputs and outputs have different structure (type).
      ValueError: If cell inputs and outputs have different structure (value).
    """
    outputs, new_state = self._cell(inputs, state, scope=scope)
    nest.assert_same_structure(inputs, outputs)

    # Ensure shapes match
    def assert_shape_match(inp, out):
      inp.get_shape().assert_is_compatible_with(out.get_shape())

    nest.map_structure(assert_shape_match, inputs, outputs)
    res_outputs = nest.map_structure(self._highway, inputs, outputs)
    return (res_outputs, new_state)


class LayerNormBasicLSTMCell(rnn_cell_impl.RNNCell):
  """LSTM unit with layer normalization and recurrent dropout.

  This class adds layer normalization and recurrent dropout to a
  basic LSTM unit. Layer normalization implementation is based on:

    https://arxiv.org/abs/1607.06450.

  "Layer Normalization"
  Jimmy Lei Ba, Jamie Ryan Kiros, Geoffrey E. Hinton

  and is applied before the internal nonlinearities.
  Recurrent dropout is base on:

    https://arxiv.org/abs/1603.05118

  "Recurrent Dropout without Memory Loss"
  Stanislau Semeniuta, Aliaksei Severyn, Erhardt Barth.
  """

  def __init__(self,
               num_units,
               forget_bias=1.0,
               input_size=None,
               activation=math_ops.tanh,
               layer_norm=True,
               norm_gain=1.0,
               norm_shift=0.0,
               dropout_keep_prob=1.0,
               dropout_prob_seed=None,
               reuse=None):
    """Initializes the basic LSTM cell.

    Args:
      num_units: int, The number of units in the LSTM cell.
      forget_bias: float, The bias added to forget gates (see above).
      input_size: Deprecated and unused.
      activation: Activation function of the inner states.
      layer_norm: If `True`, layer normalization will be applied.
      norm_gain: float, The layer normalization gain initial value. If
        `layer_norm` has been set to `False`, this argument will be ignored.
      norm_shift: float, The layer normalization shift initial value. If
        `layer_norm` has been set to `False`, this argument will be ignored.
      dropout_keep_prob: unit Tensor or float between 0 and 1 representing the
        recurrent dropout probability value. If float and 1.0, no dropout will
        be applied.
      dropout_prob_seed: (optional) integer, the randomness seed.
      reuse: (optional) Python boolean describing whether to reuse variables
        in an existing scope.  If not `True`, and the existing scope already has
        the given variables, an error is raised.
    """
    super(LayerNormBasicLSTMCell, self).__init__(_reuse=reuse)

    if input_size is not None:
      logging.warn("%s: The input_size parameter is deprecated.", self)

    self._num_units = num_units
    self._activation = activation
    self._forget_bias = forget_bias
    self._keep_prob = dropout_keep_prob
    self._seed = dropout_prob_seed
    self._layer_norm = layer_norm
    self._norm_gain = norm_gain
    self._norm_shift = norm_shift
    self._reuse = reuse

  @property
  def state_size(self):
    return rnn_cell_impl.LSTMStateTuple(self._num_units, self._num_units)

  @property
  def output_size(self):
    return self._num_units

  def _norm(self, inp, scope, dtype=dtypes.float32):
    shape = inp.get_shape()[-1:]
    gamma_init = init_ops.constant_initializer(self._norm_gain)
    beta_init = init_ops.constant_initializer(self._norm_shift)
    with vs.variable_scope(scope):
      # Initialize beta and gamma for use by layer_norm.
      vs.get_variable("gamma", shape=shape, initializer=gamma_init, dtype=dtype)
      vs.get_variable("beta", shape=shape, initializer=beta_init, dtype=dtype)
    normalized = layers.layer_norm(inp, reuse=True, scope=scope)
    return normalized

  def _linear(self, args):
    out_size = 4 * self._num_units
    proj_size = args.get_shape()[-1]
    dtype = args.dtype
    weights = vs.get_variable("kernel", [proj_size, out_size], dtype=dtype)
    out = math_ops.matmul(args, weights)
    if not self._layer_norm:
      bias = vs.get_variable("bias", [out_size], dtype=dtype)
      out = nn_ops.bias_add(out, bias)
    return out

  def call(self, inputs, state):
    """LSTM cell with layer normalization and recurrent dropout."""
    c, h = state
    args = array_ops.concat([inputs, h], 1)
    concat = self._linear(args)
    dtype = args.dtype

    i, j, f, o = array_ops.split(value=concat, num_or_size_splits=4, axis=1)
    if self._layer_norm:
      i = self._norm(i, "input", dtype=dtype)
      j = self._norm(j, "transform", dtype=dtype)
      f = self._norm(f, "forget", dtype=dtype)
      o = self._norm(o, "output", dtype=dtype)

    g = self._activation(j)
    if (not isinstance(self._keep_prob, float)) or self._keep_prob < 1:
      g = nn_ops.dropout(g, self._keep_prob, seed=self._seed)

    new_c = (
        c * math_ops.sigmoid(f + self._forget_bias) + math_ops.sigmoid(i) * g)
    if self._layer_norm:
      new_c = self._norm(new_c, "state", dtype=dtype)
    new_h = self._activation(new_c) * math_ops.sigmoid(o)

    new_state = rnn_cell_impl.LSTMStateTuple(new_c, new_h)
    return new_h, new_state


class NASCell(rnn_cell_impl.RNNCell):
  """Neural Architecture Search (NAS) recurrent network cell.

  This implements the recurrent cell from the paper:

    https://arxiv.org/abs/1611.01578

  Barret Zoph and Quoc V. Le.
  "Neural Architecture Search with Reinforcement Learning" Proc. ICLR 2017.

  The class uses an optional projection layer.
  """

  def __init__(self, num_units, num_proj=None, use_biases=False, reuse=None):
    """Initialize the parameters for a NAS cell.

    Args:
      num_units: int, The number of units in the NAS cell
      num_proj: (optional) int, The output dimensionality for the projection
        matrices.  If None, no projection is performed.
      use_biases: (optional) bool, If True then use biases within the cell. This
        is False by default.
      reuse: (optional) Python boolean describing whether to reuse variables
        in an existing scope.  If not `True`, and the existing scope already has
        the given variables, an error is raised.
    """
    super(NASCell, self).__init__(_reuse=reuse)
    self._num_units = num_units
    self._num_proj = num_proj
    self._use_biases = use_biases
    self._reuse = reuse

    if num_proj is not None:
      self._state_size = rnn_cell_impl.LSTMStateTuple(num_units, num_proj)
      self._output_size = num_proj
    else:
      self._state_size = rnn_cell_impl.LSTMStateTuple(num_units, num_units)
      self._output_size = num_units

  @property
  def state_size(self):
    return self._state_size

  @property
  def output_size(self):
    return self._output_size

  def call(self, inputs, state):
    """Run one step of NAS Cell.

    Args:
      inputs: input Tensor, 2D, batch x num_units.
      state: This must be a tuple of state Tensors, both `2-D`, with column
        sizes `c_state` and `m_state`.

    Returns:
      A tuple containing:
      - A `2-D, [batch x output_dim]`, Tensor representing the output of the
        NAS Cell after reading `inputs` when previous state was `state`.
        Here output_dim is:
           num_proj if num_proj was set,
           num_units otherwise.
      - Tensor(s) representing the new state of NAS Cell after reading `inputs`
        when the previous state was `state`.  Same type and shape(s) as `state`.

    Raises:
      ValueError: If input size cannot be inferred from inputs via
        static shape inference.
    """
    sigmoid = math_ops.sigmoid
    tanh = math_ops.tanh
    relu = nn_ops.relu

    num_proj = self._num_units if self._num_proj is None else self._num_proj

    (c_prev, m_prev) = state

    dtype = inputs.dtype
    input_size = inputs.get_shape().with_rank(2).dims[1]
    if input_size.value is None:
      raise ValueError("Could not infer input size from inputs.get_shape()[-1]")
    # Variables for the NAS cell. W_m is all matrices multiplying the
    # hiddenstate and W_inputs is all matrices multiplying the inputs.
    concat_w_m = vs.get_variable("recurrent_kernel",
                                 [num_proj, 8 * self._num_units], dtype)
    concat_w_inputs = vs.get_variable(
        "kernel", [input_size.value, 8 * self._num_units], dtype)

    m_matrix = math_ops.matmul(m_prev, concat_w_m)
    inputs_matrix = math_ops.matmul(inputs, concat_w_inputs)

    if self._use_biases:
      b = vs.get_variable(
          "bias",
          shape=[8 * self._num_units],
          initializer=init_ops.zeros_initializer(),
          dtype=dtype)
      m_matrix = nn_ops.bias_add(m_matrix, b)

    # The NAS cell branches into 8 different splits for both the hiddenstate
    # and the input
    m_matrix_splits = array_ops.split(
        axis=1, num_or_size_splits=8, value=m_matrix)
    inputs_matrix_splits = array_ops.split(
        axis=1, num_or_size_splits=8, value=inputs_matrix)

    # First layer
    layer1_0 = sigmoid(inputs_matrix_splits[0] + m_matrix_splits[0])
    layer1_1 = relu(inputs_matrix_splits[1] + m_matrix_splits[1])
    layer1_2 = sigmoid(inputs_matrix_splits[2] + m_matrix_splits[2])
    layer1_3 = relu(inputs_matrix_splits[3] * m_matrix_splits[3])
    layer1_4 = tanh(inputs_matrix_splits[4] + m_matrix_splits[4])
    layer1_5 = sigmoid(inputs_matrix_splits[5] + m_matrix_splits[5])
    layer1_6 = tanh(inputs_matrix_splits[6] + m_matrix_splits[6])
    layer1_7 = sigmoid(inputs_matrix_splits[7] + m_matrix_splits[7])

    # Second layer
    l2_0 = tanh(layer1_0 * layer1_1)
    l2_1 = tanh(layer1_2 + layer1_3)
    l2_2 = tanh(layer1_4 * layer1_5)
    l2_3 = sigmoid(layer1_6 + layer1_7)

    # Inject the cell
    l2_0 = tanh(l2_0 + c_prev)

    # Third layer
    l3_0_pre = l2_0 * l2_1
    new_c = l3_0_pre  # create new cell
    l3_0 = l3_0_pre
    l3_1 = tanh(l2_2 + l2_3)

    # Final layer
    new_m = tanh(l3_0 * l3_1)

    # Projection layer if specified
    if self._num_proj is not None:
      concat_w_proj = vs.get_variable("projection_weights",
                                      [self._num_units, self._num_proj], dtype)
      new_m = math_ops.matmul(new_m, concat_w_proj)

    new_state = rnn_cell_impl.LSTMStateTuple(new_c, new_m)
    return new_m, new_state


class UGRNNCell(rnn_cell_impl.RNNCell):
  """Update Gate Recurrent Neural Network (UGRNN) cell.

  Compromise between a LSTM/GRU and a vanilla RNN.  There is only one
  gate, and that is to determine whether the unit should be
  integrating or computing instantaneously.  This is the recurrent
  idea of the feedforward Highway Network.

  This implements the recurrent cell from the paper:

    https://arxiv.org/abs/1611.09913

  Jasmine Collins, Jascha Sohl-Dickstein, and David Sussillo.
  "Capacity and Trainability in Recurrent Neural Networks" Proc. ICLR 2017.
  """

  def __init__(self,
               num_units,
               initializer=None,
               forget_bias=1.0,
               activation=math_ops.tanh,
               reuse=None):
    """Initialize the parameters for an UGRNN cell.

    Args:
      num_units: int, The number of units in the UGRNN cell
      initializer: (optional) The initializer to use for the weight matrices.
      forget_bias: (optional) float, default 1.0, The initial bias of the
        forget gate, used to reduce the scale of forgetting at the beginning
        of the training.
      activation: (optional) Activation function of the inner states.
        Default is `tf.tanh`.
      reuse: (optional) Python boolean describing whether to reuse variables
        in an existing scope.  If not `True`, and the existing scope already has
        the given variables, an error is raised.
    """
    super(UGRNNCell, self).__init__(_reuse=reuse)
    self._num_units = num_units
    self._initializer = initializer
    self._forget_bias = forget_bias
    self._activation = activation
    self._reuse = reuse
    self._linear = None

  @property
  def state_size(self):
    return self._num_units

  @property
  def output_size(self):
    return self._num_units

  def call(self, inputs, state):
    """Run one step of UGRNN.

    Args:
      inputs: input Tensor, 2D, batch x input size.
      state: state Tensor, 2D, batch x num units.

    Returns:
      new_output: batch x num units, Tensor representing the output of the UGRNN
        after reading `inputs` when previous state was `state`. Identical to
        `new_state`.
      new_state: batch x num units, Tensor representing the state of the UGRNN
        after reading `inputs` when previous state was `state`.

    Raises:
      ValueError: If input size cannot be inferred from inputs via
        static shape inference.
    """
    sigmoid = math_ops.sigmoid

    input_size = inputs.get_shape().with_rank(2).dims[1]
    if input_size.value is None:
      raise ValueError("Could not infer input size from inputs.get_shape()[-1]")

    with vs.variable_scope(
        vs.get_variable_scope(), initializer=self._initializer):
      cell_inputs = array_ops.concat([inputs, state], 1)
      if self._linear is None:
        self._linear = _Linear(cell_inputs, 2 * self._num_units, True)
      rnn_matrix = self._linear(cell_inputs)

      [g_act, c_act] = array_ops.split(
          axis=1, num_or_size_splits=2, value=rnn_matrix)

      c = self._activation(c_act)
      g = sigmoid(g_act + self._forget_bias)
      new_state = g * state + (1.0 - g) * c
      new_output = new_state

    return new_output, new_state


class IntersectionRNNCell(rnn_cell_impl.RNNCell):
  """Intersection Recurrent Neural Network (+RNN) cell.

  Architecture with coupled recurrent gate as well as coupled depth
  gate, designed to improve information flow through stacked RNNs. As the
  architecture uses depth gating, the dimensionality of the depth
  output (y) also should not change through depth (input size == output size).
  To achieve this, the first layer of a stacked Intersection RNN projects
  the inputs to N (num units) dimensions. Therefore when initializing an
  IntersectionRNNCell, one should set `num_in_proj = N` for the first layer
  and use default settings for subsequent layers.

  This implements the recurrent cell from the paper:

    https://arxiv.org/abs/1611.09913

  Jasmine Collins, Jascha Sohl-Dickstein, and David Sussillo.
  "Capacity and Trainability in Recurrent Neural Networks" Proc. ICLR 2017.

  The Intersection RNN is built for use in deeply stacked
  RNNs so it may not achieve best performance with depth 1.
  """

  def __init__(self,
               num_units,
               num_in_proj=None,
               initializer=None,
               forget_bias=1.0,
               y_activation=nn_ops.relu,
               reuse=None):
    """Initialize the parameters for an +RNN cell.

    Args:
      num_units: int, The number of units in the +RNN cell
      num_in_proj: (optional) int, The input dimensionality for the RNN.
        If creating the first layer of an +RNN, this should be set to
        `num_units`. Otherwise, this should be set to `None` (default).
        If `None`, dimensionality of `inputs` should be equal to `num_units`,
        otherwise ValueError is thrown.
      initializer: (optional) The initializer to use for the weight matrices.
      forget_bias: (optional) float, default 1.0, The initial bias of the
        forget gates, used to reduce the scale of forgetting at the beginning
        of the training.
      y_activation: (optional) Activation function of the states passed
        through depth. Default is 'tf.nn.relu`.
      reuse: (optional) Python boolean describing whether to reuse variables
        in an existing scope.  If not `True`, and the existing scope already has
        the given variables, an error is raised.
    """
    super(IntersectionRNNCell, self).__init__(_reuse=reuse)
    self._num_units = num_units
    self._initializer = initializer
    self._forget_bias = forget_bias
    self._num_input_proj = num_in_proj
    self._y_activation = y_activation
    self._reuse = reuse
    self._linear1 = None
    self._linear2 = None

  @property
  def state_size(self):
    return self._num_units

  @property
  def output_size(self):
    return self._num_units

  def call(self, inputs, state):
    """Run one step of the Intersection RNN.

    Args:
      inputs: input Tensor, 2D, batch x input size.
      state: state Tensor, 2D, batch x num units.

    Returns:
      new_y: batch x num units, Tensor representing the output of the +RNN
        after reading `inputs` when previous state was `state`.
      new_state: batch x num units, Tensor representing the state of the +RNN
        after reading `inputs` when previous state was `state`.

    Raises:
      ValueError: If input size cannot be inferred from `inputs` via
        static shape inference.
      ValueError: If input size != output size (these must be equal when
        using the Intersection RNN).
    """
    sigmoid = math_ops.sigmoid
    tanh = math_ops.tanh

    input_size = inputs.get_shape().with_rank(2).dims[1]
    if input_size.value is None:
      raise ValueError("Could not infer input size from inputs.get_shape()[-1]")

    with vs.variable_scope(
        vs.get_variable_scope(), initializer=self._initializer):
      # read-in projections (should be used for first layer in deep +RNN
      # to transform size of inputs from I --> N)
      if input_size.value != self._num_units:
        if self._num_input_proj:
          with vs.variable_scope("in_projection"):
            if self._linear1 is None:
              self._linear1 = _Linear(inputs, self._num_units, True)
            inputs = self._linear1(inputs)
        else:
          raise ValueError("Must have input size == output size for "
                           "Intersection RNN. To fix, num_in_proj should "
                           "be set to num_units at cell init.")

      n_dim = i_dim = self._num_units
      cell_inputs = array_ops.concat([inputs, state], 1)
      if self._linear2 is None:
        self._linear2 = _Linear(cell_inputs, 2 * n_dim + 2 * i_dim, True)
      rnn_matrix = self._linear2(cell_inputs)

      gh_act = rnn_matrix[:, :n_dim]  # b x n
      h_act = rnn_matrix[:, n_dim:2 * n_dim]  # b x n
      gy_act = rnn_matrix[:, 2 * n_dim:2 * n_dim + i_dim]  # b x i
      y_act = rnn_matrix[:, 2 * n_dim + i_dim:2 * n_dim + 2 * i_dim]  # b x i

      h = tanh(h_act)
      y = self._y_activation(y_act)
      gh = sigmoid(gh_act + self._forget_bias)
      gy = sigmoid(gy_act + self._forget_bias)

      new_state = gh * state + (1.0 - gh) * h  # passed thru time
      new_y = gy * inputs + (1.0 - gy) * y  # passed thru depth

    return new_y, new_state


_REGISTERED_OPS = None


class CompiledWrapper(rnn_cell_impl.RNNCell):
  """Wraps step execution in an XLA JIT scope."""

  def __init__(self, cell, compile_stateful=False):
    """Create CompiledWrapper cell.

    Args:
      cell: Instance of `RNNCell`.
      compile_stateful: Whether to compile stateful ops like initializers
        and random number generators (default: False).
    """
    self._cell = cell
    self._compile_stateful = compile_stateful

  @property
  def state_size(self):
    return self._cell.state_size

  @property
  def output_size(self):
    return self._cell.output_size

  def zero_state(self, batch_size, dtype):
    with ops.name_scope(type(self).__name__ + "ZeroState", values=[batch_size]):
      return self._cell.zero_state(batch_size, dtype)

  def __call__(self, inputs, state, scope=None):
    if self._compile_stateful:
      compile_ops = True
    else:

      def compile_ops(node_def):
        global _REGISTERED_OPS
        if _REGISTERED_OPS is None:
          _REGISTERED_OPS = op_def_registry.get_registered_ops()
        return not _REGISTERED_OPS[node_def.op].is_stateful

    with jit.experimental_jit_scope(compile_ops=compile_ops):
      return self._cell(inputs, state, scope=scope)


def _random_exp_initializer(minval, maxval, seed=None, dtype=dtypes.float32):
  """Returns an exponential distribution initializer.

  Args:
    minval: float or a scalar float Tensor. With value > 0. Lower bound of the
        range of random values to generate.
    maxval: float or a scalar float Tensor. With value > minval. Upper bound of
        the range of random values to generate.
    seed: An integer. Used to create random seeds.
    dtype: The data type.

  Returns:
    An initializer that generates tensors with an exponential distribution.
  """

  def _initializer(shape, dtype=dtype, partition_info=None):
    del partition_info  # Unused.
    return math_ops.exp(
        random_ops.random_uniform(
            shape, math_ops.log(minval), math_ops.log(maxval), dtype,
            seed=seed))

  return _initializer


class PhasedLSTMCell(rnn_cell_impl.RNNCell):
  """Phased LSTM recurrent network cell.

  https://arxiv.org/pdf/1610.09513v1.pdf
  """

  def __init__(self,
               num_units,
               use_peepholes=False,
               leak=0.001,
               ratio_on=0.1,
               trainable_ratio_on=True,
               period_init_min=1.0,
               period_init_max=1000.0,
               reuse=None):
    """Initialize the Phased LSTM cell.

    Args:
      num_units: int, The number of units in the Phased LSTM cell.
      use_peepholes: bool, set True to enable peephole connections.
      leak: float or scalar float Tensor with value in [0, 1]. Leak applied
          during training.
      ratio_on: float or scalar float Tensor with value in [0, 1]. Ratio of the
          period during which the gates are open.
      trainable_ratio_on: bool, weather ratio_on is trainable.
      period_init_min: float or scalar float Tensor. With value > 0.
          Minimum value of the initialized period.
          The period values are initialized by drawing from the distribution:
          e^U(log(period_init_min), log(period_init_max))
          Where U(.,.) is the uniform distribution.
      period_init_max: float or scalar float Tensor.
          With value > period_init_min. Maximum value of the initialized period.
      reuse: (optional) Python boolean describing whether to reuse variables
        in an existing scope. If not `True`, and the existing scope already has
        the given variables, an error is raised.
    """
    super(PhasedLSTMCell, self).__init__(_reuse=reuse)
    self._num_units = num_units
    self._use_peepholes = use_peepholes
    self._leak = leak
    self._ratio_on = ratio_on
    self._trainable_ratio_on = trainable_ratio_on
    self._period_init_min = period_init_min
    self._period_init_max = period_init_max
    self._reuse = reuse
    self._linear1 = None
    self._linear2 = None
    self._linear3 = None

  @property
  def state_size(self):
    return rnn_cell_impl.LSTMStateTuple(self._num_units, self._num_units)

  @property
  def output_size(self):
    return self._num_units

  def _mod(self, x, y):
    """Modulo function that propagates x gradients."""
    return array_ops.stop_gradient(math_ops.mod(x, y) - x) + x

  def _get_cycle_ratio(self, time, phase, period):
    """Compute the cycle ratio in the dtype of the time."""
    phase_casted = math_ops.cast(phase, dtype=time.dtype)
    period_casted = math_ops.cast(period, dtype=time.dtype)
    shifted_time = time - phase_casted
    cycle_ratio = self._mod(shifted_time, period_casted) / period_casted
    return math_ops.cast(cycle_ratio, dtype=dtypes.float32)

  def call(self, inputs, state):
    """Phased LSTM Cell.

    Args:
      inputs: A tuple of 2 Tensor.
         The first Tensor has shape [batch, 1], and type float32 or float64.
         It stores the time.
         The second Tensor has shape [batch, features_size], and type float32.
         It stores the features.
      state: rnn_cell_impl.LSTMStateTuple, state from previous timestep.

    Returns:
      A tuple containing:
      - A Tensor of float32, and shape [batch_size, num_units], representing the
        output of the cell.
      - A rnn_cell_impl.LSTMStateTuple, containing 2 Tensors of float32, shape
        [batch_size, num_units], representing the new state and the output.
    """
    (c_prev, h_prev) = state
    (time, x) = inputs

    in_mask_gates = [x, h_prev]
    if self._use_peepholes:
      in_mask_gates.append(c_prev)

    with vs.variable_scope("mask_gates"):
      if self._linear1 is None:
        self._linear1 = _Linear(in_mask_gates, 2 * self._num_units, True)

      mask_gates = math_ops.sigmoid(self._linear1(in_mask_gates))
      [input_gate, forget_gate] = array_ops.split(
          axis=1, num_or_size_splits=2, value=mask_gates)

    with vs.variable_scope("new_input"):
      if self._linear2 is None:
        self._linear2 = _Linear([x, h_prev], self._num_units, True)
      new_input = math_ops.tanh(self._linear2([x, h_prev]))

    new_c = (c_prev * forget_gate + input_gate * new_input)

    in_out_gate = [x, h_prev]
    if self._use_peepholes:
      in_out_gate.append(new_c)

    with vs.variable_scope("output_gate"):
      if self._linear3 is None:
        self._linear3 = _Linear(in_out_gate, self._num_units, True)
      output_gate = math_ops.sigmoid(self._linear3(in_out_gate))

    new_h = math_ops.tanh(new_c) * output_gate

    period = vs.get_variable(
        "period", [self._num_units],
        initializer=_random_exp_initializer(self._period_init_min,
                                            self._period_init_max))
    phase = vs.get_variable(
        "phase", [self._num_units],
        initializer=init_ops.random_uniform_initializer(0.,
                                                        period.initial_value))
    ratio_on = vs.get_variable(
        "ratio_on", [self._num_units],
        initializer=init_ops.constant_initializer(self._ratio_on),
        trainable=self._trainable_ratio_on)

    cycle_ratio = self._get_cycle_ratio(time, phase, period)

    k_up = 2 * cycle_ratio / ratio_on
    k_down = 2 - k_up
    k_closed = self._leak * cycle_ratio

    k = array_ops.where(cycle_ratio < ratio_on, k_down, k_closed)
    k = array_ops.where(cycle_ratio < 0.5 * ratio_on, k_up, k)

    new_c = k * new_c + (1 - k) * c_prev
    new_h = k * new_h + (1 - k) * h_prev

    new_state = rnn_cell_impl.LSTMStateTuple(new_c, new_h)

    return new_h, new_state


class ConvLSTMCell(rnn_cell_impl.RNNCell):
  """Convolutional LSTM recurrent network cell.

  https://arxiv.org/pdf/1506.04214v1.pdf
  """

  def __init__(self,
               conv_ndims,
               input_shape,
               output_channels,
               kernel_shape,
               use_bias=True,
               skip_connection=False,
               forget_bias=1.0,
               initializers=None,
               name="conv_lstm_cell"):
    """Construct ConvLSTMCell.

    Args:
      conv_ndims: Convolution dimensionality (1, 2 or 3).
      input_shape: Shape of the input as int tuple, excluding the batch size.
      output_channels: int, number of output channels of the conv LSTM.
      kernel_shape: Shape of kernel as in tuple (of size 1,2 or 3).
      use_bias: (bool) Use bias in convolutions.
      skip_connection: If set to `True`, concatenate the input to the
        output of the conv LSTM. Default: `False`.
      forget_bias: Forget bias.
      initializers: Unused.
      name: Name of the module.

    Raises:
      ValueError: If `skip_connection` is `True` and stride is different from 1
        or if `input_shape` is incompatible with `conv_ndims`.
    """
    super(ConvLSTMCell, self).__init__(name=name)

    if conv_ndims != len(input_shape) - 1:
      raise ValueError("Invalid input_shape {} for conv_ndims={}.".format(
          input_shape, conv_ndims))

    self._conv_ndims = conv_ndims
    self._input_shape = input_shape
    self._output_channels = output_channels
    self._kernel_shape = kernel_shape
    self._use_bias = use_bias
    self._forget_bias = forget_bias
    self._skip_connection = skip_connection

    self._total_output_channels = output_channels
    if self._skip_connection:
      self._total_output_channels += self._input_shape[-1]

    state_size = tensor_shape.TensorShape(
        self._input_shape[:-1] + [self._output_channels])
    self._state_size = rnn_cell_impl.LSTMStateTuple(state_size, state_size)
    self._output_size = tensor_shape.TensorShape(
        self._input_shape[:-1] + [self._total_output_channels])

  @property
  def output_size(self):
    return self._output_size

  @property
  def state_size(self):
    return self._state_size

  def call(self, inputs, state, scope=None):
    cell, hidden = state
    new_hidden = _conv([inputs, hidden], self._kernel_shape,
                       4 * self._output_channels, self._use_bias)
    gates = array_ops.split(
        value=new_hidden, num_or_size_splits=4, axis=self._conv_ndims + 1)

    input_gate, new_input, forget_gate, output_gate = gates
    new_cell = math_ops.sigmoid(forget_gate + self._forget_bias) * cell
    new_cell += math_ops.sigmoid(input_gate) * math_ops.tanh(new_input)
    output = math_ops.tanh(new_cell) * math_ops.sigmoid(output_gate)

    if self._skip_connection:
      output = array_ops.concat([output, inputs], axis=-1)
    new_state = rnn_cell_impl.LSTMStateTuple(new_cell, output)
    return output, new_state


class Conv1DLSTMCell(ConvLSTMCell):
  """1D Convolutional LSTM recurrent network cell.

  https://arxiv.org/pdf/1506.04214v1.pdf
  """

  def __init__(self, name="conv_1d_lstm_cell", **kwargs):
    """Construct Conv1DLSTM. See `ConvLSTMCell` for more details."""
    super(Conv1DLSTMCell, self).__init__(conv_ndims=1, name=name, **kwargs)


class Conv2DLSTMCell(ConvLSTMCell):
  """2D Convolutional LSTM recurrent network cell.

  https://arxiv.org/pdf/1506.04214v1.pdf
  """

  def __init__(self, name="conv_2d_lstm_cell", **kwargs):
    """Construct Conv2DLSTM. See `ConvLSTMCell` for more details."""
    super(Conv2DLSTMCell, self).__init__(conv_ndims=2, name=name, **kwargs)


class Conv3DLSTMCell(ConvLSTMCell):
  """3D Convolutional LSTM recurrent network cell.

  https://arxiv.org/pdf/1506.04214v1.pdf
  """

  def __init__(self, name="conv_3d_lstm_cell", **kwargs):
    """Construct Conv3DLSTM. See `ConvLSTMCell` for more details."""
    super(Conv3DLSTMCell, self).__init__(conv_ndims=3, name=name, **kwargs)


def _conv(args, filter_size, num_features, bias, bias_start=0.0):
  """Convolution.

  Args:
    args: a Tensor or a list of Tensors of dimension 3D, 4D or 5D,
    batch x n, Tensors.
    filter_size: int tuple of filter height and width.
    num_features: int, number of features.
    bias: Whether to use biases in the convolution layer.
    bias_start: starting value to initialize the bias; 0 by default.

  Returns:
    A 3D, 4D, or 5D Tensor with shape [batch ... num_features]

  Raises:
    ValueError: if some of the arguments has unspecified or wrong shape.
  """

  # Calculate the total size of arguments on dimension 1.
  total_arg_size_depth = 0
  shapes = [a.get_shape().as_list() for a in args]
  shape_length = len(shapes[0])
  for shape in shapes:
    if len(shape) not in [3, 4, 5]:
      raise ValueError("Conv Linear expects 3D, 4D "
                       "or 5D arguments: %s" % str(shapes))
    if len(shape) != len(shapes[0]):
      raise ValueError("Conv Linear expects all args "
                       "to be of same Dimension: %s" % str(shapes))
    else:
      total_arg_size_depth += shape[-1]
  dtype = [a.dtype for a in args][0]

  # determine correct conv operation
  if shape_length == 3:
    conv_op = nn_ops.conv1d
    strides = 1
  elif shape_length == 4:
    conv_op = nn_ops.conv2d
    strides = shape_length * [1]
  elif shape_length == 5:
    conv_op = nn_ops.conv3d
    strides = shape_length * [1]

  # Now the computation.
  kernel = vs.get_variable(
      "kernel", filter_size + [total_arg_size_depth, num_features], dtype=dtype)
  if len(args) == 1:
    res = conv_op(args[0], kernel, strides, padding="SAME")
  else:
    res = conv_op(
        array_ops.concat(axis=shape_length - 1, values=args),
        kernel,
        strides,
        padding="SAME")
  if not bias:
    return res
  bias_term = vs.get_variable(
      "biases", [num_features],
      dtype=dtype,
      initializer=init_ops.constant_initializer(bias_start, dtype=dtype))
  return res + bias_term


class GLSTMCell(rnn_cell_impl.RNNCell):
  """Group LSTM cell (G-LSTM).

  The implementation is based on:

    https://arxiv.org/abs/1703.10722

  O. Kuchaiev and B. Ginsburg
  "Factorization Tricks for LSTM Networks", ICLR 2017 workshop.

  In brief, a G-LSTM cell consists of one LSTM sub-cell per group, where each
  sub-cell operates on an evenly-sized sub-vector of the input and produces an
  evenly-sized sub-vector of the output.  For example, a G-LSTM cell with 128
  units and 4 groups consists of 4 LSTMs sub-cells with 32 units each.  If that
  G-LSTM cell is fed a 200-dim input, then each sub-cell receives a 50-dim part
  of the input and produces a 32-dim part of the output.
  """

  def __init__(self,
               num_units,
               initializer=None,
               num_proj=None,
               number_of_groups=1,
               forget_bias=1.0,
               activation=math_ops.tanh,
               reuse=None):
    """Initialize the parameters of G-LSTM cell.

    Args:
      num_units: int, The number of units in the G-LSTM cell
      initializer: (optional) The initializer to use for the weight and
        projection matrices.
      num_proj: (optional) int, The output dimensionality for the projection
        matrices.  If None, no projection is performed.
      number_of_groups: (optional) int, number of groups to use.
        If `number_of_groups` is 1, then it should be equivalent to LSTM cell
      forget_bias: Biases of the forget gate are initialized by default to 1
        in order to reduce the scale of forgetting at the beginning of
        the training.
      activation: Activation function of the inner states.
      reuse: (optional) Python boolean describing whether to reuse variables
        in an existing scope.  If not `True`, and the existing scope already
        has the given variables, an error is raised.

    Raises:
      ValueError: If `num_units` or `num_proj` is not divisible by
        `number_of_groups`.
    """
    super(GLSTMCell, self).__init__(_reuse=reuse)
    self._num_units = num_units
    self._initializer = initializer
    self._num_proj = num_proj
    self._forget_bias = forget_bias
    self._activation = activation
    self._number_of_groups = number_of_groups

    if self._num_units % self._number_of_groups != 0:
      raise ValueError("num_units must be divisible by number_of_groups")
    if self._num_proj:
      if self._num_proj % self._number_of_groups != 0:
        raise ValueError("num_proj must be divisible by number_of_groups")
      self._group_shape = [
          int(self._num_proj / self._number_of_groups),
          int(self._num_units / self._number_of_groups)
      ]
    else:
      self._group_shape = [
          int(self._num_units / self._number_of_groups),
          int(self._num_units / self._number_of_groups)
      ]

    if num_proj:
      self._state_size = rnn_cell_impl.LSTMStateTuple(num_units, num_proj)
      self._output_size = num_proj
    else:
      self._state_size = rnn_cell_impl.LSTMStateTuple(num_units, num_units)
      self._output_size = num_units
    self._linear1 = [None] * number_of_groups
    self._linear2 = None

  @property
  def state_size(self):
    return self._state_size

  @property
  def output_size(self):
    return self._output_size

  def _get_input_for_group(self, inputs, group_id, group_size):
    """Slices inputs into groups to prepare for processing by cell's groups.

    Args:
      inputs: cell input or it's previous state,
              a Tensor, 2D, [batch x num_units]
      group_id: group id, a Scalar, for which to prepare input
      group_size: size of the group

    Returns:
      subset of inputs corresponding to group "group_id",
      a Tensor, 2D, [batch x num_units/number_of_groups]
    """
    return array_ops.slice(
        input_=inputs,
        begin=[0, group_id * group_size],
        size=[self._batch_size, group_size],
        name=("GLSTM_group%d_input_generation" % group_id))

  def call(self, inputs, state):
    """Run one step of G-LSTM.

    Args:
      inputs: input Tensor, 2D, [batch x num_inputs].  num_inputs must be
        statically-known and evenly divisible into groups.  The innermost
        vectors of the inputs are split into evenly-sized sub-vectors and fed
        into the per-group LSTM sub-cells.
      state: this must be a tuple of state Tensors, both `2-D`, with column
        sizes `c_state` and `m_state`.

    Returns:
      A tuple containing:

      - A `2-D, [batch x output_dim]`, Tensor representing the output of the
        G-LSTM after reading `inputs` when previous state was `state`.
        Here output_dim is:
           num_proj if num_proj was set,
           num_units otherwise.
      - LSTMStateTuple representing the new state of G-LSTM cell
        after reading `inputs` when the previous state was `state`.

    Raises:
      ValueError: If input size cannot be inferred from inputs via
        static shape inference, or if the input shape is incompatible
        with the number of groups.
    """
    (c_prev, m_prev) = state

    self._batch_size = tensor_shape.dimension_value(
        inputs.shape[0]) or array_ops.shape(inputs)[0]

    # If the input size is statically-known, calculate and validate its group
    # size.  Otherwise, use the output group size.
    input_size = tensor_shape.dimension_value(inputs.shape[1])
    if input_size is None:
      raise ValueError("input size must be statically known")
    if input_size % self._number_of_groups != 0:
      raise ValueError(
          "input size (%d) must be divisible by number_of_groups (%d)" %
          (input_size, self._number_of_groups))
    input_group_size = int(input_size / self._number_of_groups)

    dtype = inputs.dtype
    scope = vs.get_variable_scope()
    with vs.variable_scope(scope, initializer=self._initializer):
      i_parts = []
      j_parts = []
      f_parts = []
      o_parts = []

      for group_id in range(self._number_of_groups):
        with vs.variable_scope("group%d" % group_id):
          x_g_id = array_ops.concat(
              [
                  self._get_input_for_group(inputs, group_id, input_group_size),
                  self._get_input_for_group(m_prev, group_id,
                                            self._group_shape[0])
              ],
              axis=1)
          linear = self._linear1[group_id]
          if linear is None:
            linear = _Linear(x_g_id, 4 * self._group_shape[1], False)
            self._linear1[group_id] = linear
          R_k = linear(x_g_id)  # pylint: disable=invalid-name
          i_k, j_k, f_k, o_k = array_ops.split(R_k, 4, 1)

        i_parts.append(i_k)
        j_parts.append(j_k)
        f_parts.append(f_k)
        o_parts.append(o_k)

      bi = vs.get_variable(
          name="bias_i",
          shape=[self._num_units],
          dtype=dtype,
          initializer=init_ops.constant_initializer(0.0, dtype=dtype))
      bj = vs.get_variable(
          name="bias_j",
          shape=[self._num_units],
          dtype=dtype,
          initializer=init_ops.constant_initializer(0.0, dtype=dtype))
      bf = vs.get_variable(
          name="bias_f",
          shape=[self._num_units],
          dtype=dtype,
          initializer=init_ops.constant_initializer(0.0, dtype=dtype))
      bo = vs.get_variable(
          name="bias_o",
          shape=[self._num_units],
          dtype=dtype,
          initializer=init_ops.constant_initializer(0.0, dtype=dtype))

      i = nn_ops.bias_add(array_ops.concat(i_parts, axis=1), bi)
      j = nn_ops.bias_add(array_ops.concat(j_parts, axis=1), bj)
      f = nn_ops.bias_add(array_ops.concat(f_parts, axis=1), bf)
      o = nn_ops.bias_add(array_ops.concat(o_parts, axis=1), bo)

    c = (
        math_ops.sigmoid(f + self._forget_bias) * c_prev +
        math_ops.sigmoid(i) * math_ops.tanh(j))
    m = math_ops.sigmoid(o) * self._activation(c)

    if self._num_proj is not None:
      with vs.variable_scope("projection"):
        if self._linear2 is None:
          self._linear2 = _Linear(m, self._num_proj, False)
        m = self._linear2(m)

    new_state = rnn_cell_impl.LSTMStateTuple(c, m)
    return m, new_state


class LayerNormLSTMCell(rnn_cell_impl.RNNCell):
  """Long short-term memory unit (LSTM) recurrent network cell.

  The default non-peephole implementation is based on:

    https://pdfs.semanticscholar.org/1154/0131eae85b2e11d53df7f1360eeb6476e7f4.pdf

  Felix Gers, Jurgen Schmidhuber, and Fred Cummins.
  "Learning to forget: Continual prediction with LSTM." IET, 850-855, 1999.

  The peephole implementation is based on:

    https://research.google.com/pubs/archive/43905.pdf

  Hasim Sak, Andrew Senior, and Francoise Beaufays.
  "Long short-term memory recurrent neural network architectures for
   large scale acoustic modeling." INTERSPEECH, 2014.

  The class uses optional peep-hole connections, optional cell clipping, and
  an optional projection layer.

  Layer normalization implementation is based on:

    https://arxiv.org/abs/1607.06450.

  "Layer Normalization"
  Jimmy Lei Ba, Jamie Ryan Kiros, Geoffrey E. Hinton

  and is applied before the internal nonlinearities.

  """

  def __init__(self,
               num_units,
               use_peepholes=False,
               cell_clip=None,
               initializer=None,
               num_proj=None,
               proj_clip=None,
               forget_bias=1.0,
               activation=None,
               layer_norm=False,
               norm_gain=1.0,
               norm_shift=0.0,
               reuse=None):
    """Initialize the parameters for an LSTM cell.

    Args:
      num_units: int, The number of units in the LSTM cell
      use_peepholes: bool, set True to enable diagonal/peephole connections.
      cell_clip: (optional) A float value, if provided the cell state is clipped
        by this value prior to the cell output activation.
      initializer: (optional) The initializer to use for the weight and
        projection matrices.
      num_proj: (optional) int, The output dimensionality for the projection
        matrices.  If None, no projection is performed.
      proj_clip: (optional) A float value.  If `num_proj > 0` and `proj_clip` is
        provided, then the projected values are clipped elementwise to within
        `[-proj_clip, proj_clip]`.
      forget_bias: Biases of the forget gate are initialized by default to 1
        in order to reduce the scale of forgetting at the beginning of
        the training. Must set it manually to `0.0` when restoring from
        CudnnLSTM trained checkpoints.
      activation: Activation function of the inner states.  Default: `tanh`.
      layer_norm: If `True`, layer normalization will be applied.
      norm_gain: float, The layer normalization gain initial value. If
        `layer_norm` has been set to `False`, this argument will be ignored.
      norm_shift: float, The layer normalization shift initial value. If
        `layer_norm` has been set to `False`, this argument will be ignored.
      reuse: (optional) Python boolean describing whether to reuse variables
        in an existing scope.  If not `True`, and the existing scope already has
        the given variables, an error is raised.

      When restoring from CudnnLSTM-trained checkpoints, must use
      CudnnCompatibleLSTMCell instead.
    """
    super(LayerNormLSTMCell, self).__init__(_reuse=reuse)

    self._num_units = num_units
    self._use_peepholes = use_peepholes
    self._cell_clip = cell_clip
    self._initializer = initializer
    self._num_proj = num_proj
    self._proj_clip = proj_clip
    self._forget_bias = forget_bias
    self._activation = activation or math_ops.tanh
    self._layer_norm = layer_norm
    self._norm_gain = norm_gain
    self._norm_shift = norm_shift

    if num_proj:
      self._state_size = (rnn_cell_impl.LSTMStateTuple(num_units, num_proj))
      self._output_size = num_proj
    else:
      self._state_size = (rnn_cell_impl.LSTMStateTuple(num_units, num_units))
      self._output_size = num_units

  @property
  def state_size(self):
    return self._state_size

  @property
  def output_size(self):
    return self._output_size

  def _linear(self,
              args,
              output_size,
              bias,
              bias_initializer=None,
              kernel_initializer=None,
              layer_norm=False):
    """Linear map: sum_i(args[i] * W[i]), where W[i] is a Variable.

    Args:
      args: a 2D Tensor or a list of 2D, batch x n, Tensors.
      output_size: int, second dimension of W[i].
      bias: boolean, whether to add a bias term or not.
      bias_initializer: starting value to initialize the bias
        (default is all zeros).
      kernel_initializer: starting value to initialize the weight.
      layer_norm: boolean, whether to apply layer normalization.


    Returns:
      A 2D Tensor with shape [batch x output_size] taking value
      sum_i(args[i] * W[i]), where each W[i] is a newly created Variable.

    Raises:
      ValueError: if some of the arguments has unspecified or wrong shape.
    """
    if args is None or (nest.is_sequence(args) and not args):
      raise ValueError("`args` must be specified")
    if not nest.is_sequence(args):
      args = [args]

    # Calculate the total size of arguments on dimension 1.
    total_arg_size = 0
    shapes = [a.get_shape() for a in args]
    for shape in shapes:
      if shape.ndims != 2:
        raise ValueError("linear is expecting 2D arguments: %s" % shapes)
      if tensor_shape.dimension_value(shape[1]) is None:
        raise ValueError("linear expects shape[1] to be provided for shape %s, "
                         "but saw %s" % (shape, shape[1]))
      else:
        total_arg_size += tensor_shape.dimension_value(shape[1])

    dtype = [a.dtype for a in args][0]

    # Now the computation.
    scope = vs.get_variable_scope()
    with vs.variable_scope(scope) as outer_scope:
      weights = vs.get_variable(
          "kernel", [total_arg_size, output_size],
          dtype=dtype,
          initializer=kernel_initializer)
      if len(args) == 1:
        res = math_ops.matmul(args[0], weights)
      else:
        res = math_ops.matmul(array_ops.concat(args, 1), weights)
      if not bias:
        return res
      with vs.variable_scope(outer_scope) as inner_scope:
        inner_scope.set_partitioner(None)
        if bias_initializer is None:
          bias_initializer = init_ops.constant_initializer(0.0, dtype=dtype)
        biases = vs.get_variable(
            "bias", [output_size], dtype=dtype, initializer=bias_initializer)

    if not layer_norm:
      res = nn_ops.bias_add(res, biases)

    return res

  def call(self, inputs, state):
    """Run one step of LSTM.

    Args:
      inputs: input Tensor, 2D, batch x num_units.
      state: this must be a tuple of state Tensors,
       both `2-D`, with column sizes `c_state` and
        `m_state`.

    Returns:
      A tuple containing:

      - A `2-D, [batch x output_dim]`, Tensor representing the output of the
        LSTM after reading `inputs` when previous state was `state`.
        Here output_dim is:
           num_proj if num_proj was set,
           num_units otherwise.
      - Tensor(s) representing the new state of LSTM after reading `inputs` when
        the previous state was `state`.  Same type and shape(s) as `state`.

    Raises:
      ValueError: If input size cannot be inferred from inputs via
        static shape inference.
    """
    sigmoid = math_ops.sigmoid

    (c_prev, m_prev) = state

    dtype = inputs.dtype
    input_size = inputs.get_shape().with_rank(2).dims[1]
    if input_size.value is None:
      raise ValueError("Could not infer input size from inputs.get_shape()[-1]")
    scope = vs.get_variable_scope()
    with vs.variable_scope(scope, initializer=self._initializer) as unit_scope:

      # i = input_gate, j = new_input, f = forget_gate, o = output_gate
      lstm_matrix = self._linear(
          [inputs, m_prev],
          4 * self._num_units,
          bias=True,
          bias_initializer=None,
          layer_norm=self._layer_norm)
      i, j, f, o = array_ops.split(
          value=lstm_matrix, num_or_size_splits=4, axis=1)

      if self._layer_norm:
        i = _norm(self._norm_gain, self._norm_shift, i, "input")
        j = _norm(self._norm_gain, self._norm_shift, j, "transform")
        f = _norm(self._norm_gain, self._norm_shift, f, "forget")
        o = _norm(self._norm_gain, self._norm_shift, o, "output")

      # Diagonal connections
      if self._use_peepholes:
        with vs.variable_scope(unit_scope):
          w_f_diag = vs.get_variable(
              "w_f_diag", shape=[self._num_units], dtype=dtype)
          w_i_diag = vs.get_variable(
              "w_i_diag", shape=[self._num_units], dtype=dtype)
          w_o_diag = vs.get_variable(
              "w_o_diag", shape=[self._num_units], dtype=dtype)

      if self._use_peepholes:
        c = (
            sigmoid(f + self._forget_bias + w_f_diag * c_prev) * c_prev +
            sigmoid(i + w_i_diag * c_prev) * self._activation(j))
      else:
        c = (
            sigmoid(f + self._forget_bias) * c_prev +
            sigmoid(i) * self._activation(j))

      if self._layer_norm:
        c = _norm(self._norm_gain, self._norm_shift, c, "state")

      if self._cell_clip is not None:
        # pylint: disable=invalid-unary-operand-type
        c = clip_ops.clip_by_value(c, -self._cell_clip, self._cell_clip)
        # pylint: enable=invalid-unary-operand-type
      if self._use_peepholes:
        m = sigmoid(o + w_o_diag * c) * self._activation(c)
      else:
        m = sigmoid(o) * self._activation(c)

      if self._num_proj is not None:
        with vs.variable_scope("projection"):
          m = self._linear(m, self._num_proj, bias=False)

        if self._proj_clip is not None:
          # pylint: disable=invalid-unary-operand-type
          m = clip_ops.clip_by_value(m, -self._proj_clip, self._proj_clip)
          # pylint: enable=invalid-unary-operand-type

    new_state = (rnn_cell_impl.LSTMStateTuple(c, m))
    return m, new_state


class SRUCell(rnn_cell_impl.LayerRNNCell):
  """SRU, Simple Recurrent Unit.

     Implementation based on
     Training RNNs as Fast as CNNs (cf. https://arxiv.org/abs/1709.02755).

     This variation of RNN cell is characterized by the simplified data
     dependence
     between hidden states of two consecutive time steps. Traditionally, hidden
     states from a cell at time step t-1 needs to be multiplied with a matrix
     W_hh before being fed into the ensuing cell at time step t.
     This flavor of RNN replaces the matrix multiplication between h_{t-1}
     and W_hh with a pointwise multiplication, resulting in performance
     gain.

  Args:
    num_units: int, The number of units in the SRU cell.
    activation: Nonlinearity to use.  Default: `tanh`.
    reuse: (optional) Python boolean describing whether to reuse variables
      in an existing scope.  If not `True`, and the existing scope already has
      the given variables, an error is raised.
    name: (optional) String, the name of the layer. Layers with the same name
      will share weights, but to avoid mistakes we require reuse=True in such
      cases.
  """

  def __init__(self, num_units, activation=None, reuse=None, name=None):
    super(SRUCell, self).__init__(_reuse=reuse, name=name)
    self._num_units = num_units
    self._activation = activation or math_ops.tanh

    # Restrict inputs to be 2-dimensional matrices
    self.input_spec = base_layer.InputSpec(ndim=2)

  @property
  def state_size(self):
    return self._num_units

  @property
  def output_size(self):
    return self._num_units

  def build(self, inputs_shape):
    if tensor_shape.dimension_value(inputs_shape[1]) is None:
      raise ValueError(
          "Expected inputs.shape[-1] to be known, saw shape: %s" % inputs_shape)

    input_depth = tensor_shape.dimension_value(inputs_shape[1])

    # pylint: disable=protected-access
    self._kernel = self.add_variable(
        rnn_cell_impl._WEIGHTS_VARIABLE_NAME,
        shape=[input_depth, 4 * self._num_units])
    # pylint: enable=protected-access
    self._bias = self.add_variable(
        rnn_cell_impl._BIAS_VARIABLE_NAME,  # pylint: disable=protected-access
        shape=[2 * self._num_units],
        initializer=init_ops.constant_initializer(0.0, dtype=self.dtype))

    self._built = True

  def call(self, inputs, state):
    """Simple recurrent unit (SRU) with num_units cells."""

    U = math_ops.matmul(inputs, self._kernel)  # pylint: disable=invalid-name
    x_bar, f_intermediate, r_intermediate, x_tx = array_ops.split(
        value=U, num_or_size_splits=4, axis=1)

    f_r = math_ops.sigmoid(
        nn_ops.bias_add(
            array_ops.concat([f_intermediate, r_intermediate], 1), self._bias))
    f, r = array_ops.split(value=f_r, num_or_size_splits=2, axis=1)

    c = f * state + (1.0 - f) * x_bar
    h = r * self._activation(c) + (1.0 - r) * x_tx

    return h, c


class WeightNormLSTMCell(rnn_cell_impl.RNNCell):
  """Weight normalized LSTM Cell. Adapted from `rnn_cell_impl.LSTMCell`.

    The weight-norm implementation is based on:
    https://arxiv.org/abs/1602.07868
    Tim Salimans, Diederik P. Kingma.
    Weight Normalization: A Simple Reparameterization to Accelerate
    Training of Deep Neural Networks

    The default LSTM implementation based on:

      https://pdfs.semanticscholar.org/1154/0131eae85b2e11d53df7f1360eeb6476e7f4.pdf

    Felix Gers, Jurgen Schmidhuber, and Fred Cummins.
    "Learning to forget: Continual prediction with LSTM." IET, 850-855, 1999.

    The class uses optional peephole connections, optional cell clipping
    and an optional projection layer.

    The optional peephole implementation is based on:
    https://research.google.com/pubs/archive/43905.pdf
    Hasim Sak, Andrew Senior, and Francoise Beaufays.
    "Long short-term memory recurrent neural network architectures for
    large scale acoustic modeling." INTERSPEECH, 2014.
  """

  def __init__(self,
               num_units,
               norm=True,
               use_peepholes=False,
               cell_clip=None,
               initializer=None,
               num_proj=None,
               proj_clip=None,
               forget_bias=1,
               activation=None,
               reuse=None):
    """Initialize the parameters of a weight-normalized LSTM cell.

    Args:
      num_units: int, The number of units in the LSTM cell
      norm: If `True`, apply normalization to the weight matrices. If False,
        the result is identical to that obtained from `rnn_cell_impl.LSTMCell`
      use_peepholes: bool, set `True` to enable diagonal/peephole connections.
      cell_clip: (optional) A float value, if provided the cell state is clipped
        by this value prior to the cell output activation.
      initializer: (optional) The initializer to use for the weight matrices.
      num_proj: (optional) int, The output dimensionality for the projection
        matrices.  If None, no projection is performed.
      proj_clip: (optional) A float value.  If `num_proj > 0` and `proj_clip` is
        provided, then the projected values are clipped elementwise to within
        `[-proj_clip, proj_clip]`.
      forget_bias: Biases of the forget gate are initialized by default to 1
        in order to reduce the scale of forgetting at the beginning of
        the training.
      activation: Activation function of the inner states.  Default: `tanh`.
      reuse: (optional) Python boolean describing whether to reuse variables
        in an existing scope.  If not `True`, and the existing scope already has
        the given variables, an error is raised.
    """
    super(WeightNormLSTMCell, self).__init__(_reuse=reuse)

    self._scope = "wn_lstm_cell"
    self._num_units = num_units
    self._norm = norm
    self._initializer = initializer
    self._use_peepholes = use_peepholes
    self._cell_clip = cell_clip
    self._num_proj = num_proj
    self._proj_clip = proj_clip
    self._activation = activation or math_ops.tanh
    self._forget_bias = forget_bias

    self._weights_variable_name = "kernel"
    self._bias_variable_name = "bias"

    if num_proj:
      self._state_size = rnn_cell_impl.LSTMStateTuple(num_units, num_proj)
      self._output_size = num_proj
    else:
      self._state_size = rnn_cell_impl.LSTMStateTuple(num_units, num_units)
      self._output_size = num_units

  @property
  def state_size(self):
    return self._state_size

  @property
  def output_size(self):
    return self._output_size

  def _normalize(self, weight, name):
    """Apply weight normalization.

    Args:
      weight: a 2D tensor with known number of columns.
      name: string, variable name for the normalizer.
    Returns:
      A tensor with the same shape as `weight`.
    """

    output_size = weight.get_shape().as_list()[1]
    g = vs.get_variable(name, [output_size], dtype=weight.dtype)
    return nn_impl.l2_normalize(weight, axis=0) * g

  def _linear(self,
              args,
              output_size,
              norm,
              bias,
              bias_initializer=None,
              kernel_initializer=None):
    """Linear map: sum_i(args[i] * W[i]), where W[i] is a variable.

    Args:
      args: a 2D Tensor or a list of 2D, batch x n, Tensors.
      output_size: int, second dimension of W[i].
      norm: bool, whether to normalize the weights.
      bias: boolean, whether to add a bias term or not.
      bias_initializer: starting value to initialize the bias
        (default is all zeros).
      kernel_initializer: starting value to initialize the weight.

    Returns:
      A 2D Tensor with shape [batch x output_size] equal to
      sum_i(args[i] * W[i]), where W[i]s are newly created matrices.

    Raises:
      ValueError: if some of the arguments has unspecified or wrong shape.
    """
    if args is None or (nest.is_sequence(args) and not args):
      raise ValueError("`args` must be specified")
    if not nest.is_sequence(args):
      args = [args]

    # Calculate the total size of arguments on dimension 1.
    total_arg_size = 0
    shapes = [a.get_shape() for a in args]
    for shape in shapes:
      if shape.ndims != 2:
        raise ValueError("linear is expecting 2D arguments: %s" % shapes)
      if tensor_shape.dimension_value(shape[1]) is None:
        raise ValueError("linear expects shape[1] to be provided for shape %s, "
                         "but saw %s" % (shape, shape[1]))
      else:
        total_arg_size += tensor_shape.dimension_value(shape[1])

    dtype = [a.dtype for a in args][0]

    # Now the computation.
    scope = vs.get_variable_scope()
    with vs.variable_scope(scope) as outer_scope:
      weights = vs.get_variable(
          self._weights_variable_name, [total_arg_size, output_size],
          dtype=dtype,
          initializer=kernel_initializer)
      if norm:
        wn = []
        st = 0
        with ops.control_dependencies(None):
          for i in range(len(args)):
            en = st + tensor_shape.dimension_value(shapes[i][1])
            wn.append(
                self._normalize(weights[st:en, :], name="norm_{}".format(i)))
            st = en

          weights = array_ops.concat(wn, axis=0)

      if len(args) == 1:
        res = math_ops.matmul(args[0], weights)
      else:
        res = math_ops.matmul(array_ops.concat(args, 1), weights)
      if not bias:
        return res

      with vs.variable_scope(outer_scope) as inner_scope:
        inner_scope.set_partitioner(None)
        if bias_initializer is None:
          bias_initializer = init_ops.constant_initializer(0.0, dtype=dtype)

        biases = vs.get_variable(
            self._bias_variable_name, [output_size],
            dtype=dtype,
            initializer=bias_initializer)

      return nn_ops.bias_add(res, biases)

  def call(self, inputs, state):
    """Run one step of LSTM.

    Args:
      inputs: input Tensor, 2D, batch x num_units.
      state: A tuple of state Tensors, both `2-D`, with column sizes
       `c_state` and `m_state`.

    Returns:
      A tuple containing:

      - A `2-D, [batch x output_dim]`, Tensor representing the output of the
        LSTM after reading `inputs` when previous state was `state`.
        Here output_dim is:
           num_proj if num_proj was set,
           num_units otherwise.
      - Tensor(s) representing the new state of LSTM after reading `inputs` when
        the previous state was `state`.  Same type and shape(s) as `state`.

    Raises:
      ValueError: If input size cannot be inferred from inputs via
        static shape inference.
    """
    dtype = inputs.dtype
    num_units = self._num_units
    sigmoid = math_ops.sigmoid
    c, h = state

    input_size = inputs.get_shape().with_rank(2).dims[1]
    if input_size.value is None:
      raise ValueError("Could not infer input size from inputs.get_shape()[-1]")

    with vs.variable_scope(self._scope, initializer=self._initializer):

      concat = self._linear(
          [inputs, h], 4 * num_units, norm=self._norm, bias=True)

      # i = input_gate, j = new_input, f = forget_gate, o = output_gate
      i, j, f, o = array_ops.split(value=concat, num_or_size_splits=4, axis=1)

      if self._use_peepholes:
        w_f_diag = vs.get_variable("w_f_diag", shape=[num_units], dtype=dtype)
        w_i_diag = vs.get_variable("w_i_diag", shape=[num_units], dtype=dtype)
        w_o_diag = vs.get_variable("w_o_diag", shape=[num_units], dtype=dtype)

        new_c = (
            c * sigmoid(f + self._forget_bias + w_f_diag * c) +
            sigmoid(i + w_i_diag * c) * self._activation(j))
      else:
        new_c = (
            c * sigmoid(f + self._forget_bias) +
            sigmoid(i) * self._activation(j))

      if self._cell_clip is not None:
        # pylint: disable=invalid-unary-operand-type
        new_c = clip_ops.clip_by_value(new_c, -self._cell_clip, self._cell_clip)
        # pylint: enable=invalid-unary-operand-type
      if self._use_peepholes:
        new_h = sigmoid(o + w_o_diag * new_c) * self._activation(new_c)
      else:
        new_h = sigmoid(o) * self._activation(new_c)

      if self._num_proj is not None:
        with vs.variable_scope("projection"):
          new_h = self._linear(
              new_h, self._num_proj, norm=self._norm, bias=False)

        if self._proj_clip is not None:
          # pylint: disable=invalid-unary-operand-type
          new_h = clip_ops.clip_by_value(new_h, -self._proj_clip,
                                         self._proj_clip)
          # pylint: enable=invalid-unary-operand-type

      new_state = rnn_cell_impl.LSTMStateTuple(new_c, new_h)
      return new_h, new_state


class IndRNNCell(rnn_cell_impl.LayerRNNCell):
  """Independently Recurrent Neural Network (IndRNN) cell
    (cf. https://arxiv.org/abs/1803.04831).

  Args:
    num_units: int, The number of units in the RNN cell.
    activation: Nonlinearity to use.  Default: `tanh`.
    reuse: (optional) Python boolean describing whether to reuse variables
     in an existing scope.  If not `True`, and the existing scope already has
     the given variables, an error is raised.
    name: String, the name of the layer. Layers with the same name will
      share weights, but to avoid mistakes we require reuse=True in such
      cases.
    dtype: Default dtype of the layer (default of `None` means use the type
      of the first input). Required when `build` is called before `call`.
  """

  def __init__(self,
               num_units,
               activation=None,
               reuse=None,
               name=None,
               dtype=None):
    super(IndRNNCell, self).__init__(_reuse=reuse, name=name, dtype=dtype)

    # Inputs must be 2-dimensional.
    self.input_spec = base_layer.InputSpec(ndim=2)

    self._num_units = num_units
    self._activation = activation or math_ops.tanh

  @property
  def state_size(self):
    return self._num_units

  @property
  def output_size(self):
    return self._num_units

  def build(self, inputs_shape):
    if tensor_shape.dimension_value(inputs_shape[1]) is None:
      raise ValueError(
          "Expected inputs.shape[-1] to be known, saw shape: %s" % inputs_shape)

    input_depth = tensor_shape.dimension_value(inputs_shape[1])
    # pylint: disable=protected-access
    self._kernel_w = self.add_variable(
        "%s_w" % rnn_cell_impl._WEIGHTS_VARIABLE_NAME,
        shape=[input_depth, self._num_units])
    self._kernel_u = self.add_variable(
        "%s_u" % rnn_cell_impl._WEIGHTS_VARIABLE_NAME,
        shape=[1, self._num_units],
        initializer=init_ops.random_uniform_initializer(
            minval=-1, maxval=1, dtype=self.dtype))
    self._bias = self.add_variable(
        rnn_cell_impl._BIAS_VARIABLE_NAME,
        shape=[self._num_units],
        initializer=init_ops.zeros_initializer(dtype=self.dtype))
    # pylint: enable=protected-access

    self.built = True

  def call(self, inputs, state):
    """IndRNN: output = new_state = act(W * input + u * state + B)."""

    gate_inputs = math_ops.matmul(inputs, self._kernel_w) + (
        state * self._kernel_u)
    gate_inputs = nn_ops.bias_add(gate_inputs, self._bias)
    output = self._activation(gate_inputs)
    return output, output


class IndyGRUCell(rnn_cell_impl.LayerRNNCell):
  r"""Independently Gated Recurrent Unit cell.

  Based on IndRNNs (https://arxiv.org/abs/1803.04831) and similar to GRUCell,
  yet with the \(U_r\), \(U_z\), and \(U\) matrices in equations 5, 6, and
  8 of http://arxiv.org/abs/1406.1078 respectively replaced by diagonal
  matrices, i.e. a Hadamard product with a single vector:

    $$r_j = \sigma\left([\mathbf W_r\mathbf x]_j +
      [\mathbf u_r\circ \mathbf h_{(t-1)}]_j\right)$$
    $$z_j = \sigma\left([\mathbf W_z\mathbf x]_j +
      [\mathbf u_z\circ \mathbf h_{(t-1)}]_j\right)$$
    $$\tilde{h}^{(t)}_j = \phi\left([\mathbf W \mathbf x]_j +
      [\mathbf u \circ \mathbf r \circ \mathbf h_{(t-1)}]_j\right)$$

  where \(\circ\) denotes the Hadamard operator. This means that each IndyGRU
  node sees only its own state, as opposed to seeing all states in the same
  layer.

  TODO(gonnet): Write a paper describing this and add a reference here.

  Args:
    num_units: int, The number of units in the GRU cell.
    activation: Nonlinearity to use.  Default: `tanh`.
    reuse: (optional) Python boolean describing whether to reuse variables
     in an existing scope.  If not `True`, and the existing scope already has
     the given variables, an error is raised.
    kernel_initializer: (optional) The initializer to use for the weight
      matrices applied to the input.
    bias_initializer: (optional) The initializer to use for the bias.
    name: String, the name of the layer. Layers with the same name will
      share weights, but to avoid mistakes we require reuse=True in such
      cases.
    dtype: Default dtype of the layer (default of `None` means use the type
      of the first input). Required when `build` is called before `call`.
  """

  def __init__(self,
               num_units,
               activation=None,
               reuse=None,
               kernel_initializer=None,
               bias_initializer=None,
               name=None,
               dtype=None):
    super(IndyGRUCell, self).__init__(_reuse=reuse, name=name, dtype=dtype)

    # Inputs must be 2-dimensional.
    self.input_spec = base_layer.InputSpec(ndim=2)

    self._num_units = num_units
    self._activation = activation or math_ops.tanh
    self._kernel_initializer = kernel_initializer
    self._bias_initializer = bias_initializer

  @property
  def state_size(self):
    return self._num_units

  @property
  def output_size(self):
    return self._num_units

  def build(self, inputs_shape):
    if tensor_shape.dimension_value(inputs_shape[1]) is None:
      raise ValueError(
          "Expected inputs.shape[-1] to be known, saw shape: %s" % inputs_shape)

    input_depth = tensor_shape.dimension_value(inputs_shape[1])
    # pylint: disable=protected-access
    self._gate_kernel_w = self.add_variable(
        "gates/%s_w" % rnn_cell_impl._WEIGHTS_VARIABLE_NAME,
        shape=[input_depth, 2 * self._num_units],
        initializer=self._kernel_initializer)
    self._gate_kernel_u = self.add_variable(
        "gates/%s_u" % rnn_cell_impl._WEIGHTS_VARIABLE_NAME,
        shape=[1, 2 * self._num_units],
        initializer=init_ops.random_uniform_initializer(
            minval=-1, maxval=1, dtype=self.dtype))
    self._gate_bias = self.add_variable(
        "gates/%s" % rnn_cell_impl._BIAS_VARIABLE_NAME,
        shape=[2 * self._num_units],
        initializer=(self._bias_initializer
                     if self._bias_initializer is not None else
                     init_ops.constant_initializer(1.0, dtype=self.dtype)))
    self._candidate_kernel_w = self.add_variable(
        "candidate/%s" % rnn_cell_impl._WEIGHTS_VARIABLE_NAME,
        shape=[input_depth, self._num_units],
        initializer=self._kernel_initializer)
    self._candidate_kernel_u = self.add_variable(
        "candidate/%s_u" % rnn_cell_impl._WEIGHTS_VARIABLE_NAME,
        shape=[1, self._num_units],
        initializer=init_ops.random_uniform_initializer(
            minval=-1, maxval=1, dtype=self.dtype))
    self._candidate_bias = self.add_variable(
        "candidate/%s" % rnn_cell_impl._BIAS_VARIABLE_NAME,
        shape=[self._num_units],
        initializer=(self._bias_initializer
                     if self._bias_initializer is not None else
                     init_ops.zeros_initializer(dtype=self.dtype)))
    # pylint: enable=protected-access

    self.built = True

  def call(self, inputs, state):
    """Gated recurrent unit (GRU) with nunits cells."""

    gate_inputs = math_ops.matmul(inputs, self._gate_kernel_w) + (
        gen_array_ops.tile(state, [1, 2]) * self._gate_kernel_u)
    gate_inputs = nn_ops.bias_add(gate_inputs, self._gate_bias)

    value = math_ops.sigmoid(gate_inputs)
    r, u = array_ops.split(value=value, num_or_size_splits=2, axis=1)

    r_state = r * state

    candidate = math_ops.matmul(inputs, self._candidate_kernel_w) + (
        r_state * self._candidate_kernel_u)
    candidate = nn_ops.bias_add(candidate, self._candidate_bias)

    c = self._activation(candidate)
    new_h = u * state + (1 - u) * c
    return new_h, new_h


class IndyLSTMCell(rnn_cell_impl.LayerRNNCell):
  r"""Basic IndyLSTM recurrent network cell.

  Based on IndRNNs (https://arxiv.org/abs/1803.04831) and similar to
  BasicLSTMCell, yet with the \(U_f\), \(U_i\), \(U_o\) and \(U_c\)
  matrices in
  https://en.wikipedia.org/wiki/Long_short-term_memory#LSTM_with_a_forget_gate
  replaced by diagonal matrices, i.e. a Hadamard product with a single vector:

    $$f_t = \sigma_g\left(W_f x_t + u_f \circ h_{t-1} + b_f\right)$$
    $$i_t = \sigma_g\left(W_i x_t + u_i \circ h_{t-1} + b_i\right)$$
    $$o_t = \sigma_g\left(W_o x_t + u_o \circ h_{t-1} + b_o\right)$$
    $$c_t = f_t \circ c_{t-1} +
            i_t \circ \sigma_c\left(W_c x_t + u_c \circ h_{t-1} + b_c\right)$$

  where \(\circ\) denotes the Hadamard operator. This means that each IndyLSTM
  node sees only its own state \(h\) and \(c\), as opposed to seeing all
  states in the same layer.

  We add forget_bias (default: 1) to the biases of the forget gate in order to
  reduce the scale of forgetting in the beginning of the training.

  It does not allow cell clipping, a projection layer, and does not
  use peep-hole connections: it is the basic baseline.

  For advanced models, please use the full `tf.nn.rnn_cell.LSTMCell`
  that follows.

  TODO(gonnet): Write a paper describing this and add a reference here.
  """

  def __init__(self,
               num_units,
               forget_bias=1.0,
               activation=None,
               reuse=None,
               kernel_initializer=None,
               bias_initializer=None,
               name=None,
               dtype=None):
    """Initialize the IndyLSTM cell.

    Args:
      num_units: int, The number of units in the LSTM cell.
      forget_bias: float, The bias added to forget gates (see above).
        Must set to `0.0` manually when restoring from CudnnLSTM-trained
        checkpoints.
      activation: Activation function of the inner states.  Default: `tanh`.
      reuse: (optional) Python boolean describing whether to reuse variables
        in an existing scope.  If not `True`, and the existing scope already has
        the given variables, an error is raised.
      kernel_initializer: (optional) The initializer to use for the weight
        matrix applied to the inputs.
      bias_initializer: (optional) The initializer to use for the bias.
      name: String, the name of the layer. Layers with the same name will
        share weights, but to avoid mistakes we require reuse=True in such
        cases.
      dtype: Default dtype of the layer (default of `None` means use the type
        of the first input). Required when `build` is called before `call`.
    """
    super(IndyLSTMCell, self).__init__(_reuse=reuse, name=name, dtype=dtype)

    # Inputs must be 2-dimensional.
    self.input_spec = base_layer.InputSpec(ndim=2)

    self._num_units = num_units
    self._forget_bias = forget_bias
    self._activation = activation or math_ops.tanh
    self._kernel_initializer = kernel_initializer
    self._bias_initializer = bias_initializer

  @property
  def state_size(self):
    return rnn_cell_impl.LSTMStateTuple(self._num_units, self._num_units)

  @property
  def output_size(self):
    return self._num_units

  def build(self, inputs_shape):
    if tensor_shape.dimension_value(inputs_shape[1]) is None:
      raise ValueError(
          "Expected inputs.shape[-1] to be known, saw shape: %s" % inputs_shape)

    input_depth = tensor_shape.dimension_value(inputs_shape[1])
    # pylint: disable=protected-access
    self._kernel_w = self.add_variable(
        "%s_w" % rnn_cell_impl._WEIGHTS_VARIABLE_NAME,
        shape=[input_depth, 4 * self._num_units],
        initializer=self._kernel_initializer)
    self._kernel_u = self.add_variable(
        "%s_u" % rnn_cell_impl._WEIGHTS_VARIABLE_NAME,
        shape=[1, 4 * self._num_units],
        initializer=init_ops.random_uniform_initializer(
            minval=-1, maxval=1, dtype=self.dtype))
    self._bias = self.add_variable(
        rnn_cell_impl._BIAS_VARIABLE_NAME,
        shape=[4 * self._num_units],
        initializer=(self._bias_initializer
                     if self._bias_initializer is not None else
                     init_ops.zeros_initializer(dtype=self.dtype)))
    # pylint: enable=protected-access

    self.built = True

  def call(self, inputs, state):
    """Independent Long short-term memory cell (IndyLSTM).

    Args:
      inputs: `2-D` tensor with shape `[batch_size, input_size]`.
      state: An `LSTMStateTuple` of state tensors, each shaped
        `[batch_size, num_units]`.

    Returns:
      A pair containing the new hidden state, and the new state (a
        `LSTMStateTuple`).
    """
    sigmoid = math_ops.sigmoid
    one = constant_op.constant(1, dtype=dtypes.int32)
    c, h = state

    gate_inputs = math_ops.matmul(inputs, self._kernel_w)
    gate_inputs += gen_array_ops.tile(h, [1, 4]) * self._kernel_u
    gate_inputs = nn_ops.bias_add(gate_inputs, self._bias)

    # i = input_gate, j = new_input, f = forget_gate, o = output_gate
    i, j, f, o = array_ops.split(
        value=gate_inputs, num_or_size_splits=4, axis=one)

    forget_bias_tensor = constant_op.constant(self._forget_bias, dtype=f.dtype)
    # Note that using `add` and `multiply` instead of `+` and `*` gives a
    # performance improvement. So using those at the cost of readability.
    add = math_ops.add
    multiply = math_ops.multiply
    new_c = add(
        multiply(c, sigmoid(add(f, forget_bias_tensor))),
        multiply(sigmoid(i), self._activation(j)))
    new_h = multiply(self._activation(new_c), sigmoid(o))

    new_state = rnn_cell_impl.LSTMStateTuple(new_c, new_h)
    return new_h, new_state

<<<<<<< HEAD
NTMControllerState = collections.namedtuple('NTMControllerState',
      ('controller_state', 'read_vector_list', 'w_list', 'M', 'time'))

class NTMCell(rnn_cell_impl.LayerRNNCell):
  """Neural Turing Machine Cell with RNN controller.

    Implementation based on:
    https://arxiv.org/abs/1807.08518
    Mark Collier, Joeran Beel

    which is in turn based on the source code of:
    https://github.com/snowkylin/ntm

    and of course the original NTM paper:
    Neural Turing Machines
    https://arxiv.org/abs/1410.5401
    A Graves, G Wayne, I Danihelka
  """
  def __init__(self, controller, memory_size,
    memory_vector_dim, read_head_num, write_head_num, shift_range=1,
    output_dim=None, clip_value=20, dtype=dtypes.float32, name=None):
    """Initialize the NTM Cell.

      Args:
        controller: an RNNCell, the RNN controller.
        memory_size: int, The number of memory locations in the
          NTM memory matrix
        memory_vector_dim: int, The dimensionality of each location in the
          NTM memory matrix
        read_head_num: int, The number of read heads from the controller
          into memory
        write_head_num: int, The number of write heads from the controller
          into memory
        shift_range: int, The number of places to the left/right it is possible
          to iterate the previous address to in a single step
        output_dim: int, The number of dimensions to make a linear projection
          of the NTM controller outputs to.
          If None, no linear projection is applied
        clip_value: float, The maximum absolute value the controller parameters
          are clipped to
        dtype: Default dtype of the layer (default of `None` means use the type
          of the first input). Required when `build` is called before `call`.
        name: String, the name of the layer. Layers with the same name will
          share weights, but to avoid mistakes we require reuse=True in such
          cases.
    """
    super(NTMCell, self).__init__(dtype=dtype, name=name)

    rnn_cell_impl.assert_like_rnncell("NTM RNN controller cell", controller)

    self.controller = controller
    self.memory_size = memory_size
    self.memory_vector_dim = memory_vector_dim
    self.read_head_num = read_head_num
    self.write_head_num = write_head_num
    self.clip_value = clip_value

    self.output_dim = output_dim
    self.shift_range = shift_range

    self.num_parameters_per_head = (
      self.memory_vector_dim + 2 * self.shift_range + 4)
    self.num_heads = self.read_head_num + self.write_head_num
    self.total_parameter_num = (
      self.num_parameters_per_head * self.num_heads +
      self.memory_vector_dim * 2 * self.write_head_num)

  @property
  def state_size(self):
    return NTMControllerState(
      controller_state=self.controller.state_size,
      read_vector_list=[self.memory_vector_dim
        for _ in range(self.read_head_num)],
      w_list=[self.memory_size
        for _ in range(self.read_head_num + self.write_head_num)],
      M=tensor_shape.TensorShape([self.memory_size * self.memory_vector_dim]),
      time=tensor_shape.TensorShape([]))

  @property
  def output_size(self):
    return self.output_dim

  def build(self, inputs_shape):
    if self.output_dim is None:
      if inputs_shape[1].value is None:
        raise ValueError("Expected inputs.shape[-1] to be known, saw shape: %s"
                         % inputs_shape)
      else:
        self.output_dim = inputs_shape[1].value

    def _create_linear_initializer(input_size, dtype=dtypes.float32):
      stddev = 1.0 / math.sqrt(input_size)
      return init_ops.truncated_normal_initializer(stddev=stddev, dtype=dtype)

    self._params_kernel = self.add_variable(
        'parameters_kernel',
        shape=[self.controller.output_size, self.total_parameter_num],
        initializer=_create_linear_initializer(self.controller.output_size))

    self._params_bias = self.add_variable(
        'parameters_bias',
        shape=[self.total_parameter_num],
        initializer=init_ops.constant_initializer(0.0, dtype=self.dtype))

    self._output_kernel = self.add_variable(
        'output_kernel',
        shape=[self.controller.output_size +
          self.memory_vector_dim * self.read_head_num, self.output_dim],
        initializer=_create_linear_initializer(
          self.controller.output_size +
          self.memory_vector_dim * self.read_head_num))

    self._output_bias = self.add_variable(
        'output_bias',
        shape=[self.output_dim],
        initializer=init_ops.constant_initializer(0.0, dtype=self.dtype))

    self._init_read_vectors = [self.add_variable(
        'initial_read_vector_%d' % i,
        shape=[1, self.memory_vector_dim],
        initializer=initializers.xavier_initializer())
        for i in range(self.read_head_num)]

    self._init_address_weights = [self.add_variable(
        'initial_address_weights_%d' % i,
        shape=[1, self.memory_size],
        initializer=initializers.xavier_initializer())
        for i in range(self.read_head_num + self.write_head_num)]

    self._M = self.add_variable(
        'memory',
        shape=[self.memory_size, self.memory_vector_dim],
        initializer=init_ops.constant_initializer(1e-6, dtype=self.dtype))

    self.built = True

  def call(self, x, prev_state):
    # Addressing Mechanisms (Sec 3.3)

    def _prev_read_vector_list_initial_value():
      return [self._expand(
        math_ops.tanh(
          array_ops.squeeze(
            math_ops.matmul(
              array_ops.ones([1, 1]),
              self._init_read_vectors[i]))),
        dim=0, N=x.shape[0].value or array_ops.shape(x)[0])
        for i in range(self.read_head_num)]

    prev_read_vector_list = control_flow_ops.cond(
      math_ops.equal(prev_state.time, 0),
      _prev_read_vector_list_initial_value,
      lambda: prev_state.read_vector_list)
    if self.read_head_num == 1:
      prev_read_vector_list = [prev_read_vector_list]

    controller_input = array_ops.concat([x] + prev_read_vector_list, axis=1)
    controller_output, controller_state = self.controller(controller_input,
      prev_state.controller_state)

    parameters = math_ops.matmul(controller_output, self._params_kernel)
    parameters = nn_ops.bias_add(parameters, self._params_bias)
    parameters = clip_ops.clip_by_value(parameters,
      -self.clip_value, self.clip_value)
    head_parameter_list = array_ops.split(
      parameters[:, :self.num_parameters_per_head * self.num_heads],
      self.num_heads,
      axis=1)
    erase_add_list = array_ops.split(
      parameters[:, self.num_parameters_per_head * self.num_heads:],
      2 * self.write_head_num,
      axis=1)

    def _prev_w_list_initial_value():
      return [self._expand(
        nn_ops.softmax(array_ops.squeeze(
            math_ops.matmul(
              array_ops.ones([1, 1]),
              self._init_address_weights[i]))),
        dim=0, N=x.shape[0].value or array_ops.shape(x)[0])
        for i in range(self.read_head_num + self.write_head_num)]

    prev_w_list = control_flow_ops.cond(
      math_ops.equal(prev_state.time, 0),
      _prev_w_list_initial_value,
      lambda: prev_state.w_list)
    if (self.read_head_num + self.write_head_num) == 1:
      prev_w_list = [prev_w_list]

    prev_M = control_flow_ops.cond(
      math_ops.equal(prev_state.time, 0),
      lambda: self._expand(self._M,
        dim=0, N=x.shape[0].value or array_ops.shape(x)[0]),
      lambda: prev_state.M)

    w_list = []
    for i, head_parameter in enumerate(head_parameter_list):
      k = math_ops.tanh(head_parameter[:, 0:self.memory_vector_dim])
      beta = nn_ops.softplus(head_parameter[:, self.memory_vector_dim])
      g = math_ops.sigmoid(head_parameter[:, self.memory_vector_dim + 1])
      s = nn_ops.softmax(head_parameter[:,self.memory_vector_dim + 2:
        self.memory_vector_dim + 2 + (self.shift_range * 2 + 1)])
      gamma = nn_ops.softplus(head_parameter[:, -1]) + 1
      w = self._addressing(k, beta, g, s, gamma, prev_M, prev_w_list[i])
      w_list.append(w)

    # Reading (Sec 3.1)

    read_w_list = w_list[:self.read_head_num]
    read_vector_list = []
    for i in range(self.read_head_num):
      read_vector = math_ops.reduce_sum(
        array_ops.expand_dims(read_w_list[i], dim=2) * prev_M, axis=1)
      read_vector_list.append(read_vector)

    # Writing (Sec 3.2)

    write_w_list = w_list[self.read_head_num:]
    M = prev_M
    for i in range(self.write_head_num):
      w = array_ops.expand_dims(write_w_list[i], axis=2)
      erase_vector = array_ops.expand_dims(
        math_ops.sigmoid(erase_add_list[i * 2]), axis=1)
      add_vector = array_ops.expand_dims(
        math_ops.tanh(erase_add_list[i * 2 + 1]), axis=1)
      erase_M = array_ops.ones_like(M) - math_ops.matmul(w, erase_vector)
      M = M * erase_M + math_ops.matmul(w, add_vector)

    output = math_ops.matmul(
      array_ops.concat([controller_output] + read_vector_list, axis=1),
      self._output_kernel)
    output = nn_ops.bias_add(output, self._output_bias)
    output = clip_ops.clip_by_value(output, -self.clip_value, self.clip_value)

    return output, NTMControllerState(
      controller_state=controller_state, read_vector_list=read_vector_list,
      w_list=w_list, M=M, time=prev_state.time+1)

  def _expand(self, x, dim, N):
    return array_ops.concat(
      [array_ops.expand_dims(x, dim) for _ in range(N)], axis=dim)

  def _addressing(self, k, beta, g, s, gamma, prev_M, prev_w):
    # Sec 3.3.1 Focusing by Content

    k = array_ops.expand_dims(k, axis=2)
    inner_product = math_ops.matmul(prev_M, k)
    k_norm = math_ops.sqrt(math_ops.reduce_sum(
      math_ops.square(k), axis=1, keepdims=True))
    M_norm = math_ops.sqrt(math_ops.reduce_sum(
      math_ops.square(prev_M), axis=2, keepdims=True))
    norm_product = M_norm * k_norm
    
    # eq (6)
    K = array_ops.squeeze(inner_product / (norm_product + 1e-8))

    K_amplified = math_ops.exp(array_ops.expand_dims(beta, axis=1) * K)
    
    # eq (5)
    w_c = K_amplified / math_ops.reduce_sum(K_amplified, axis=1, keepdims=True)

    # Sec 3.3.2 Focusing by Location

    g = array_ops.expand_dims(g, axis=1)
    
    # eq (7)
    w_g = g * w_c + (1 - g) * prev_w

    s = array_ops.concat([s[:, :self.shift_range + 1],
      array_ops.zeros([s.get_shape()[0],
        self.memory_size - (self.shift_range * 2 + 1)]),
      s[:, -self.shift_range:]], axis=1)
    t = array_ops.concat([array_ops.reverse(s, axis=[1]),
      array_ops.reverse(s, axis=[1])], axis=1)
    s_matrix = array_ops.stack(
      [t[:, self.memory_size - i - 1:self.memory_size * 2 - i - 1]
        for i in range(self.memory_size)],
      axis=1)
    
    # eq (8)
    w_ = math_ops.reduce_sum(
      array_ops.expand_dims(w_g, axis=1) * s_matrix, axis=2)
    w_sharpen = math_ops.pow(w_, array_ops.expand_dims(gamma, axis=1))

    # eq (9)
    w = w_sharpen / math_ops.reduce_sum(w_sharpen, axis=1, keepdims=True)

    return w

  def zero_state(self, batch_size, dtype):
    read_vector_list = [array_ops.zeros([batch_size, self.memory_vector_dim])
      for _ in range(self.read_head_num)]

    w_list = [array_ops.zeros([batch_size, self.memory_size])
      for _ in range(self.read_head_num + self.write_head_num)]

    controller_init_state = self.controller.zero_state(batch_size, dtype)

    M = array_ops.zeros([batch_size, self.memory_size, self.memory_vector_dim])

    return NTMControllerState(
      controller_state=controller_init_state,
      read_vector_list=read_vector_list,
      w_list=w_list,
      M=M,
      time=0)
=======

class MinimalRNNCell(rnn_cell_impl.LayerRNNCell):
  """MinimalRNN cell.

  The implementation is based on:

    https://arxiv.org/pdf/1806.05394v2.pdf

  Minmin Chen, Jeffrey Pennington, Samuel S. Schoenholz.
  "Dynamical Isometry and a Mean Field Theory of RNNs: Gating Enables Signal
   Propagation in Recurrent Neural Networks." ICML, 2018.

  A MinimalRNN cell first projects the input to the hidden space. The new
  hidden state is then calcuated as a weighted sum of the projected input and
  the previous hidden state, using a single update gate.
  """

  def __init__(self,
               units,
               activation="tanh",
               kernel_initializer="glorot_uniform",
               bias_initializer="ones",
               name=None,
               dtype=None,
               **kwargs):
    """Initialize the parameters for a MinimalRNN cell.

    Args:
      units: int, The number of units in the MinimalRNN cell.
      activation: Nonlinearity to use in the feedforward network. Default:
        `tanh`.
      kernel_initializer: The initializer to use for the weight in the update
        gate and feedforward network. Default: `glorot_uniform`.
      bias_initializer: The initializer to use for the bias in the update
        gate. Default: `ones`.
      name: String, the name of the cell.
      dtype: Default dtype of the cell.
      **kwargs: Dict, keyword named properties for common cell attributes.
    """
    super(MinimalRNNCell, self).__init__(name=name, dtype=dtype, **kwargs)

    # Inputs must be 2-dimensional.
    self.input_spec = base_layer.InputSpec(ndim=2)

    self.units = units
    self.activation = activations.get(activation)
    self.kernel_initializer = initializers.get(kernel_initializer)
    self.bias_initializer = initializers.get(bias_initializer)

  @property
  def state_size(self):
    return self.units

  @property
  def output_size(self):
    return self.units

  def build(self, inputs_shape):
    if inputs_shape[-1] is None:
      raise ValueError("Expected inputs.shape[-1] to be known, saw shape: %s"
                       % str(inputs_shape))

    input_size = inputs_shape[-1]
    # pylint: disable=protected-access
    # self._kernel contains W_x, W, V
    self.kernel = self.add_weight(
        name=rnn_cell_impl._WEIGHTS_VARIABLE_NAME,
        shape=[input_size + 2 * self.units, self.units],
        initializer=self.kernel_initializer)
    self.bias = self.add_weight(
        name=rnn_cell_impl._BIAS_VARIABLE_NAME,
        shape=[self.units],
        initializer=self.bias_initializer)
    # pylint: enable=protected-access

    self.built = True

  def call(self, inputs, state):
    """Run one step of MinimalRNN.

    Args:
      inputs: input Tensor, must be 2-D, `[batch, input_size]`.
      state: state Tensor, must be 2-D, `[batch, state_size]`.

    Returns:
      A tuple containing:

      - Output: A `2-D` tensor with shape `[batch_size, state_size]`.
      - New state: A `2-D` tensor with shape `[batch_size, state_size]`.

    Raises:
      ValueError: If input size cannot be inferred from inputs via
        static shape inference.
    """
    input_size = inputs.get_shape()[1]
    if tensor_shape.dimension_value(input_size) is None:
      raise ValueError("Could not infer input size from inputs.get_shape()[-1]")

    feedforward_weight, gate_weight = array_ops.split(
        value=self.kernel,
        num_or_size_splits=[tensor_shape.dimension_value(input_size),
                            2 * self.units],
        axis=0)

    feedforward = math_ops.matmul(inputs, feedforward_weight)
    feedforward = self.activation(feedforward)

    gate_inputs = math_ops.matmul(
        array_ops.concat([feedforward, state], 1), gate_weight)
    gate_inputs = nn_ops.bias_add(gate_inputs, self.bias)
    u = math_ops.sigmoid(gate_inputs)

    new_h = u * state + (1 - u) * feedforward
    return new_h, new_h


class CFNCell(rnn_cell_impl.LayerRNNCell):
  """Chaos Free Network cell.

  The implementation is based on:

    https://openreview.net/pdf?id=S1dIzvclg

  Thomas Laurent, James von Brecht.
  "A recurrent neural network without chaos." ICLR, 2017.

  A CFN cell first projects the input to the hidden space. The hidden state
  goes through a contractive mapping. The new hidden state is then calcuated
  as a linear combination of the projected input and the contracted previous
  hidden state, using decoupled input and forget gates.
  """

  def __init__(self,
               units,
               activation="tanh",
               kernel_initializer="glorot_uniform",
               bias_initializer="ones",
               name=None,
               dtype=None,
               **kwargs):
    """Initialize the parameters for a CFN cell.

    Args:
      units: int, The number of units in the CFN cell.
      activation: Nonlinearity to use. Default: `tanh`.
      kernel_initializer: Initializer for the `kernel` weights
        matrix. Default: `glorot_uniform`.
      bias_initializer: The initializer to use for the bias in the
        gates. Default: `ones`.
      name: String, the name of the cell.
      dtype: Default dtype of the cell.
      **kwargs: Dict, keyword named properties for common cell attributes.
    """
    super(CFNCell, self).__init__(name=name, dtype=dtype, **kwargs)

    # Inputs must be 2-dimensional.
    self.input_spec = base_layer.InputSpec(ndim=2)

    self.units = units
    self.activation = activations.get(activation)
    self.kernel_initializer = initializers.get(kernel_initializer)
    self.bias_initializer = initializers.get(bias_initializer)

  @property
  def state_size(self):
    return self.units

  @property
  def output_size(self):
    return self.units

  def build(self, inputs_shape):
    if inputs_shape[-1] is None:
      raise ValueError("Expected inputs.shape[-1] to be known, saw shape: %s"
                       % str(inputs_shape))

    input_size = inputs_shape[-1]
    # pylint: disable=protected-access
    # `self.kernel` contains V_{\theta}, V_{\eta}, W.
    # `self.recurrent_kernel` contains U_{\theta}, U_{\eta}.
    # `self.bias` contains b_{\theta}, b_{\eta}.
    self.kernel = self.add_weight(
        shape=[input_size, 3 * self.units],
        name=rnn_cell_impl._WEIGHTS_VARIABLE_NAME,
        initializer=self.kernel_initializer)
    self.recurrent_kernel = self.add_weight(
        shape=[self.units, 2 * self.units],
        name="recurrent_%s" % rnn_cell_impl._WEIGHTS_VARIABLE_NAME,
        initializer=self.kernel_initializer)
    self.bias = self.add_weight(
        shape=[2 * self.units],
        name=rnn_cell_impl._BIAS_VARIABLE_NAME,
        initializer=self.bias_initializer)
    # pylint: enable=protected-access

    self.built = True

  def call(self, inputs, state):
    """Run one step of CFN.

    Args:
      inputs: input Tensor, must be 2-D, `[batch, input_size]`.
      state: state Tensor, must be 2-D, `[batch, state_size]`.

    Returns:
      A tuple containing:

      - Output: A `2-D` tensor with shape `[batch_size, state_size]`.
      - New state: A `2-D` tensor with shape `[batch_size, state_size]`.

    Raises:
      ValueError: If input size cannot be inferred from inputs via
        static shape inference.
    """
    input_size = inputs.get_shape()[-1]
    if tensor_shape.dimension_value(input_size) is None:
      raise ValueError("Could not infer input size from inputs.get_shape()[-1]")

    # The variable names u, v, w, b are consistent with the notations in the
    # original paper.
    v, w = array_ops.split(
        value=self.kernel,
        num_or_size_splits=[2 * self.units, self.units],
        axis=1)
    u = self.recurrent_kernel
    b = self.bias

    gates = math_ops.matmul(state, u) + math_ops.matmul(inputs, v)
    gates = nn_ops.bias_add(gates, b)
    gates = math_ops.sigmoid(gates)
    theta, eta = array_ops.split(value=gates,
                                 num_or_size_splits=2,
                                 axis=1)

    proj_input = math_ops.matmul(inputs, w)

    # The input gate is (1 - eta), which is different from the original paper.
    # This is for the propose of initialization. With the default
    # bias_initializer `ones`, the input gate is initialized to a small number.
    new_h = theta * self.activation(state) + (1 - eta) * self.activation(
        proj_input)

    return new_h, new_h
>>>>>>> 9c3729ce
<|MERGE_RESOLUTION|>--- conflicted
+++ resolved
@@ -3403,7 +3403,6 @@
     new_state = rnn_cell_impl.LSTMStateTuple(new_c, new_h)
     return new_h, new_state
 
-<<<<<<< HEAD
 NTMControllerState = collections.namedtuple('NTMControllerState',
       ('controller_state', 'read_vector_list', 'w_list', 'M', 'time'))
 
@@ -3710,7 +3709,6 @@
       w_list=w_list,
       M=M,
       time=0)
-=======
 
 class MinimalRNNCell(rnn_cell_impl.LayerRNNCell):
   """MinimalRNN cell.
@@ -3953,5 +3951,4 @@
     new_h = theta * self.activation(state) + (1 - eta) * self.activation(
         proj_input)
 
-    return new_h, new_h
->>>>>>> 9c3729ce
+    return new_h, new_h