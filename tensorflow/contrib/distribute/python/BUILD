--- conflicted
+++ resolved
@@ -667,35 +667,6 @@
 )
 
 py_library(
-<<<<<<< HEAD
-    name = "prefetching_ops_v2",
-    srcs = ["prefetching_ops_v2.py"],
-    deps = [
-        "//tensorflow/contrib/data/python/ops:prefetching_ops",
-        "//tensorflow/python:experimental_dataset_ops_gen",
-        "//tensorflow/python:framework_ops",
-        "//tensorflow/python/data/ops:dataset_ops",
-        "//tensorflow/python/data/util:nest",
-        "//tensorflow/python/data/util:sparse",
-    ],
-)
-
-gpu_py_test(
-    name = "prefetching_ops_v2_test",
-    srcs = ["prefetching_ops_v2_test.py"],
-    additional_deps = [
-        ":prefetching_ops_v2",
-        "//tensorflow/python:client_testlib",
-        "//tensorflow/python:framework_ops",
-        "//tensorflow/python:framework_test_lib",
-        "//tensorflow/python/data/ops:dataset_ops",
-        "//tensorflow/python/data/ops:iterator_ops",
-    ],
-)
-
-py_library(
-=======
->>>>>>> ead4fda0
     name = "input_ops",
     srcs = ["input_ops.py"],
     visibility = ["//tensorflow:internal"],
