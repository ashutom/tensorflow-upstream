# Copyright 2017 The TensorFlow Authors. All Rights Reserved.
#
# Licensed under the Apache License, Version 2.0 (the "License");
# you may not use this file except in compliance with the License.
# You may obtain a copy of the License at
#
#     http://www.apache.org/licenses/LICENSE-2.0
#
# Unless required by applicable law or agreed to in writing, software
# distributed under the License is distributed on an "AS IS" BASIS,
# WITHOUT WARRANTIES OR CONDITIONS OF ANY KIND, either express or implied.
# See the License for the specific language governing permissions and
# limitations under the License.
# ==============================================================================
"""Utilities to construct a TF subgraph implementing distributed All-Reduce."""

from __future__ import absolute_import
from __future__ import division
from __future__ import print_function

import collections
import math

<<<<<<< HEAD
from tensorflow.python import pywrap_tensorflow
if pywrap_tensorflow.IsBuiltWithROCm():
  from tensorflow.contrib import rccl as nccl
else:
  from tensorflow.contrib import nccl
=======
>>>>>>> 799686e5
from tensorflow.python.framework import device as device_lib
from tensorflow.python.framework import ops
from tensorflow.python.ops import array_ops
from tensorflow.python.ops import math_ops
from tensorflow.python.ops import nccl_ops


def _flatten_tensors(tensors):
  """Check tensors for isomorphism and flatten.

  Args:
    tensors: list of T `tf.Tensor` which must all have the same shape.

  Returns:
    tensors: a list of T `tf.Tensor` which are flattened (1D) views of tensors
    shape: the original shape of each element of input tensors

  Raises:
    ValueError: tensors are empty or non-isomorphic or have unknown shape.
  """
  if not tensors:
    raise ValueError("tensors cannot be empty")
  shape = tensors[0].shape
  for tensor in tensors:
    shape = shape.merge_with(tensor.shape)
  if not shape.is_fully_defined():
    raise ValueError("Tensors must have statically known shape.")
  if len(shape) != 1:
    reshaped = []
    for t in tensors:
      with ops.colocate_with(t):
        reshaped.append(array_ops.reshape(t, [-1]))
    tensors = reshaped
  return tensors, shape


def _reshape_tensors(tensors, shape):
  """Reshape tensors flattened by _flatten_tensors.

  Args:
    tensors: list of T `tf.Tensor` of identical length 1D tensors.
    shape: list of integers describing the desired shape.  Product of
      the elements must equal the length of each tensor.

  Returns:
    list of T `tf.Tensor` which are the reshaped inputs.
  """
  reshaped = []
  for t in tensors:
    with ops.colocate_with(t):
      reshaped.append(array_ops.reshape(t, shape))
  return reshaped


def _padded_split(tensor, pieces):
  """Like split for 1D tensors but pads-out case where len % pieces != 0.

  Args:
    tensor: T `tf.Tensor` that must be 1D.
    pieces: a positive integer specifying the number of pieces into which
      tensor should be split.

  Returns:
    list of T `tf.Tensor` of length pieces, which hold the values of
      thin input tensor, in order.  The final tensor may
      be zero-padded on the end to make its size equal to those of all
      of the other tensors.

  Raises:
    ValueError: The input tensor is not 1D.
  """
  shape = tensor.shape
  if 1 != len(shape):
    raise ValueError("input tensor must be 1D")
  tensor_len = shape.dims[0].value
  with ops.colocate_with(tensor):
    if tensor_len % pieces != 0:
      # pad to an even length
      chunk_size = 1 + tensor_len // pieces
      if pieces > tensor_len:
        # This is an edge case that should not come up in practice,
        # i.e. a different reduction algorithm would be better,
        # but we'll make it work just for completeness.
        pad_len = pieces - tensor_len
        extended_whole = array_ops.concat(
            [tensor, array_ops.zeros([pad_len], dtype=tensor.dtype)], 0)
        parts = array_ops.split(extended_whole, pieces)
        return parts, pad_len
      elif (pieces - 1) * chunk_size >= tensor_len:
        # Another edge case of limited real interest.
        pad_len = (pieces * chunk_size) % tensor_len
        extended_whole = array_ops.concat(
            [tensor, array_ops.zeros([pad_len], dtype=tensor.dtype)], 0)
        parts = array_ops.split(extended_whole, pieces)
        return parts, pad_len
      else:
        last_chunk_size = tensor_len - (pieces - 1) * chunk_size
        pad_len = chunk_size - last_chunk_size
        piece_lens = [chunk_size for _ in range(pieces - 1)] + [last_chunk_size]
        parts = array_ops.split(tensor, piece_lens)
        parts[-1] = array_ops.concat(
            [parts[-1], array_ops.zeros([pad_len], dtype=tensor.dtype)], 0)
        return parts, pad_len
    else:
      return array_ops.split(tensor, pieces), 0


def _strip_padding(tensors, pad_len):
  """Strip the suffix padding added by _padded_split.

  Args:
    tensors: list of T `tf.Tensor` of identical length 1D tensors.
    pad_len: number of elements to be stripped from the end of each tensor.

  Returns:
    list of T `tf.Tensor` which are the stripped inputs.

  Raises:
    ValueError: tensors must be a non-empty list of 1D tensors, and
      each must be longer than pad_len.
  """
  if not tensors:
    raise ValueError("tensors cannot be empty")
  shape = tensors[0].shape
  if len(shape) > 1:
    raise ValueError("tensors must be 1D")
  prefix_len = int(shape[0] - pad_len)
  if prefix_len < 0:
    raise ValueError("pad_len longer than tensor")
  stripped = []
  for t in tensors:
    with ops.colocate_with(t):
      stripped.append(array_ops.slice(t, [0], [prefix_len]))
  return stripped


def _ragged_split(tensor, pieces):
  """Like split for 1D tensors but allows case where len % pieces != 0.

  Args:
    tensor: T `tf.Tensor` that must be 1D.
    pieces: a positive integer specifying the number of pieces into which
      tensor should be split.

  Returns:
    list of T `tf.Tensor` of length pieces, which hold the values of
      the input tensor, in order.  The final tensor may be shorter
      than the others, which will all be of equal length.

  Raises:
    ValueError: input tensor must be 1D.
  """
  shape = tensor.shape
  if 1 != len(shape):
    raise ValueError("input tensor must be 1D")
  tensor_len = shape.dims[0].value
  chunk_size = tensor_len // pieces
  with ops.colocate_with(tensor):
    if tensor_len != (pieces * chunk_size):
      # last piece will be short
      assert pieces > 1
      last_chunk_size = tensor_len - ((pieces - 1) * chunk_size)
      assert last_chunk_size > 0
      piece_lens = [chunk_size for _ in range(pieces - 1)] + [last_chunk_size]
      return array_ops.split(tensor, piece_lens)
    else:
      return array_ops.split(tensor, pieces)


def _ring_permutations(num_workers, num_subchunks, gpu_perm):
  """"Generate an array of device index arrays, one for each subchunk.

  In the basic ring reduction algorithm there are size(T)/num_devices
  data chunks and each device process one chunk per tick, i.e. sending
  one chunk and receiving one chunk.  The idea of subchunking is that
  each device processes num_subchunks smaller data regions per tick,
  and the ring rank permutation is different for each subchunk index
  so that a device is potentially sending to and receiving from
  num_subchunks different other devices at each tick.  Where multiple
  independent data channels exist between devices, this strategy
  supplies a method of using them in parallel.

  Args:
    num_workers: number of worker tasks
    num_subchunks: number of subchunks into which to divide each per-GPU chunk.
    gpu_perm: an array of integers in [0, num_gpus-1] giving the default
      ring order of GPUs at each worker.  Other permutations will be generated
      by rotating this array and splicing together per-worker instances.

  Raises:
    ValueError: the number of subchunks may not exceed the number of GPUs.

  Returns:
    pred_by_s_d: list of lists that maps (by index) from (subchunk, dev) to
        preceding device in the permutation for that subchunk.  The
        device index of GPU i at worker j is i + (j * num_gpus).
    rank_by_s_d: list of lists that maps (by index) from (subchunk, dev) to
       local rank of device d in the permutation for that subchunk.
  """
  num_gpus = len(gpu_perm)
  devices = num_workers * num_gpus
  if devices == 0:
    return [], []
  if num_subchunks > num_gpus:
    raise ValueError(
        "num_subchunks %d must be <= num_gpus %d" % (num_subchunks, num_gpus))
  rotation_interval = max(1, int(num_gpus / num_subchunks))
  perms_by_s = []
  for s in range(0, num_subchunks):
    full_order = []
    offset = s * rotation_interval
    for w in range(0, num_workers):
      default_order = [(w * num_gpus) + i for i in gpu_perm]
      dev_order = default_order[offset:] + default_order[:offset]
      full_order += dev_order
    perms_by_s.append(full_order)
  pred_by_s_d = [[-1 for d in range(0, devices)]
                 for s in range(0, num_subchunks)]
  rank_by_s_d = [[-1 for d in range(0, devices)]
                 for s in range(0, num_subchunks)]
  for s in range(0, num_subchunks):
    for d in range(0, devices):
      for t in range(0, devices):
        if d == perms_by_s[s][t]:
          rank_by_s_d[s][d] = t
          pred_by_s_d[s][d] = perms_by_s[s][(t + devices - 1) % devices]
          break
  return (pred_by_s_d, rank_by_s_d)


def build_ring_all_reduce(input_tensors, num_workers, num_subchunks,
                          gpu_perm, red_op, un_op=None):
  """Construct a subgraph performing a ring-style all-reduce of input_tensors.

  Args:
    input_tensors: a list of T `tf.Tensor` objects, which must all
      have the same shape and type.
    num_workers: number of worker tasks spanned by input_tensors.
    num_subchunks: number of subchunks each device should process in one tick.
    gpu_perm: a list of ints giving a ring-wise rank ordering of GPUs at
      each worker.  All workers must have the same number of
      GPUs with the same rank ordering.  If NVLINK is available, this should
      be a ring order supported by NVLINK edges.
    red_op: a binary operator for elementwise reduction.
    un_op: an optional unary operator to apply to fully reduced values.

  Raises:
    ValueError: empty input_tensors or they don't all have same
    size.

  Returns:
    a list of T `tf.Tensor` identical sum-reductions of input_tensors.
  """
  if len(input_tensors) < 2:
    raise ValueError("input_tensors must be length 2 or longer")
  input_tensors, shape = _flatten_tensors(input_tensors)
  devices = [t.device for t in input_tensors]
  (pred_by_s_d, rank_by_s_d) = _ring_permutations(
      num_workers, num_subchunks, gpu_perm)
  chunks_by_dev, pad_len = _build_ring_gather(
      input_tensors, devices,
      num_subchunks, pred_by_s_d, rank_by_s_d, red_op)
  if un_op:
    chunks_by_dev = _apply_unary_to_chunks(un_op, chunks_by_dev)
  output_tensors = _build_ring_scatter(pred_by_s_d, rank_by_s_d,
                                       chunks_by_dev)
  if pad_len > 0:
    output_tensors = _strip_padding(output_tensors, pad_len)
  if len(shape) != 1:
    output_tensors = _reshape_tensors(output_tensors, shape)
  return output_tensors


def _build_ring_gather(input_tensors, devices, num_subchunks,
                       pred_by_s_d, rank_by_s_d, red_op):
  """Construct a subgraph for the first (reduction) pass of ring all-reduce.

  Args:
    input_tensors: a list of T `tf.Tensor` 1D input tensors of same
      shape and type.
    devices: array of device name strings
    num_subchunks: number of subchunks each device should process in one tick.
    pred_by_s_d: as produced by _ring_permutations
    rank_by_s_d: as produced by _ring_permutations
    red_op: a binary operator for elementwise reduction

  Raises:
    ValueError: tensors must all be one dimensional.

  Returns:
    list of list of T `tf.Tensor` of (partially) reduced values where
    exactly num_subchunks chunks at each device are fully reduced.
  """
  num_devices = len(input_tensors)
  if num_devices == 0:
    return []
  if num_devices == 1:
    return input_tensors
  shape = input_tensors[0].shape
  if 1 != len(shape):
    raise ValueError("input tensors must be 1D")
  num_chunks = num_devices * num_subchunks
  num_ticks = num_devices - 1
  # Initialize chunks_by_dev with splits of the input tensors.
  chunks_by_dev = []
  split_pad_len = 0
  for d in range(0, num_devices):
    with ops.device(devices[d]):
      splits, split_pad_len = _padded_split(input_tensors[d], num_chunks)
      chunks_by_dev.append(splits)
  # Reduction phase
  for tick in range(0, num_ticks):
    # One new partial reduction for every chunk
    new_partial_reductions = [None for _ in range(0, num_chunks)]
    # Compute reductions with respect to last tick's values
    for d in range(0, num_devices):
      with ops.device(devices[d]):
        for s in range(0, num_subchunks):
          rank = rank_by_s_d[s][d]
          seg_index = (rank + num_devices - (2 + tick)) % num_devices
          pred_dev = pred_by_s_d[s][d]
          chunk_index = (seg_index * num_subchunks) + s
          new_partial_reductions[chunk_index] = red_op(
              chunks_by_dev[pred_dev][chunk_index],
              chunks_by_dev[d][chunk_index])
    # Update chunks_by_dev with the new values at the end of the tick.
    for d in range(0, num_devices):
      for s in range(0, num_subchunks):
        rank = rank_by_s_d[s][d]
        seg_index = (rank + num_devices - (2 + tick)) % num_devices
        chunk_index = (seg_index * num_subchunks) + s
        chunks_by_dev[d][chunk_index] = new_partial_reductions[chunk_index]
  return chunks_by_dev, split_pad_len


def _apply_unary_to_chunks(f, chunks_by_dev):
  """Apply a unary op to each tensor in chunks_by_dev, on same device.

  Args:
    f: a unary function over T `tf.Tensor`.
    chunks_by_dev: list of lists of T `tf.Tensor`.

  Returns:
    new list of lists of T `tf.Tensor` with the same structure as
    chunks_by_dev containing the derived tensors.
  """
  output = []
  for x in chunks_by_dev:
    with ops.colocate_with(x[0]):
      output.append([f(t) for t in x])
  return output


def _build_ring_scatter(pred_by_s_d, rank_by_s_d,
                        chunks_by_dev):
  """Construct subgraph for second (scatter) pass of ring all-reduce.

  Args:
    pred_by_s_d: as produced by _ring_permutations
    rank_by_s_d: as produced by _ring_permutations
    chunks_by_dev: list of list of T `tf.Tensor` indexed by ints
      (device, chunk)

  Raises:
    ValueError: chunks_by_dev is not well-formed

  Returns:
    list of T `tf.Tensor` which are the fully reduced tensors, one
    at each device corresponding to the outer dimension of chunks_by_dev.
  """
  num_devices = len(chunks_by_dev)
  num_chunks = len(chunks_by_dev[0])
  if 0 != num_chunks % num_devices:
    raise ValueError(
        "Expect number of chunks per device to be divisible by num_devices")
  num_subchunks = int(num_chunks / num_devices)
  num_ticks = num_devices - 1
  for tick in range(0, num_ticks):
    passed_values = [None for _ in range(0, num_chunks)]
    for d in range(0, num_devices):
      with ops.colocate_with(chunks_by_dev[d][0]):
        for s in range(0, num_subchunks):
          rank = rank_by_s_d[s][d]
          seg_index = (rank + num_devices - (1 + tick)) % num_devices
          pred_dev = pred_by_s_d[s][d]
          chunk_index = (seg_index * num_subchunks) + s
          passed_values[chunk_index] = array_ops.identity(
              chunks_by_dev[pred_dev][chunk_index])
    for d in range(0, num_devices):
      for s in range(0, num_subchunks):
        rank = rank_by_s_d[s][d]
        seg_index = (rank + num_devices - (1 + tick)) % num_devices
        chunk_index = (seg_index * num_subchunks) + s
        chunks_by_dev[d][chunk_index] = passed_values[chunk_index]
  # Join chunks at each device.
  output = []
  for x in chunks_by_dev:
    with ops.colocate_with(x[0]):
      output.append(array_ops.concat(x, 0))
  return output


def build_recursive_hd_all_reduce(input_tensors, red_op, un_op=None):
  """Construct a subgraph for recursive halving-doubling all-reduce.

  The recursive halving-doubling algorithm is described in
  http://www.mcs.anl.gov/~thakur/papers/ijhpca-coll.pdf

  The concept is to arrange the participating n devices in
  a linear sequence where devices exchange data pairwise
  with one other device in each round.  During the gather
  phase there are lg(n) rounds where devices exchange
  increasingly smaller sub-tensors with another device
  at increasingly greater distances, until at the top
  each device has 1/n of the fully reduced values.  During the
  scatter phase each device exchanges its fully reduced
  sub-tensor (which doubles in length at each round)
  with one other device at increasingly smaller distances
  until each device has all of the fully reduced values.

  Note: this preliminary version requires that len(input_tensors) be a
    power of 2.  TODO(tucker): relax this restriction.  Also, the
    number of elements in each tensor must be divisible by 2^h where h
    is the number of hops in each phase.  This will also be relaxed in
    the future with edge-case specific logic.

  Args:
    input_tensors: list of T `tf.Tensor` to be elementwise reduced.
    red_op: a binary elementwise reduction Op.
    un_op: an optional unary elementwise Op to apply to reduced values.

  Returns:
    list of T `tf.Tensor` which are the fully reduced tensors, one
    at each device of input_tensors.

  Raises:
    ValueError: num_devices not a power of 2, or tensor len not divisible
    by 2 the proper number of times.
  """
  devices = [t.device for t in input_tensors]
  input_tensors, shape = _flatten_tensors(input_tensors)
  reduced_shards = _build_recursive_hd_gather(input_tensors, devices, red_op)
  if un_op:
    reduced_shards = [un_op(t) for t in reduced_shards]
  output_tensors = _build_recursive_hd_scatter(reduced_shards, devices)
  if len(shape) != 1:
    output_tensors = _reshape_tensors(output_tensors, shape)
  return output_tensors


def _build_recursive_hd_gather(input_tensors, devices, red_op):
  """Construct the gather phase of recursive halving-doubling all-reduce.

  Args:
    input_tensors: list of T `tf.Tensor` to be elementwise reduced.
    devices: a list of strings naming the devices hosting input_tensors,
      which will also be used to host the (partial) reduction values.
    red_op: a binary elementwise reduction Op.

  Returns:
    list of T `tf.Tensor` which are the fully reduced tensor shards.

  Raises:
    ValueError: num_devices not a power of 2, or tensor len not divisible
    by 2 the proper number of times.
  """
  num_devices = len(devices)
  num_hops = int(math.log(num_devices, 2))
  if num_devices != (2 ** num_hops):
    raise ValueError("num_devices must be a power of 2")
  chunks = input_tensors
  for h in range(0, num_hops):
    span = 2 ** h
    group_size = span * 2
    new_chunks = [[] for _ in devices]
    for d in range(0, num_devices):
      if (d % group_size) >= (group_size / 2):
        # skip right half of a pair
        continue
      left_dev = devices[d]
      right_dev = devices[d + span]
      left_split = array_ops.split(chunks[d], 2)
      right_split = array_ops.split(chunks[d+span], 2)
      with ops.device(left_dev):
        new_chunks[d] = red_op(left_split[0], right_split[0])
      with ops.device(right_dev):
        new_chunks[d + span] = red_op(left_split[1], right_split[1])
    chunks = new_chunks
  return chunks


def _build_recursive_hd_scatter(input_tensors, devices):
  """Construct the scatter phase of recursive halving-doublng all-reduce.

  Args:
    input_tensors: list of T `tf.Tensor` that are fully-reduced shards.
    devices: a list of strings naming the devices on which the reconstituted
      full tensors should be placed.

  Returns:
    list of T `tf.Tensor` which are the fully reduced tensors.
  """
  num_devices = len(devices)
  num_hops = int(math.log(num_devices, 2))
  assert num_devices == (2 ** num_hops), "num_devices must be a power of 2"
  chunks = input_tensors
  for h in reversed(range(0, num_hops)):
    span = 2 ** h
    group_size = span * 2
    new_chunks = [[] for _ in devices]
    for d in range(0, num_devices):
      if (d % group_size) >= (group_size / 2):
        # skip right half of a pair
        continue
      left_idx = d
      right_idx = d + span
      left_dev = devices[left_idx]
      right_dev = devices[right_idx]
      with ops.device(left_dev):
        new_chunks[left_idx] = array_ops.concat([chunks[left_idx],
                                                 chunks[right_idx]], 0)
      with ops.device(right_dev):
        new_chunks[right_idx] = array_ops.concat([chunks[left_idx],
                                                  chunks[right_idx]], 0)
    chunks = new_chunks
  return chunks


def build_shuffle_all_reduce(input_tensors, gather_devices, red_op, un_op=None):
  """Construct a subgraph for shuffle all-reduce.

  Shuffle reduce is essentially the algorithm implemented when using
  parameter servers.  Suppose tensor length is n, there are d devices
  and g gather shards.  Each device sends a n/g length sub-tensor to
  each gather shard.  The gather shards perform a reduction across d
  fragments, then broadcast the result back to each device.  The
  devices then join the g fully reduced fragments they receive from
  the shards.  The gather shards could perform d-1 pairwise
  reductions, or one d-way reduction.  The first is better where
  reduction Op time is low compared to transmission time, the second
  better in the other case.

  Args:
    input_tensors: list of T @(tf.Tensor} values to be reduced.
    gather_devices: list of names of devices on which reduction shards
      should be placed.
    red_op: an n-array elementwise reduction Op
    un_op: optional elementwise unary Op to be applied to fully-reduced values.

  Returns:
    list of T `tf.Tensor` which are the fully reduced tensors.
  """
  input_tensors, shape = _flatten_tensors(input_tensors)
  dst_devices = [t.device for t in input_tensors]
  reduced_shards = _build_shuffle_gather(input_tensors, gather_devices,
                                         red_op, un_op)
  output_tensors = _build_shuffle_scatter(reduced_shards, dst_devices)
  if len(shape) != 1:
    output_tensors = _reshape_tensors(output_tensors, shape)
  return output_tensors


def _build_shuffle_gather(input_tensors, gather_devices, red_op, un_op=None):
  """Construct the gather (concentrate and reduce) phase of shuffle all-reduce.

  Args:
    input_tensors: list of T @(tf.Tensor} values to be reduced.
    gather_devices: list of names of devices on which reduction shards
      should be placed.
    red_op: the binary reduction Op
    un_op: optional elementwise unary Op to be applied to fully-reduced values.

  Returns:
    list of T `tf.Tensor` which are the fully reduced shards.

  Raises:
    ValueError: inputs not well-formed.
  """
  num_source_devices = len(input_tensors)
  num_gather_devices = len(gather_devices)
  shape = input_tensors[0].shape
  if len(shape) != 1:
    raise ValueError("input_tensors must be 1D")
  shards_by_source = []
  for d in range(0, num_source_devices):
    with ops.colocate_with(input_tensors[d]):
      shards_by_source.append(
          _ragged_split(input_tensors[d], num_gather_devices))
  reduced_shards = []
  for d in range(0, num_gather_devices):
    with ops.device(gather_devices[d]):
      values = [s[d] for s in shards_by_source]
      red_shard = red_op(values)
      if un_op:
        red_shard = un_op(red_shard)
      reduced_shards.append(red_shard)
  return reduced_shards


def _build_shuffle_scatter(reduced_shards, dst_devices):
  """Build the scatter phase of shuffle all-reduce.

  Args:
    reduced_shards:  list of T @(tf.Tensor} fully reduced shards
    dst_devices: list of names of devices at which the fully-reduced value
      should be reconstituted.

  Returns:
    list of T `tf.Tensor` scattered tensors.
  """
  num_devices = len(dst_devices)
  out_tensors = []
  for d in range(0, num_devices):
    with ops.device(dst_devices[d]):
      out_tensors.append(array_ops.concat(reduced_shards, 0))
  return out_tensors


def _split_by_task(devices, values):
  """Partition devices and values by common task.

  Args:
    devices: list of device name strings
    values: list of T `tf.tensor` of same length as devices.

  Returns:
    (per_task_devices, per_task_values) where both values are
    lists of lists with isomorphic structure: the outer list is
    indexed by task, and the inner list has length of the number
    of values belonging to that task.  per_task_devices contains
    the specific devices to which the values are local, and
    per_task_values contains the corresponding values.

  Raises:
    ValueError: devices must be same length as values.
  """
  num_devices = len(devices)
  if num_devices != len(values):
    raise ValueError("len(devices) must equal len(values)")
  per_task_devices = collections.OrderedDict()
  per_task_values = collections.OrderedDict()
  for d in range(num_devices):
    d_spec = device_lib.DeviceSpec.from_string(devices[d])
    if not hasattr(d_spec, "task") or d_spec.task is None:
      assert False, "failed to parse device %s" % devices[d]
    index = (d_spec.job or "localhost", d_spec.replica or 0, d_spec.task)
    if index not in per_task_devices:
      per_task_devices[index] = []
      per_task_values[index] = []
    per_task_devices[index].append(devices[d])
    per_task_values[index].append(values[d])

  return (list(per_task_devices.values()), list(per_task_values.values()))


def build_nccl_all_reduce(input_tensors, red_op, un_op=None):
  """Build a subgraph that does one full all-reduce, using NCCL.

  Args:
    input_tensors: list of T `tf.Tensor` of same-shape and type values to
      be reduced.
    red_op: binary elementwise reduction operator.  Must be one of
      {tf.add}
    un_op: optional unary elementwise Op to apply to fully-reduce values.

  Returns:
    list of T `tf.Tensor` of reduced values.

  Raises:
    ValueError: red_op not supported.
  """
  if red_op == math_ops.add:
    output_tensors = nccl_ops.all_sum(input_tensors)
  else:
    raise ValueError("red_op not supported by NCCL all-reduce: ", red_op)
  if un_op:
    un_op_wrapped = []
    for t in output_tensors:
      with ops.colocate_with(t):
        un_op_wrapped.append(un_op(t))
    output_tensors = un_op_wrapped
  return output_tensors


def _build_nccl_hybrid(input_tensors, red_op, upper_level_f):
  """Construct a subgraph for NCCL hybrid all-reduce.

  Args:
    input_tensors: list of T `tf.Tensor` of same-shape and type values to
      be reduced.
    red_op: binary elementwise reduction operator.
    upper_level_f: function for reducing one value per worker, across
      workers.

  Returns:
    list of T `tf.Tensor` of reduced values.

  Raises:
    ValueError: inputs not well-formed.
  """
  input_tensors, shape = _flatten_tensors(input_tensors)
  devices = [t.device for t in input_tensors]
  per_worker_devices, per_worker_values = _split_by_task(devices, input_tensors)
  num_workers = len(per_worker_devices)
  up_values = [None for w in range(0, num_workers)]
  up_devices = up_values[:]
  down_values = up_values[:]
  # First stage: reduce within each worker using NCCL
  for w in range(0, num_workers):
    worker_values = build_nccl_all_reduce(per_worker_values[w], red_op)
    # NOTE: these reductions will not run to completion unless
    # every output value is used.  Since we only need one, we
    # need to put control dependencies on the rest.
    with ops.control_dependencies(worker_values):
      with ops.device(worker_values[0].device):
        up_values[w] = array_ops.identity(worker_values[0])
      up_devices[w] = per_worker_devices[w][0]
  # Second stage: Apply upper_level_f to reduce across first device at
  # each worker
  level_2_output = upper_level_f(up_values)
  # Third stage: propagate within each worker using NCCL Broadcast
  for w in range(0, num_workers):
    dst_tensors = []
    with ops.device(per_worker_devices[w][0]):
      broadcast_src = nccl_ops.broadcast(array_ops.identity(level_2_output[w]))
    for d in per_worker_devices[w]:
      with ops.device(d):
        dst_tensors.append(array_ops.identity(broadcast_src))
    down_values[w] = dst_tensors
  output_tensors = [v for sublist in down_values for v in sublist]
  if len(shape) != 1:
    output_tensors = _reshape_tensors(output_tensors, shape)
  return output_tensors


def _reduce_non_singleton(input_tensors, red_f, un_op):
  """If input_tensors has more than one element apply red_f, else apply un_op."""
  if len(input_tensors) > 1:
    return red_f(input_tensors)
  else:
    if not un_op:
      return input_tensors
    output_tensors = []
    for t in input_tensors:
      with ops.colocate_with(t):
        output_tensors.append(un_op(t))
    return output_tensors


def build_nccl_then_ring(input_tensors, subdiv, red_op, un_op=None):
  """Construct hybrid of NCCL within workers, Ring across workers."""
  def upper_builder(y):
    return build_ring_all_reduce(y, len(y), subdiv, [0], red_op, un_op)
  def upper_level_f(x):
    return _reduce_non_singleton(x, upper_builder, un_op)
  return _build_nccl_hybrid(input_tensors, red_op, upper_level_f)


def build_nccl_then_recursive_hd(input_tensors, red_op, un_op=None):
  """Construct hybrid of NCCL within workers, Recursive-HD across workers."""
  upper_level_f = lambda x: build_recursive_hd_all_reduce(x, red_op, un_op)
  return _build_nccl_hybrid(input_tensors, red_op, upper_level_f)


def build_nccl_then_shuffle(input_tensors, gather_devices, nccl_red_op,
                            shuffle_red_op, un_op=None):
  """Construct hybrid of NCCL within workers, Shuffle across workers."""
  upper_level_f = lambda x: build_shuffle_all_reduce(x, gather_devices,
                                                     shuffle_red_op, un_op)
  return _build_nccl_hybrid(input_tensors, nccl_red_op, upper_level_f)


def _build_shuffle_hybrid(input_tensors, gather_devices, red_op, upper_level_f):
  """Construct a subgraph for Shuffle hybrid all-reduce.

  Args:
    input_tensors: list of T `tf.Tensor` of same-shape and type values to
      be reduced.
    gather_devices: list of device names on which to host gather shards.
    red_op: binary elementwise reduction operator.
    upper_level_f: function for reducing one value per worker, across
      workers.

  Returns:
    list of T `tf.Tensor` of reduced values.

  Raises:
    ValueError: inputs not well-formed.
  """
  input_tensors, shape = _flatten_tensors(input_tensors)
  # First stage, reduce across each worker using gather_devices.
  devices = [t.device for t in input_tensors]
  per_worker_devices, per_worker_values = _split_by_task(devices, input_tensors)
  num_workers = len(per_worker_devices)
  up_values = []
  if len(gather_devices) != num_workers:
    raise ValueError("For shuffle hybrid, gather_devices must contain one "
                     "device per worker. ")
  for w in range(0, num_workers):
    reduced_shards = _build_shuffle_gather(
        per_worker_values[w], [gather_devices[w]], red_op)
    up_values.append(reduced_shards[0])
  # Second stage, apply upper_level_f.
  level_2_output = upper_level_f(up_values)
  # Third stage, apply shuffle scatter at each worker.
  output_tensors = []
  for w in range(0, num_workers):
    output_tensors += _build_shuffle_scatter(
        [level_2_output[w]], per_worker_devices[w])
  if len(shape) != 1:
    output_tensors = _reshape_tensors(output_tensors, shape)
  return output_tensors


def build_shuffle_then_ring(input_tensors, gather_devices, subdiv,
                            red_n_op, red_op, un_op=None):
  """Construct hybrid of Shuffle within workers, Ring across workers."""
  def upper_builder(tensors):
    return build_ring_all_reduce(tensors, len(tensors), subdiv, [0],
                                 red_op, un_op)
  def upper_level_f(tensors):
    return _reduce_non_singleton(tensors, upper_builder, un_op)
  return _build_shuffle_hybrid(
      input_tensors, gather_devices, red_n_op, upper_level_f)


def build_shuffle_then_shuffle(input_tensors, first_gather_devices,
                               second_gather_devices, red_op, un_op=None):
  """Construct hybrid of Shuffle within workers, Shuffle across workers."""
  def upper_builder(tensors):
    return build_shuffle_all_reduce(tensors, second_gather_devices,
                                    red_op, un_op)
  def upper_level_f(tensors):
    return _reduce_non_singleton(tensors, upper_builder, un_op)
  return _build_shuffle_hybrid(
      input_tensors, first_gather_devices, red_op, upper_level_f)<|MERGE_RESOLUTION|>--- conflicted
+++ resolved
@@ -21,14 +21,11 @@
 import collections
 import math
 
-<<<<<<< HEAD
 from tensorflow.python import pywrap_tensorflow
 if pywrap_tensorflow.IsBuiltWithROCm():
   from tensorflow.contrib import rccl as nccl
 else:
   from tensorflow.contrib import nccl
-=======
->>>>>>> 799686e5
 from tensorflow.python.framework import device as device_lib
 from tensorflow.python.framework import ops
 from tensorflow.python.ops import array_ops
