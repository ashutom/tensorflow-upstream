# Copyright 2017 The TensorFlow Authors. All Rights Reserved.
#
# Licensed under the Apache License, Version 2.0 (the "License");
# you may not use this file except in compliance with the License.
# You may obtain a copy of the License at
#
#     http://www.apache.org/licenses/LICENSE-2.0
#
# Unless required by applicable law or agreed to in writing, software
# distributed under the License is distributed on an "AS IS" BASIS,
# WITHOUT WARRANTIES OR CONDITIONS OF ANY KIND, either express or implied.
# See the License for the specific language governing permissions and
# limitations under the License.
# ==============================================================================
"""Penn Treebank RNN model definition compatible with eager execution.

Model similar to
https://github.com/tensorflow/models/tree/master/tutorials/rnn/ptb

Usage: python ./rnn_ptb.py --data-path=<path_to_dataset>

Penn Treebank (PTB) dataset from:
http://www.fit.vutbr.cz/~imikolov/rnnlm/simple-examples.tgz
"""

from __future__ import absolute_import
from __future__ import division
from __future__ import print_function

import argparse
import os
import sys
import time

import numpy as np
import tensorflow as tf

from tensorflow.contrib.cudnn_rnn.python.layers import cudnn_rnn
from tensorflow.contrib.eager.python import tfe


class RNN(tfe.Network):
  """A static RNN.

  Similar to tf.nn.static_rnn, implemented as a tf.layer.Layer.
  """

  def __init__(self, hidden_dim, num_layers, keep_ratio):
    super(RNN, self).__init__()
    self.keep_ratio = keep_ratio
    for _ in range(num_layers):
      self.track_layer(tf.nn.rnn_cell.BasicLSTMCell(num_units=hidden_dim))

  def call(self, input_seq, training):
    batch_size = int(input_seq.shape[1])
    for c in self.layers:
      state = c.zero_state(batch_size, tf.float32)
      outputs = []
      input_seq = tf.unstack(input_seq, num=int(input_seq.shape[0]), axis=0)
      for inp in input_seq:
        output, state = c(inp, state)
        outputs.append(output)

      input_seq = tf.stack(outputs, axis=0)
      if training:
        input_seq = tf.nn.dropout(input_seq, self.keep_ratio)
    return input_seq, None


class Embedding(tf.layers.Layer):
  """An Embedding layer."""

  def __init__(self, vocab_size, embedding_dim, **kwargs):
    super(Embedding, self).__init__(**kwargs)
    self.vocab_size = vocab_size
    self.embedding_dim = embedding_dim

  def build(self, _):
    self.embedding = self.add_variable(
        "embedding_kernel",
        shape=[self.vocab_size, self.embedding_dim],
        dtype=tf.float32,
        initializer=tf.random_uniform_initializer(-0.1, 0.1),
        trainable=True)

  def call(self, x):
    return tf.nn.embedding_lookup(self.embedding, x)


class PTBModel(tfe.Network):
  """LSTM for word language modeling.

  Model described in:
  (Zaremba, et. al.) Recurrent Neural Network Regularization
  http://arxiv.org/abs/1409.2329

  See also:
  https://github.com/tensorflow/models/tree/master/tutorials/rnn/ptb
  """

  def __init__(self,
               vocab_size,
               embedding_dim,
               hidden_dim,
               num_layers,
               dropout_ratio,
               use_cudnn_rnn=True):
    super(PTBModel, self).__init__()

    self.keep_ratio = 1 - dropout_ratio
    self.use_cudnn_rnn = use_cudnn_rnn
    self.embedding = self.track_layer(Embedding(vocab_size, embedding_dim))

    if self.use_cudnn_rnn:
      self.rnn = cudnn_rnn.CudnnLSTM(
          num_layers, hidden_dim, dropout=dropout_ratio)
    else:
      self.rnn = RNN(hidden_dim, num_layers, self.keep_ratio)
    self.track_layer(self.rnn)

    self.linear = self.track_layer(
        tf.layers.Dense(
            vocab_size,
            kernel_initializer=tf.random_uniform_initializer(-0.1, 0.1)))
    self._output_shape = [-1, embedding_dim]

  def call(self, input_seq, training):
    """Run the forward pass of PTBModel.

    Args:
      input_seq: [length, batch] shape int64 tensor.
      training: Is this a training call.
    Returns:
      outputs tensors of inference.
    """
    y = self.embedding(input_seq)
    if training:
      y = tf.nn.dropout(y, self.keep_ratio)
    y, _ = self.rnn(y, training=training)
    return self.linear(tf.reshape(y, self._output_shape))


def clip_gradients(grads_and_vars, clip_ratio):
  gradients, variables = zip(*grads_and_vars)
  clipped, _ = tf.clip_by_global_norm(gradients, clip_ratio)
  return zip(clipped, variables)


def loss_fn(model, inputs, targets, training):
  labels = tf.reshape(targets, [-1])
  outputs = model(inputs, training)
  return tf.reduce_mean(
      tf.nn.sparse_softmax_cross_entropy_with_logits(
          labels=labels, logits=outputs))


def _divide_into_batches(data, batch_size):
  """Convert a sequence to a batch of sequences."""
  nbatch = data.shape[0] // batch_size
  data = data[:nbatch * batch_size]
  data = data.reshape(batch_size, -1).transpose()
  return data


def _get_batch(data, i, seq_len):
  slen = min(seq_len, data.shape[0] - 1 - i)
  inputs = data[i:i + slen, :]
  target = data[i + 1:i + 1 + slen, :]
  return tf.constant(inputs), tf.constant(target)


def evaluate(model, data):
  """evaluate an epoch."""
  total_loss = 0.0
  total_batches = 0
  start = time.time()
  for _, i in enumerate(range(0, data.shape[0] - 1, FLAGS.seq_len)):
    inp, target = _get_batch(data, i, FLAGS.seq_len)
    loss = loss_fn(model, inp, target, training=False)
    total_loss += loss.numpy()
    total_batches += 1
  time_in_ms = (time.time() - start) * 1000
  sys.stderr.write("eval loss %.2f (eval took %d ms)\n" %
                   (total_loss / total_batches, time_in_ms))
  return total_loss


def train(model, optimizer, train_data, sequence_length, clip_ratio):
  """training an epoch."""

  def model_loss(inputs, targets):
    return loss_fn(model, inputs, targets, training=True)

  grads = tfe.implicit_gradients(model_loss)

  total_time = 0
  for batch, i in enumerate(range(0, train_data.shape[0] - 1, sequence_length)):
    train_seq, train_target = _get_batch(train_data, i, sequence_length)
    start = time.time()
    optimizer.apply_gradients(
        clip_gradients(grads(train_seq, train_target), clip_ratio))
    total_time += (time.time() - start)
    if batch % 10 == 0:
      time_in_ms = (total_time * 1000) / (batch + 1)
      sys.stderr.write("batch %d: training loss %.2f, avg step time %d ms\n" %
                       (batch, model_loss(train_seq, train_target).numpy(),
                        time_in_ms))


class Datasets(object):
  """Processed form of the Penn Treebank dataset."""

  def __init__(self, path):
    """Load the Penn Treebank dataset.

    Args:
      path: Path to the data/ directory of the dataset from Tomas Mikolov's
        webpage - http://www.fit.vutbr.cz/~imikolov/rnnlm/simple-examples.tgz
    """

    self.word2idx = {}  # string -> integer id
    self.idx2word = []  # integer id -> word string
    # Files represented as a list of integer ids (as opposed to list of string
    # words).
    self.train = self.tokenize(os.path.join(path, "ptb.train.txt"))
    self.valid = self.tokenize(os.path.join(path, "ptb.valid.txt"))

  def vocab_size(self):
    return len(self.idx2word)

  def add(self, word):
    if word not in self.word2idx:
      self.idx2word.append(word)
      self.word2idx[word] = len(self.idx2word) - 1

  def tokenize(self, path):
    """Read text file in path and return a list of integer token ids."""
    tokens = 0
    with tf.gfile.Open(path, "r") as f:
      for line in f:
        words = line.split() + ["<eos>"]
        tokens += len(words)
        for word in words:
          self.add(word)

    # Tokenize file content
    with tf.gfile.Open(path, "r") as f:
      ids = np.zeros(tokens).astype(np.int64)
      token = 0
      for line in f:
        words = line.split() + ["<eos>"]
        for word in words:
          ids[token] = self.word2idx[word]
          token += 1

    return ids


def small_model(use_cudnn_rnn):
  """Returns a PTBModel with a 'small' configuration."""
  return PTBModel(
      vocab_size=10000,
      embedding_dim=200,
      hidden_dim=200,
      num_layers=2,
      dropout_ratio=0.,
      use_cudnn_rnn=use_cudnn_rnn)


def large_model(use_cudnn_rnn):
  """Returns a PTBModel with a 'large' configuration."""
  return PTBModel(
      vocab_size=10000,
      embedding_dim=650,
      hidden_dim=650,
      num_layers=2,
      dropout_ratio=0.5,
      use_cudnn_rnn=use_cudnn_rnn)


def test_model(use_cudnn_rnn):
  """Returns a tiny PTBModel for unit tests."""
  return PTBModel(
      vocab_size=100,
      embedding_dim=20,
      hidden_dim=20,
      num_layers=2,
      dropout_ratio=0.,
      use_cudnn_rnn=use_cudnn_rnn)


def main(_):
  tfe.enable_eager_execution()

  if not FLAGS.data_path:
    raise ValueError("Must specify --data-path")
  corpus = Datasets(FLAGS.data_path)
  train_data = _divide_into_batches(corpus.train, FLAGS.batch_size)
  eval_data = _divide_into_batches(corpus.valid, 10)

  have_gpu = tfe.num_gpus() > 0
  use_cudnn_rnn = not FLAGS.no_use_cudnn_rnn and have_gpu

  with tfe.restore_variables_on_create(
      tf.train.latest_checkpoint(FLAGS.logdir)):
    with tf.device("/device:GPU:0" if have_gpu else None):
      # Make learning_rate a Variable so it can be included in the checkpoint
      # and we can resume training with the last saved learning_rate.
      learning_rate = tfe.Variable(20.0, name="learning_rate")
      sys.stderr.write("learning_rate=%f\n" % learning_rate.numpy())
      model = PTBModel(corpus.vocab_size(), FLAGS.embedding_dim,
                       FLAGS.hidden_dim, FLAGS.num_layers, FLAGS.dropout,
                       use_cudnn_rnn)
      optimizer = tf.train.GradientDescentOptimizer(learning_rate)

      best_loss = None
      for _ in range(FLAGS.epoch):
        train(model, optimizer, train_data, FLAGS.seq_len, FLAGS.clip)
        eval_loss = evaluate(model, eval_data)
        if not best_loss or eval_loss < best_loss:
          if FLAGS.logdir:
            tfe.Saver(model.trainable_weights + [learning_rate]).save(
                os.path.join(FLAGS.logdir, "ckpt"))
          best_loss = eval_loss
        else:
          learning_rate.assign(learning_rate / 4.0)
          sys.stderr.write("eval_loss did not reduce in this epoch, "
                           "changing learning rate to %f for the next epoch\n" %
                           learning_rate.numpy())


if __name__ == "__main__":
  parser = argparse.ArgumentParser()
  parser.add_argument(
      "--data-path",
      type=str,
      default="",
      help="Data directory of the Penn Treebank dataset from "
      "http://www.fit.vutbr.cz/~imikolov/rnnlm/simple-examples.tgz")
  parser.add_argument(
      "--logdir", type=str, default="", help="Directory for checkpoint.")
<<<<<<< HEAD
  parser.add_argument(
      "--epoch", type=int, default=20, help="Number of epochs.")
=======
  parser.add_argument("--epoch", type=int, default=20, help="Number of epochs.")
>>>>>>> 78e4ed15
  parser.add_argument("--batch-size", type=int, default=20, help="Batch size.")
  parser.add_argument(
      "--seq-len", type=int, default=35, help="Sequence length.")
  parser.add_argument(
      "--embedding-dim", type=int, default=200, help="Embedding dimension.")
  parser.add_argument(
      "--hidden-dim", type=int, default=200, help="Hidden layer dimension.")
  parser.add_argument(
      "--num-layers", type=int, default=2, help="Number of RNN layers.")
  parser.add_argument(
      "--dropout", type=float, default=0.2, help="Drop out ratio.")
  parser.add_argument(
      "--clip", type=float, default=0.25, help="Gradient clipping ratio.")
  parser.add_argument(
      "--no-use-cudnn-rnn",
      action="store_true",
      default=False,
      help="Disable the fast CuDNN RNN (when no gpu)")

  FLAGS, unparsed = parser.parse_known_args()
  tf.app.run(main=main, argv=[sys.argv[0]] + unparsed)<|MERGE_RESOLUTION|>--- conflicted
+++ resolved
@@ -339,12 +339,7 @@
       "http://www.fit.vutbr.cz/~imikolov/rnnlm/simple-examples.tgz")
   parser.add_argument(
       "--logdir", type=str, default="", help="Directory for checkpoint.")
-<<<<<<< HEAD
-  parser.add_argument(
-      "--epoch", type=int, default=20, help="Number of epochs.")
-=======
   parser.add_argument("--epoch", type=int, default=20, help="Number of epochs.")
->>>>>>> 78e4ed15
   parser.add_argument("--batch-size", type=int, default=20, help="Batch size.")
   parser.add_argument(
       "--seq-len", type=int, default=35, help="Sequence length.")
