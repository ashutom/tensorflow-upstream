--- conflicted
+++ resolved
@@ -123,20 +123,10 @@
     textual_hdrs = if_rocm_is_configured(["rocm_gpu_executor.h"]),
     visibility = ["//visibility:public"],
     deps = if_rocm_is_configured([
-<<<<<<< HEAD
         ":rocm_kernel",
         "//tensorflow/stream_executor:event",
         "//tensorflow/stream_executor/gpu:gpu_executor_header",
-=======
-        ":rocm_driver",
-        ":rocm_gpu_executor",
-        ":rocm_platform_id",
         "@com_google_absl//absl/memory",
-        "//tensorflow/stream_executor",  # buildcleaner: keep
-        "//tensorflow/stream_executor:executor_cache",
-        "//tensorflow/stream_executor:multi_platform_manager",
-        "//tensorflow/stream_executor:stream_executor_pimpl_header",
->>>>>>> f5ce1c00
         "//tensorflow/stream_executor/lib",
         "//tensorflow/stream_executor/platform",
     ]),
