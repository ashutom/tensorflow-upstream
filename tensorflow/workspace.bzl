# TensorFlow external dependencies that can be loaded in WORKSPACE files.

load("//third_party/gpus:cuda_configure.bzl", "cuda_configure")
load("//third_party/gpus:rocm_configure.bzl", "rocm_configure")
load("//third_party/tensorrt:tensorrt_configure.bzl", "tensorrt_configure")
load("//third_party:nccl/nccl_configure.bzl", "nccl_configure")
load("//third_party/mkl:build_defs.bzl", "mkl_repository")
load("//third_party/git:git_configure.bzl", "git_configure")
load("//third_party/py:python_configure.bzl", "python_configure")

load("//third_party/sycl:sycl_configure.bzl", "sycl_configure")
load("//third_party/systemlibs:syslibs_configure.bzl", "syslibs_configure")
load("//third_party/toolchains/clang6:repo.bzl", "clang6_configure")
load("//third_party/toolchains/cpus/arm:arm_compiler_configure.bzl", "arm_compiler_configure")
load("//third_party:repo.bzl", "tf_http_archive")
load("//third_party/clang_toolchain:cc_configure_clang.bzl", "cc_download_clang_toolchain")
load("@io_bazel_rules_closure//closure/private:java_import_external.bzl", "java_import_external")
load("@io_bazel_rules_closure//closure:defs.bzl", "filegroup_external")
load(
    "//tensorflow/tools/def_file_filter:def_file_filter_configure.bzl",
    "def_file_filter_configure",
)
load("//third_party/aws:workspace.bzl", aws = "repo")
load("//third_party/flatbuffers:workspace.bzl", flatbuffers = "repo")
load("//third_party/highwayhash:workspace.bzl", highwayhash = "repo")
load("//third_party/icu:workspace.bzl", icu = "repo")
load("//third_party/jpeg:workspace.bzl", jpeg = "repo")
load("//third_party/nasm:workspace.bzl", nasm = "repo")
load("//third_party/kissfft:workspace.bzl", kissfft = "repo")
load("//third_party/keras_applications_archive:workspace.bzl", keras_applications = "repo")

def initialize_third_party():
    """ Load third party repositories.  See above load() statements. """
    aws()
    flatbuffers()
    highwayhash()
    icu()
    keras_applications()
    kissfft()
    jpeg()
    nasm()

# Sanitize a dependency so that it works correctly from code that includes
# TensorFlow as a submodule.
def clean_dep(dep):
    return str(Label(dep))

# If TensorFlow is linked as a submodule.
# path_prefix is no longer used.
# tf_repo_name is thought to be under consideration.
def tf_workspace(path_prefix = "", tf_repo_name = ""):
    # Note that we check the minimum bazel version in WORKSPACE.
    clang6_configure(name = "local_config_clang6")
    cc_download_clang_toolchain(name = "local_config_download_clang")
    cuda_configure(name = "local_config_cuda")
    tensorrt_configure(name = "local_config_tensorrt")
    nccl_configure(name = "local_config_nccl")
    git_configure(name = "local_config_git")
    sycl_configure(name = "local_config_sycl")
    syslibs_configure(name = "local_config_syslibs")
    rocm_configure(name="local_config_rocm")
    python_configure(name = "local_config_python")
    rocm_configure(name = "local_config_rocm")

    initialize_third_party()

    # For windows bazel build
    # TODO: Remove def file filter when TensorFlow can export symbols properly on Windows.
    def_file_filter_configure(name = "local_config_def_file_filter")

    # Point //external/local_config_arm_compiler to //external/arm_compiler
    arm_compiler_configure(
        name = "local_config_arm_compiler",
        build_file = clean_dep("//third_party/toolchains/cpus/arm:BUILD"),
        remote_config_repo = "../arm_compiler",
    )

    mkl_repository(
        name = "mkl_linux",
        build_file = clean_dep("//third_party/mkl:mkl.BUILD"),
        sha256 = "e2233534a9d15c387e22260997af4312a39e9f86f791768409be273b5453c4e6",
        strip_prefix = "mklml_lnx_2019.0.20180710",
        urls = [
            "https://mirror.bazel.build/github.com/intel/mkl-dnn/releases/download/v0.16/mklml_lnx_2019.0.20180710.tgz",
            "https://github.com/intel/mkl-dnn/releases/download/v0.16/mklml_lnx_2019.0.20180710.tgz",
        ],
    )
    mkl_repository(
        name = "mkl_windows",
        build_file = clean_dep("//third_party/mkl:mkl.BUILD"),
        sha256 = "3fdcff17b018a0082491adf3ba143358265336a801646e46e0191ec8d58d24a2",
        strip_prefix = "mklml_win_2019.0.20180710",
        urls = [
            "https://mirror.bazel.build/github.com/intel/mkl-dnn/releases/download/v0.16/mklml_win_2019.0.20180710.zip",
            "https://github.com/intel/mkl-dnn/releases/download/v0.16/mklml_win_2019.0.20180710.zip",
        ],
    )
    mkl_repository(
        name = "mkl_darwin",
        build_file = clean_dep("//third_party/mkl:mkl.BUILD"),
        sha256 = "411a30014a938eb83fb9f37b3dbe8e371b106fc1dd621fc23123cadc72737ce6",
        strip_prefix = "mklml_mac_2019.0.20180710",
        urls = [
            "https://mirror.bazel.build/github.com/intel/mkl-dnn/releases/download/v0.16/mklml_mac_2019.0.20180710.tgz",
            "https://github.com/intel/mkl-dnn/releases/download/v0.16/mklml_mac_2019.0.20180710.tgz",
        ],
    )

    if path_prefix:
        print("path_prefix was specified to tf_workspace but is no longer used " +
              "and will be removed in the future.")

    tf_http_archive(
        name = "mkl_dnn",
        build_file = clean_dep("//third_party/mkl_dnn:mkldnn.BUILD"),
        sha256 = "b100f57af4a2b59a3a37a1ba38f77b644d2107d758a1a7f4e51310063cd21e73",
        strip_prefix = "mkl-dnn-733fc908874c71a5285043931a1cf80aa923165c",
        urls = [
            "https://mirror.bazel.build/github.com/intel/mkl-dnn/archive/733fc908874c71a5285043931a1cf80aa923165c.tar.gz",
            "https://github.com/intel/mkl-dnn/archive/733fc908874c71a5285043931a1cf80aa923165c.tar.gz",
        ],
    )

    tf_http_archive(
        name = "com_google_absl",
        build_file = clean_dep("//third_party:com_google_absl.BUILD"),
        sha256 = "042badbfa529555ed63d57c39bf58410aa16e518ce98299599d85729feb25070",
        strip_prefix = "abseil-cpp-a06c4a1d9093137b7217a5aaba8920d62e835dc0",
        urls = [
            "https://mirror.bazel.build/github.com/abseil/abseil-cpp/archive/a06c4a1d9093137b7217a5aaba8920d62e835dc0.tar.gz",
            "https://github.com/abseil/abseil-cpp/archive/a06c4a1d9093137b7217a5aaba8920d62e835dc0.tar.gz",
        ],
    )

    tf_http_archive(
        name = "eigen_archive",
        build_file = clean_dep("//third_party:eigen.BUILD"),
<<<<<<< HEAD
        sha256 = "37a6ee7f91cae06e6365321839e95d5bdc777f29fc6bbc3e6efe7c43493f757a",
        strip_prefix = "eigen-upstream-14efab92496da81f91dd04d23f1fb67162732df3",
        urls = [
            "https://mirror.bazel.build/github.com/ROCmSoftwarePlatform/eigen-upstream/archive/14efab92496da81f91dd04d23f1fb67162732df3.tar.gz",
            "https://github.com/ROCmSoftwarePlatform/eigen-upstream/archive/14efab92496da81f91dd04d23f1fb67162732df3.tar.gz",
=======
        sha256 = "1e045bef75e9b17d459b60cc30b34408f3fdab300c5053d3919d1a5921f3c86a",
        strip_prefix = "eigen-eigen-af2071407280",
        urls = [
            "https://mirror.bazel.build/bitbucket.org/eigen/eigen/get/af2071407280.tar.gz",
            "https://bitbucket.org/eigen/eigen/get/af2071407280.tar.gz",
>>>>>>> 54588d50
        ],
    )

    tf_http_archive(
        name = "arm_compiler",
        build_file = clean_dep("//:arm_compiler.BUILD"),
        sha256 = "970285762565c7890c6c087d262b0a18286e7d0384f13a37786d8521773bc969",
        strip_prefix = "tools-0e906ebc527eab1cdbf7adabff5b474da9562e9f/arm-bcm2708/arm-rpi-4.9.3-linux-gnueabihf",
        urls = [
            "https://mirror.bazel.build/github.com/raspberrypi/tools/archive/0e906ebc527eab1cdbf7adabff5b474da9562e9f.tar.gz",
            # Please uncomment me, when the next upgrade happens. Then
            # remove the whitelist entry in third_party/repo.bzl.
            # "https://github.com/raspberrypi/tools/archive/0e906ebc527eab1cdbf7adabff5b474da9562e9f.tar.gz",
        ],
    )

    tf_http_archive(
        name = "libxsmm_archive",
        build_file = clean_dep("//third_party:libxsmm.BUILD"),
        sha256 = "cd8532021352b4a0290d209f7f9bfd7c2411e08286a893af3577a43457287bfa",
        strip_prefix = "libxsmm-1.9",
        urls = [
            "https://mirror.bazel.build/github.com/hfp/libxsmm/archive/1.9.tar.gz",
            "https://github.com/hfp/libxsmm/archive/1.9.tar.gz",
        ],
    )

    tf_http_archive(
        name = "com_googlesource_code_re2",
        sha256 = "803c7811146edeef8f91064de37c6f19136ff01a2a8cdb3230e940b2fd9f07fe",
        strip_prefix = "re2-2018-07-01",
        system_build_file = clean_dep("//third_party/systemlibs:re2.BUILD"),
        urls = [
            "https://mirror.bazel.build/github.com/google/re2/archive/2018-07-01.tar.gz",
            "https://github.com/google/re2/archive/2018-07-01.tar.gz",
        ],
    )

    tf_http_archive(
        name = "com_github_googlecloudplatform_google_cloud_cpp",
        sha256 = "fdd3b3aecce60987e5525e55bf3a21d68a8695320bd5b980775af6507eec3944",
        strip_prefix = "google-cloud-cpp-14760a86c4ffab9943b476305c4fe927ad95db1c",
        system_build_file = clean_dep("//third_party/systemlibs:google_cloud_cpp.BUILD"),
        system_link_files = {
            "//third_party/systemlibs:google_cloud_cpp.google.cloud.bigtable.BUILD": "google/cloud/bigtable/BUILD",
        },
        urls = [
            "https://mirror.bazel.build/github.com/GoogleCloudPlatform/google-cloud-cpp/archive/14760a86c4ffab9943b476305c4fe927ad95db1c.tar.gz",
            "https://github.com/GoogleCloudPlatform/google-cloud-cpp/archive/14760a86c4ffab9943b476305c4fe927ad95db1c.tar.gz",
        ],
    )

    tf_http_archive(
        name = "com_github_googleapis_googleapis",
        build_file = clean_dep("//third_party:googleapis.BUILD"),
        sha256 = "824870d87a176f26bcef663e92051f532fac756d1a06b404055dc078425f4378",
        strip_prefix = "googleapis-f81082ea1e2f85c43649bee26e0d9871d4b41cdb",
        system_build_file = clean_dep("//third_party/systemlibs:googleapis.BUILD"),
        urls = [
            "https://mirror.bazel.build/github.com/googleapis/googleapis/archive/f81082ea1e2f85c43649bee26e0d9871d4b41cdb.zip",
            "https://github.com/googleapis/googleapis/archive/f81082ea1e2f85c43649bee26e0d9871d4b41cdb.zip",
        ],
    )

    tf_http_archive(
        name = "gemmlowp",
        sha256 = "b87faa7294dfcc5d678f22a59d2c01ca94ea1e2a3b488c38a95a67889ed0a658",
        strip_prefix = "gemmlowp-38ebac7b059e84692f53e5938f97a9943c120d98",
        urls = [
            "https://mirror.bazel.build/github.com/google/gemmlowp/archive/38ebac7b059e84692f53e5938f97a9943c120d98.zip",
            "https://github.com/google/gemmlowp/archive/38ebac7b059e84692f53e5938f97a9943c120d98.zip",
        ],
    )

    tf_http_archive(
        name = "farmhash_archive",
        build_file = clean_dep("//third_party:farmhash.BUILD"),
        sha256 = "6560547c63e4af82b0f202cb710ceabb3f21347a4b996db565a411da5b17aba0",
        strip_prefix = "farmhash-816a4ae622e964763ca0862d9dbd19324a1eaf45",
        urls = [
            "https://mirror.bazel.build/github.com/google/farmhash/archive/816a4ae622e964763ca0862d9dbd19324a1eaf45.tar.gz",
            "https://github.com/google/farmhash/archive/816a4ae622e964763ca0862d9dbd19324a1eaf45.tar.gz",
        ],
    )

    tf_http_archive(
        name = "png_archive",
        build_file = clean_dep("//third_party:png.BUILD"),
        patch_file = clean_dep("//third_party:png_fix_rpi.patch"),
        sha256 = "e45ce5f68b1d80e2cb9a2b601605b374bdf51e1798ef1c2c2bd62131dfcf9eef",
        strip_prefix = "libpng-1.6.34",
        system_build_file = clean_dep("//third_party/systemlibs:png.BUILD"),
        urls = [
            "https://mirror.bazel.build/github.com/glennrp/libpng/archive/v1.6.34.tar.gz",
            "https://github.com/glennrp/libpng/archive/v1.6.34.tar.gz",
        ],
    )

    tf_http_archive(
        name = "org_sqlite",
        build_file = clean_dep("//third_party:sqlite.BUILD"),
        sha256 = "ad68c1216c3a474cf360c7581a4001e952515b3649342100f2d7ca7c8e313da6",
        strip_prefix = "sqlite-amalgamation-3240000",
        system_build_file = clean_dep("//third_party/systemlibs:sqlite.BUILD"),
        urls = [
            "https://mirror.bazel.build/www.sqlite.org/2018/sqlite-amalgamation-3240000.zip",
            "https://www.sqlite.org/2018/sqlite-amalgamation-3240000.zip",
        ],
    )

    tf_http_archive(
        name = "gif_archive",
        build_file = clean_dep("//third_party:gif.BUILD"),
        sha256 = "34a7377ba834397db019e8eb122e551a49c98f49df75ec3fcc92b9a794a4f6d1",
        strip_prefix = "giflib-5.1.4",
        system_build_file = clean_dep("//third_party/systemlibs:gif.BUILD"),
        urls = [
            "https://mirror.bazel.build/ufpr.dl.sourceforge.net/project/giflib/giflib-5.1.4.tar.gz",
            "http://pilotfiber.dl.sourceforge.net/project/giflib/giflib-5.1.4.tar.gz",
        ],
    )

    tf_http_archive(
        name = "six_archive",
        build_file = clean_dep("//third_party:six.BUILD"),
        sha256 = "105f8d68616f8248e24bf0e9372ef04d3cc10104f1980f54d57b2ce73a5ad56a",
        strip_prefix = "six-1.10.0",
        system_build_file = clean_dep("//third_party/systemlibs:six.BUILD"),
        urls = [
            "https://mirror.bazel.build/pypi.python.org/packages/source/s/six/six-1.10.0.tar.gz",
            "https://pypi.python.org/packages/source/s/six/six-1.10.0.tar.gz",
        ],
    )

    tf_http_archive(
        name = "astor_archive",
        build_file = clean_dep("//third_party:astor.BUILD"),
        sha256 = "ff6d2e2962d834acb125cc4dcc80c54a8c17c253f4cc9d9c43b5102a560bb75d",
        strip_prefix = "astor-0.6.2",
        system_build_file = clean_dep("//third_party/systemlibs:astor.BUILD"),
        urls = [
            "https://mirror.bazel.build/pypi.python.org/packages/d8/be/c4276b3199ec3feee2a88bc64810fbea8f26d961e0a4cd9c68387a9f35de/astor-0.6.2.tar.gz",
            "https://pypi.python.org/packages/d8/be/c4276b3199ec3feee2a88bc64810fbea8f26d961e0a4cd9c68387a9f35de/astor-0.6.2.tar.gz",
        ],
    )

    tf_http_archive(
        name = "gast_archive",
        build_file = clean_dep("//third_party:gast.BUILD"),
        sha256 = "7068908321ecd2774f145193c4b34a11305bd104b4551b09273dfd1d6a374930",
        strip_prefix = "gast-0.2.0",
        system_build_file = clean_dep("//third_party/systemlibs:gast.BUILD"),
        urls = [
            "https://mirror.bazel.build/pypi.python.org/packages/5c/78/ff794fcae2ce8aa6323e789d1f8b3b7765f601e7702726f430e814822b96/gast-0.2.0.tar.gz",
            "https://pypi.python.org/packages/5c/78/ff794fcae2ce8aa6323e789d1f8b3b7765f601e7702726f430e814822b96/gast-0.2.0.tar.gz",
        ],
    )

    tf_http_archive(
        name = "termcolor_archive",
        build_file = clean_dep("//third_party:termcolor.BUILD"),
        sha256 = "1d6d69ce66211143803fbc56652b41d73b4a400a2891d7bf7a1cdf4c02de613b",
        strip_prefix = "termcolor-1.1.0",
        system_build_file = clean_dep("//third_party/systemlibs:termcolor.BUILD"),
        urls = [
            "https://mirror.bazel.build/pypi.python.org/packages/8a/48/a76be51647d0eb9f10e2a4511bf3ffb8cc1e6b14e9e4fab46173aa79f981/termcolor-1.1.0.tar.gz",
            "https://pypi.python.org/packages/8a/48/a76be51647d0eb9f10e2a4511bf3ffb8cc1e6b14e9e4fab46173aa79f981/termcolor-1.1.0.tar.gz",
        ],
    )

    tf_http_archive(
        name = "absl_py",
        sha256 = "95160f778a62c7a60ddeadc7bf2d83f85a23a27359814aca12cf949e896fa82c",
        strip_prefix = "abseil-py-pypi-v0.2.2",
        system_build_file = clean_dep("//third_party/systemlibs:absl_py.BUILD"),
        system_link_files = {
            "//third_party/systemlibs:absl_py.absl.flags.BUILD": "absl/flags/BUILD",
            "//third_party/systemlibs:absl_py.absl.testing.BUILD": "absl/testing/BUILD",
        },
        urls = [
            "https://mirror.bazel.build/github.com/abseil/abseil-py/archive/pypi-v0.2.2.tar.gz",
            "https://github.com/abseil/abseil-py/archive/pypi-v0.2.2.tar.gz",
        ],
    )

    tf_http_archive(
        name = "org_python_pypi_backports_weakref",
        build_file = clean_dep("//third_party:backports_weakref.BUILD"),
        sha256 = "8813bf712a66b3d8b85dc289e1104ed220f1878cf981e2fe756dfaabe9a82892",
        strip_prefix = "backports.weakref-1.0rc1/src",
        urls = [
            "https://mirror.bazel.build/pypi.python.org/packages/bc/cc/3cdb0a02e7e96f6c70bd971bc8a90b8463fda83e264fa9c5c1c98ceabd81/backports.weakref-1.0rc1.tar.gz",
            "https://pypi.python.org/packages/bc/cc/3cdb0a02e7e96f6c70bd971bc8a90b8463fda83e264fa9c5c1c98ceabd81/backports.weakref-1.0rc1.tar.gz",
        ],
    )

    filegroup_external(
        name = "org_python_license",
        licenses = ["notice"],  # Python 2.0
        sha256_urls = {
            "7ca8f169368827781684f7f20876d17b4415bbc5cb28baa4ca4652f0dda05e9f": [
                "https://mirror.bazel.build/docs.python.org/2.7/_sources/license.rst.txt",
                "https://docs.python.org/2.7/_sources/license.rst.txt",
            ],
        },
    )

    PROTOBUF_URLS = [
        "https://mirror.bazel.build/github.com/google/protobuf/archive/v3.6.1.tar.gz",
        "https://github.com/google/protobuf/archive/v3.6.1.tar.gz",
    ]
    PROTOBUF_SHA256 = "3d4e589d81b2006ca603c1ab712c9715a76227293032d05b26fca603f90b3f5b"
    PROTOBUF_STRIP_PREFIX = "protobuf-3.6.1"

    tf_http_archive(
        name = "protobuf_archive",
        sha256 = PROTOBUF_SHA256,
        strip_prefix = PROTOBUF_STRIP_PREFIX,
        urls = PROTOBUF_URLS,
    )

    # We need to import the protobuf library under the names com_google_protobuf
    # and com_google_protobuf_cc to enable proto_library support in bazel.
    # Unfortunately there is no way to alias http_archives at the moment.
    tf_http_archive(
        name = "com_google_protobuf",
        sha256 = PROTOBUF_SHA256,
        strip_prefix = PROTOBUF_STRIP_PREFIX,
        urls = PROTOBUF_URLS,
    )

    tf_http_archive(
        name = "com_google_protobuf_cc",
        sha256 = PROTOBUF_SHA256,
        strip_prefix = PROTOBUF_STRIP_PREFIX,
        urls = PROTOBUF_URLS,
    )

    tf_http_archive(
        name = "nsync",
        sha256 = "692f9b30e219f71a6371b98edd39cef3cbda35ac3abc4cd99ce19db430a5591a",
        strip_prefix = "nsync-1.20.1",
        system_build_file = clean_dep("//third_party/systemlibs:nsync.BUILD"),
        urls = [
            "https://mirror.bazel.build/github.com/google/nsync/archive/1.20.1.tar.gz",
            "https://github.com/google/nsync/archive/1.20.1.tar.gz",
        ],
    )

    tf_http_archive(
        name = "com_google_googletest",
        sha256 = "353ab86e35cea1cd386115279cf4b16695bbf21b897bfbf2721cf4cb5f64ade8",
        strip_prefix = "googletest-997d343dd680e541ef96ce71ee54a91daf2577a0",
        urls = [
            "https://mirror.bazel.build/github.com/google/googletest/archive/997d343dd680e541ef96ce71ee54a91daf2577a0.zip",
            "https://github.com/google/googletest/archive/997d343dd680e541ef96ce71ee54a91daf2577a0.zip",
        ],
    )

    tf_http_archive(
        name = "com_github_gflags_gflags",
        sha256 = "ae27cdbcd6a2f935baa78e4f21f675649271634c092b1be01469440495609d0e",
        strip_prefix = "gflags-2.2.1",
        urls = [
            "https://mirror.bazel.build/github.com/gflags/gflags/archive/v2.2.1.tar.gz",
            "https://github.com/gflags/gflags/archive/v2.2.1.tar.gz",
        ],
    )

    tf_http_archive(
        name = "pcre",
        build_file = clean_dep("//third_party:pcre.BUILD"),
        sha256 = "69acbc2fbdefb955d42a4c606dfde800c2885711d2979e356c0636efde9ec3b5",
        strip_prefix = "pcre-8.42",
        system_build_file = clean_dep("//third_party/systemlibs:pcre.BUILD"),
        urls = [
            "https://mirror.bazel.build/ftp.exim.org/pub/pcre/pcre-8.42.tar.gz",
            "http://ftp.exim.org/pub/pcre/pcre-8.42.tar.gz",
        ],
    )

    tf_http_archive(
        name = "swig",
        build_file = clean_dep("//third_party:swig.BUILD"),
        sha256 = "58a475dbbd4a4d7075e5fe86d4e54c9edde39847cdb96a3053d87cb64a23a453",
        strip_prefix = "swig-3.0.8",
        system_build_file = clean_dep("//third_party/systemlibs:swig.BUILD"),
        urls = [
            "https://mirror.bazel.build/ufpr.dl.sourceforge.net/project/swig/swig/swig-3.0.8/swig-3.0.8.tar.gz",
            "http://ufpr.dl.sourceforge.net/project/swig/swig/swig-3.0.8/swig-3.0.8.tar.gz",
            "http://pilotfiber.dl.sourceforge.net/project/swig/swig/swig-3.0.8/swig-3.0.8.tar.gz",
        ],
    )

    tf_http_archive(
        name = "curl",
        build_file = clean_dep("//third_party:curl.BUILD"),
        sha256 = "e9c37986337743f37fd14fe8737f246e97aec94b39d1b71e8a5973f72a9fc4f5",
        strip_prefix = "curl-7.60.0",
        system_build_file = clean_dep("//third_party/systemlibs:curl.BUILD"),
        urls = [
            "https://mirror.bazel.build/curl.haxx.se/download/curl-7.60.0.tar.gz",
            "https://curl.haxx.se/download/curl-7.60.0.tar.gz",
        ],
    )

    tf_http_archive(
        name = "grpc",
        sha256 = "50db9cf2221354485eb7c3bd55a4c27190caef7048a2a1a15fbe60a498f98b44",
        strip_prefix = "grpc-1.13.0",
        system_build_file = clean_dep("//third_party/systemlibs:grpc.BUILD"),
        urls = [
            "https://mirror.bazel.build/github.com/grpc/grpc/archive/v1.13.0.tar.gz",
            "https://github.com/grpc/grpc/archive/v1.13.0.tar.gz",
        ],
    )

    tf_http_archive(
        name = "linenoise",
        build_file = clean_dep("//third_party:linenoise.BUILD"),
        sha256 = "7f51f45887a3d31b4ce4fa5965210a5e64637ceac12720cfce7954d6a2e812f7",
        strip_prefix = "linenoise-c894b9e59f02203dbe4e2be657572cf88c4230c3",
        urls = [
            "https://mirror.bazel.build/github.com/antirez/linenoise/archive/c894b9e59f02203dbe4e2be657572cf88c4230c3.tar.gz",
            "https://github.com/antirez/linenoise/archive/c894b9e59f02203dbe4e2be657572cf88c4230c3.tar.gz",
        ],
    )

    # TODO(phawkins): currently, this rule uses an unofficial LLVM mirror.
    # Switch to an official source of snapshots if/when possible.
    tf_http_archive(
        name = "llvm",
        build_file = clean_dep("//third_party/llvm:llvm.autogenerated.BUILD"),
        sha256 = "9d4ceba32fc6cedea2e299c32005f36e273f6174d4f2a7ad808231bd4ab43396",
        strip_prefix = "llvm-45c215a28e72a6a6b301d0ee3466d999bd1e39d3",
        urls = [
            "https://mirror.bazel.build/github.com/llvm-mirror/llvm/archive/45c215a28e72a6a6b301d0ee3466d999bd1e39d3.tar.gz",
            "https://github.com/llvm-mirror/llvm/archive/45c215a28e72a6a6b301d0ee3466d999bd1e39d3.tar.gz",
        ],
    )

    tf_http_archive(
        name = "lmdb",
        build_file = clean_dep("//third_party:lmdb.BUILD"),
        sha256 = "f3927859882eb608868c8c31586bb7eb84562a40a6bf5cc3e13b6b564641ea28",
        strip_prefix = "lmdb-LMDB_0.9.22/libraries/liblmdb",
        system_build_file = clean_dep("//third_party/systemlibs:lmdb.BUILD"),
        urls = [
            "https://mirror.bazel.build/github.com/LMDB/lmdb/archive/LMDB_0.9.22.tar.gz",
            "https://github.com/LMDB/lmdb/archive/LMDB_0.9.22.tar.gz",
        ],
    )

    tf_http_archive(
        name = "jsoncpp_git",
        build_file = clean_dep("//third_party:jsoncpp.BUILD"),
        sha256 = "c49deac9e0933bcb7044f08516861a2d560988540b23de2ac1ad443b219afdb6",
        strip_prefix = "jsoncpp-1.8.4",
        system_build_file = clean_dep("//third_party/systemlibs:jsoncpp.BUILD"),
        urls = [
            "https://mirror.bazel.build/github.com/open-source-parsers/jsoncpp/archive/1.8.4.tar.gz",
            "https://github.com/open-source-parsers/jsoncpp/archive/1.8.4.tar.gz",
        ],
    )

    tf_http_archive(
        name = "boringssl",
        sha256 = "1188e29000013ed6517168600fc35a010d58c5d321846d6a6dfee74e4c788b45",
        strip_prefix = "boringssl-7f634429a04abc48e2eb041c81c5235816c96514",
        system_build_file = clean_dep("//third_party/systemlibs:boringssl.BUILD"),
        urls = [
            "https://mirror.bazel.build/github.com/google/boringssl/archive/7f634429a04abc48e2eb041c81c5235816c96514.tar.gz",
            "https://github.com/google/boringssl/archive/7f634429a04abc48e2eb041c81c5235816c96514.tar.gz",
        ],
    )

    tf_http_archive(
        name = "zlib_archive",
        build_file = clean_dep("//third_party:zlib.BUILD"),
        sha256 = "c3e5e9fdd5004dcb542feda5ee4f0ff0744628baf8ed2dd5d66f8ca1197cb1a1",
        strip_prefix = "zlib-1.2.11",
        system_build_file = clean_dep("//third_party/systemlibs:zlib.BUILD"),
        urls = [
            "https://mirror.bazel.build/zlib.net/zlib-1.2.11.tar.gz",
            "https://zlib.net/zlib-1.2.11.tar.gz",
        ],
    )

    tf_http_archive(
        name = "fft2d",
        build_file = clean_dep("//third_party/fft2d:fft2d.BUILD"),
        sha256 = "52bb637c70b971958ec79c9c8752b1df5ff0218a4db4510e60826e0cb79b5296",
        urls = [
            "https://mirror.bazel.build/www.kurims.kyoto-u.ac.jp/~ooura/fft.tgz",
            "http://www.kurims.kyoto-u.ac.jp/~ooura/fft.tgz",
        ],
    )

    tf_http_archive(
        name = "snappy",
        build_file = clean_dep("//third_party:snappy.BUILD"),
        sha256 = "3dfa02e873ff51a11ee02b9ca391807f0c8ea0529a4924afa645fbf97163f9d4",
        strip_prefix = "snappy-1.1.7",
        system_build_file = clean_dep("//third_party/systemlibs:snappy.BUILD"),
        urls = [
            "https://mirror.bazel.build/github.com/google/snappy/archive/1.1.7.tar.gz",
            "https://github.com/google/snappy/archive/1.1.7.tar.gz",
        ],
    )

    tf_http_archive(
        name = "nccl_archive",
        build_file = clean_dep("//third_party:nccl/archive.BUILD"),
        sha256 = "19132b5127fa8e02d95a09795866923f04064c8f1e0770b2b42ab551408882a4",
        strip_prefix = "nccl-f93fe9bfd94884cec2ba711897222e0df5569a53",
        urls = [
            "https://mirror.bazel.build/github.com/nvidia/nccl/archive/f93fe9bfd94884cec2ba711897222e0df5569a53.tar.gz",
            "https://github.com/nvidia/nccl/archive/f93fe9bfd94884cec2ba711897222e0df5569a53.tar.gz",
        ],
    )

    tf_http_archive(
        name = "kafka",
        build_file = clean_dep("//third_party:kafka/BUILD"),
        patch_file = clean_dep("//third_party/kafka:config.patch"),
        sha256 = "cc6ebbcd0a826eec1b8ce1f625ffe71b53ef3290f8192b6cae38412a958f4fd3",
        strip_prefix = "librdkafka-0.11.5",
        urls = [
            "https://mirror.bazel.build/github.com/edenhill/librdkafka/archive/v0.11.5.tar.gz",
            "https://github.com/edenhill/librdkafka/archive/v0.11.5.tar.gz",
        ],
    )

    java_import_external(
        name = "junit",
        jar_sha256 = "59721f0805e223d84b90677887d9ff567dc534d7c502ca903c0c2b17f05c116a",
        jar_urls = [
            "https://mirror.bazel.build/repo1.maven.org/maven2/junit/junit/4.12/junit-4.12.jar",
            "http://repo1.maven.org/maven2/junit/junit/4.12/junit-4.12.jar",
            "http://maven.ibiblio.org/maven2/junit/junit/4.12/junit-4.12.jar",
        ],
        licenses = ["reciprocal"],  # Common Public License Version 1.0
        testonly_ = True,
        deps = ["@org_hamcrest_core"],
    )

    java_import_external(
        name = "org_hamcrest_core",
        jar_sha256 = "66fdef91e9739348df7a096aa384a5685f4e875584cce89386a7a47251c4d8e9",
        jar_urls = [
            "https://mirror.bazel.build/repo1.maven.org/maven2/org/hamcrest/hamcrest-core/1.3/hamcrest-core-1.3.jar",
            "http://repo1.maven.org/maven2/org/hamcrest/hamcrest-core/1.3/hamcrest-core-1.3.jar",
            "http://maven.ibiblio.org/maven2/org/hamcrest/hamcrest-core/1.3/hamcrest-core-1.3.jar",
        ],
        licenses = ["notice"],  # New BSD License
        testonly_ = True,
    )

    java_import_external(
        name = "com_google_testing_compile",
        jar_sha256 = "edc180fdcd9f740240da1a7a45673f46f59c5578d8cd3fbc912161f74b5aebb8",
        jar_urls = [
            "http://mirror.bazel.build/repo1.maven.org/maven2/com/google/testing/compile/compile-testing/0.11/compile-testing-0.11.jar",
            "http://repo1.maven.org/maven2/com/google/testing/compile/compile-testing/0.11/compile-testing-0.11.jar",
        ],
        licenses = ["notice"],  # New BSD License
        testonly_ = True,
        deps = ["@com_google_guava", "@com_google_truth"],
    )

    java_import_external(
        name = "com_google_truth",
        jar_sha256 = "032eddc69652b0a1f8d458f999b4a9534965c646b8b5de0eba48ee69407051df",
        jar_urls = [
            "http://mirror.bazel.build/repo1.maven.org/maven2/com/google/truth/truth/0.32/truth-0.32.jar",
            "http://repo1.maven.org/maven2/com/google/truth/truth/0.32/truth-0.32.jar",
        ],
        licenses = ["notice"],  # Apache 2.0
        testonly_ = True,
        deps = ["@com_google_guava"],
    )

    java_import_external(
        name = "org_checkerframework_qual",
        jar_sha256 = "a17501717ef7c8dda4dba73ded50c0d7cde440fd721acfeacbf19786ceac1ed6",
        jar_urls = [
            "http://mirror.bazel.build/repo1.maven.org/maven2/org/checkerframework/checker-qual/2.4.0/checker-qual-2.4.0.jar",
            "http://repo1.maven.org/maven2/org/checkerframework/checker-qual/2.4.0/checker-qual-2.4.0.jar",
        ],
        licenses = ["notice"],  # Apache 2.0
    )

    java_import_external(
        name = "com_squareup_javapoet",
        jar_sha256 = "5bb5abdfe4366c15c0da3332c57d484e238bd48260d6f9d6acf2b08fdde1efea",
        jar_urls = [
            "http://mirror.bazel.build/repo1.maven.org/maven2/com/squareup/javapoet/1.9.0/javapoet-1.9.0.jar",
            "http://repo1.maven.org/maven2/com/squareup/javapoet/1.9.0/javapoet-1.9.0.jar",
        ],
        licenses = ["notice"],  # Apache 2.0
    )

    tf_http_archive(
        name = "com_google_pprof",
        build_file = clean_dep("//third_party:pprof.BUILD"),
        sha256 = "e0928ca4aa10ea1e0551e2d7ce4d1d7ea2d84b2abbdef082b0da84268791d0c4",
        strip_prefix = "pprof-c0fb62ec88c411cc91194465e54db2632845b650",
        urls = [
            "https://mirror.bazel.build/github.com/google/pprof/archive/c0fb62ec88c411cc91194465e54db2632845b650.tar.gz",
            "https://github.com/google/pprof/archive/c0fb62ec88c411cc91194465e54db2632845b650.tar.gz",
        ],
    )

    tf_http_archive(
        name = "cub_archive",
        build_file = clean_dep("//third_party:cub.BUILD"),
        sha256 = "6bfa06ab52a650ae7ee6963143a0bbc667d6504822cbd9670369b598f18c58c3",
        strip_prefix = "cub-1.8.0",
        urls = [
            "https://mirror.bazel.build/github.com/NVlabs/cub/archive/1.8.0.zip",
            "https://github.com/NVlabs/cub/archive/1.8.0.zip",
        ],
    )
    tf_http_archive(
        name = "rocprim_archive",
        urls = [ 
            "https://mirror.bazel.build/github.com/ROCmSoftwarePlatform/rocPRIM/archive/c1e2082751eb242c125fd1a01798c5c87008e029.tar.gz",
            "https://github.com/ROCmSoftwarePlatform/rocPRIM/archive/c1e2082751eb242c125fd1a01798c5c87008e029.tar.gz",
        ],      
        sha256 = "34b13b752aa118aa3fe511da4fd2f1b1fe8d23a31043c45e014d550e4c761926",
        strip_prefix = "rocPRIM-c1e2082751eb242c125fd1a01798c5c87008e029",
        build_file = clean_dep("//third_party:rocprim.BUILD"),
    )
    tf_http_archive(
        name = "cython",
        build_file = clean_dep("//third_party:cython.BUILD"),
        delete = ["BUILD.bazel"],
        sha256 = "bccc9aa050ea02595b2440188813b936eaf345e85fb9692790cecfe095cf91aa",
        strip_prefix = "cython-0.28.4",
        system_build_file = clean_dep("//third_party/systemlibs:cython.BUILD"),
        urls = [
            "https://mirror.bazel.build/github.com/cython/cython/archive/0.28.4.tar.gz",
            "https://github.com/cython/cython/archive/0.28.4.tar.gz",
        ],
    )

    tf_http_archive(
        name = "bazel_toolchains",
        sha256 = "07dfbe80638eb1fe681f7c07e61b34b579c6710c691e49ee90ccdc6e9e75ebbb",
        strip_prefix = "bazel-toolchains-9a111bd82161c1fbe8ed17a593ca1023fd941c70",
        urls = [
            "https://mirror.bazel.build/github.com/bazelbuild/bazel-toolchains/archive/9a111bd82161c1fbe8ed17a593ca1023fd941c70.tar.gz",
            "https://github.com/bazelbuild/bazel-toolchains/archive/9a111bd82161c1fbe8ed17a593ca1023fd941c70.tar.gz",
        ],
    )

    tf_http_archive(
        name = "arm_neon_2_x86_sse",
        build_file = clean_dep("//third_party:arm_neon_2_x86_sse.BUILD"),
        sha256 = "c8d90aa4357f8079d427e87a6f4c493da1fa4140aee926c05902d7ec1533d9a5",
        strip_prefix = "ARM_NEON_2_x86_SSE-0f77d9d182265259b135dad949230ecbf1a2633d",
        urls = [
            "https://mirror.bazel.build/github.com/intel/ARM_NEON_2_x86_SSE/archive/0f77d9d182265259b135dad949230ecbf1a2633d.tar.gz",
            "https://github.com/intel/ARM_NEON_2_x86_SSE/archive/0f77d9d182265259b135dad949230ecbf1a2633d.tar.gz",
        ],
    )

    tf_http_archive(
        name = "double_conversion",
        build_file = clean_dep("//third_party:double_conversion.BUILD"),
        sha256 = "2f7fbffac0d98d201ad0586f686034371a6d152ca67508ab611adc2386ad30de",
        strip_prefix = "double-conversion-3992066a95b823efc8ccc1baf82a1cfc73f6e9b8",
        system_build_file = clean_dep("//third_party/systemlibs:double_conversion.BUILD"),
        urls = [
            "https://mirror.bazel.build/github.com/google/double-conversion/archive/3992066a95b823efc8ccc1baf82a1cfc73f6e9b8.zip",
            "https://github.com/google/double-conversion/archive/3992066a95b823efc8ccc1baf82a1cfc73f6e9b8.zip",
        ],
    )

    tf_http_archive(
        name = "tflite_mobilenet",
        build_file = clean_dep("//third_party:tflite_mobilenet.BUILD"),
        sha256 = "23f814d1c076bdf03715dfb6cab3713aa4fbdf040fd5448c43196bd2e97a4c1b",
        urls = [
            "https://mirror.bazel.build/storage.googleapis.com/download.tensorflow.org/models/tflite/mobilenet_v1_224_android_quant_2017_11_08.zip",
            "https://storage.googleapis.com/download.tensorflow.org/models/tflite/mobilenet_v1_224_android_quant_2017_11_08.zip",
        ],
    )

    tf_http_archive(
        name = "tflite_mobilenet_ssd",
        build_file = str(Label("//third_party:tflite_mobilenet.BUILD")),
        sha256 = "767057f2837a46d97882734b03428e8dd640b93236052b312b2f0e45613c1cf0",
        urls = [
            "https://mirror.bazel.build/storage.googleapis.com/download.tensorflow.org/models/tflite/mobilenet_ssd_tflite_v1.zip",
            "https://storage.googleapis.com/download.tensorflow.org/models/tflite/mobilenet_ssd_tflite_v1.zip",
        ],
    )

    tf_http_archive(
        name = "tflite_mobilenet_ssd_quant",
        build_file = str(Label("//third_party:tflite_mobilenet.BUILD")),
        sha256 = "a809cd290b4d6a2e8a9d5dad076e0bd695b8091974e0eed1052b480b2f21b6dc",
        urls = [
            "https://mirror.bazel.build/storage.googleapis.com/download.tensorflow.org/models/tflite/coco_ssd_mobilenet_v1_0.75_quant_2018_06_29.zip",
            "https://storage.googleapis.com/download.tensorflow.org/models/tflite/coco_ssd_mobilenet_v1_0.75_quant_2018_06_29.zip",
        ],
    )

    tf_http_archive(
        name = "tflite_mobilenet_ssd_quant_protobuf",
        build_file = str(Label("//third_party:tflite_mobilenet.BUILD")),
        sha256 = "09280972c5777f1aa775ef67cb4ac5d5ed21970acd8535aeca62450ef14f0d79",
        strip_prefix = "ssd_mobilenet_v1_quantized_300x300_coco14_sync_2018_07_18",
        urls = [
            "https://mirror.bazel.build/storage.googleapis.com/download.tensorflow.org/models/object_detection/ssd_mobilenet_v1_quantized_300x300_coco14_sync_2018_07_18.tar.gz",
            "http://storage.googleapis.com/download.tensorflow.org/models/object_detection/ssd_mobilenet_v1_quantized_300x300_coco14_sync_2018_07_18.tar.gz",
        ],
    )

    tf_http_archive(
        name = "tflite_conv_actions_frozen",
        build_file = str(Label("//third_party:tflite_mobilenet.BUILD")),
        sha256 = "d947b38cba389b5e2d0bfc3ea6cc49c784e187b41a071387b3742d1acac7691e",
        urls = [
            "https://mirror.bazel.build/storage.googleapis.com/download.tensorflow.org/models/tflite/conv_actions_tflite.zip",
            "https://storage.googleapis.com/download.tensorflow.org/models/tflite/conv_actions_tflite.zip",
        ],
    )

    tf_http_archive(
        name = "tflite_smartreply",
        build_file = clean_dep("//third_party:tflite_smartreply.BUILD"),
        sha256 = "8980151b85a87a9c1a3bb1ed4748119e4a85abd3cb5744d83da4d4bd0fbeef7c",
        urls = [
            "https://mirror.bazel.build/storage.googleapis.com/download.tensorflow.org/models/tflite/smartreply_1.0_2017_11_01.zip",
            "https://storage.googleapis.com/download.tensorflow.org/models/tflite/smartreply_1.0_2017_11_01.zip",
        ],
    )

    tf_http_archive(
        name = "tflite_ovic_testdata",
        build_file = clean_dep("//third_party:tflite_ovic_testdata.BUILD"),
        sha256 = "21288dccc517acee47fa9648d4d3da28bf0fef5381911ed7b4d2ee36366ffa20",
        strip_prefix = "ovic",
        urls = [
            "https://mirror.bazel.build/storage.googleapis.com/download.tensorflow.org/data/ovic_2018_10_23.zip",
            "https://storage.googleapis.com/download.tensorflow.org/data/ovic_2018_10_23.zip",
        ],
    )

    tf_http_archive(
        name = "build_bazel_rules_android",
        sha256 = "cd06d15dd8bb59926e4d65f9003bfc20f9da4b2519985c27e190cddc8b7a7806",
        strip_prefix = "rules_android-0.1.1",
        urls = [
            "https://mirror.bazel.build/github.com/bazelbuild/rules_android/archive/v0.1.1.zip",
            "https://github.com/bazelbuild/rules_android/archive/v0.1.1.zip",
        ],
    )

    tf_http_archive(
        name = "tbb",
        build_file = clean_dep("//third_party/ngraph:tbb.BUILD"),
        sha256 = "724686f90bcda78f13b76f297d964008737ccd6399328143c1c0093e73ae6a13",
        strip_prefix = "tbb-tbb_2018",
        urls = [
            "https://mirror.bazel.build/github.com/01org/tbb/archive/tbb_2018.zip",
            "https://github.com/01org/tbb/archive/tbb_2018.zip",
        ],
    )

    tf_http_archive(
        name = "ngraph",
        build_file = clean_dep("//third_party/ngraph:ngraph.BUILD"),
        sha256 = "2b28f9c9f063b96825a96d56d7f7978c9a1c55c9b25175c20dd49a8a77cb0305",
        strip_prefix = "ngraph-0.9.1",
        urls = [
            "https://mirror.bazel.build/github.com/NervanaSystems/ngraph/archive/v0.9.1.tar.gz",
            "https://github.com/NervanaSystems/ngraph/archive/v0.9.1.tar.gz",
        ],
    )

    tf_http_archive(
        name = "nlohmann_json_lib",
        build_file = clean_dep("//third_party/ngraph:nlohmann_json.BUILD"),
        sha256 = "9f3549824af3ca7e9707a2503959886362801fb4926b869789d6929098a79e47",
        strip_prefix = "json-3.1.1",
        urls = [
            "https://mirror.bazel.build/github.com/nlohmann/json/archive/v3.1.1.tar.gz",
            "https://github.com/nlohmann/json/archive/v3.1.1.tar.gz",
        ],
    )

    tf_http_archive(
        name = "ngraph_tf",
        build_file = clean_dep("//third_party/ngraph:ngraph_tf.BUILD"),
        sha256 = "89accbc702e68a09775f1011a99dd16561038fd1ce59d566d64450176abaae5c",
        strip_prefix = "ngraph-tf-0.7.0",
        urls = [
            "https://mirror.bazel.build/github.com/NervanaSystems/ngraph-tf/archive/v0.7.0.tar.gz",
            "https://github.com/NervanaSystems/ngraph-tf/archive/v0.7.0.tar.gz",
        ],
    )

    tf_http_archive(
        name = "rccl_archive",
        build_file = clean_dep("//third_party:rccl.BUILD"),
        sha256 = "9033b357177f554142a20a8368b77074f312895705ad7f968e122cc69d1b707f",
        strip_prefix = "rccl-0.7.1",
        urls = [
            "https://mirror.bazel.build/github.com/ROCmSoftwarePlatform/rccl/archive/0.7.1.tar.gz",
            "https://github.com/ROCmSoftwarePlatform/rccl/archive/0.7.1.tar.gz",
        ],
    )

    ##############################################################################
    # BIND DEFINITIONS
    #
    # Please do not add bind() definitions unless we have no other choice.
    # If that ends up being the case, please leave a comment explaining
    # why we can't depend on the canonical build target.

    # gRPC wants a cares dependency but its contents is not actually
    # important since we have set GRPC_ARES=0 in .bazelrc
    native.bind(
        name = "cares",
        actual = "@grpc//third_party/nanopb:nanopb",
    )

    # Needed by Protobuf
    native.bind(
        name = "grpc_cpp_plugin",
        actual = "@grpc//:grpc_cpp_plugin",
    )
    native.bind(
        name = "grpc_python_plugin",
        actual = "@grpc//:grpc_python_plugin",
    )

    native.bind(
        name = "grpc_lib",
        actual = "@grpc//:grpc++",
    )

    native.bind(
        name = "grpc_lib_unsecure",
        actual = "@grpc//:grpc++_unsecure",
    )

    # Needed by gRPC
    native.bind(
        name = "libssl",
        actual = "@boringssl//:ssl",
    )

    # Needed by gRPC
    native.bind(
        name = "nanopb",
        actual = "@grpc//third_party/nanopb:nanopb",
    )

    # Needed by gRPC
    native.bind(
        name = "protobuf",
        actual = "@protobuf_archive//:protobuf",
    )

    # gRPC expects //external:protobuf_clib and //external:protobuf_compiler
    # to point to Protobuf's compiler library.
    native.bind(
        name = "protobuf_clib",
        actual = "@protobuf_archive//:protoc_lib",
    )

    # Needed by gRPC
    native.bind(
        name = "protobuf_headers",
        actual = "@protobuf_archive//:protobuf_headers",
    )

    # Needed by Protobuf
    native.bind(
        name = "python_headers",
        actual = clean_dep("//third_party/python_runtime:headers"),
    )

    # Needed by Protobuf
    native.bind(
        name = "six",
        actual = "@six_archive//:six",
    )

    # Needed by gRPC
    native.bind(
        name = "zlib",
        actual = "@zlib_archive//:zlib",
    )<|MERGE_RESOLUTION|>--- conflicted
+++ resolved
@@ -135,19 +135,11 @@
     tf_http_archive(
         name = "eigen_archive",
         build_file = clean_dep("//third_party:eigen.BUILD"),
-<<<<<<< HEAD
-        sha256 = "37a6ee7f91cae06e6365321839e95d5bdc777f29fc6bbc3e6efe7c43493f757a",
-        strip_prefix = "eigen-upstream-14efab92496da81f91dd04d23f1fb67162732df3",
-        urls = [
-            "https://mirror.bazel.build/github.com/ROCmSoftwarePlatform/eigen-upstream/archive/14efab92496da81f91dd04d23f1fb67162732df3.tar.gz",
-            "https://github.com/ROCmSoftwarePlatform/eigen-upstream/archive/14efab92496da81f91dd04d23f1fb67162732df3.tar.gz",
-=======
         sha256 = "1e045bef75e9b17d459b60cc30b34408f3fdab300c5053d3919d1a5921f3c86a",
         strip_prefix = "eigen-eigen-af2071407280",
         urls = [
             "https://mirror.bazel.build/bitbucket.org/eigen/eigen/get/af2071407280.tar.gz",
             "https://bitbucket.org/eigen/eigen/get/af2071407280.tar.gz",
->>>>>>> 54588d50
         ],
     )
 
