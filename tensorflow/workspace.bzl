--- conflicted
+++ resolved
@@ -145,21 +145,12 @@
     tf_http_archive(
         name = "eigen_archive",
         build_file = clean_dep("//third_party:eigen.BUILD"),
-<<<<<<< HEAD
-        patch_file = clean_dep("//third_party/eigen3:eigen_fix_compilation.patch"),
-        sha256 = "61f0017318a24cf940db14e57febecc524b24a9faa8ff4fa7f9f91630c4cd09d",
-        strip_prefix = "eigen-eigen-5a4931dafc1c",
-        urls = [
-            "https://mirror.bazel.build/bitbucket.org/eigen/eigen/get/5a4931dafc1c.tar.gz",
-            "https://bitbucket.org/eigen/eigen/get/5a4931dafc1c.tar.gz",
-=======
         patch_file = clean_dep("//third_party/eigen3:gpu_packet_math.patch"),
         sha256 = "1a8b03c2ae56722c0ff038174e55f82c88b68785c8ec6298659e573ddedbc6cc",
         strip_prefix = "eigen-eigen-b5237bb1dd4b",
         urls = [
             "https://mirror.bazel.build/bitbucket.org/eigen/eigen/get/b5237bb1dd4b.tar.gz",
             "https://bitbucket.org/eigen/eigen/get/b5237bb1dd4b.tar.gz",
->>>>>>> f09580c8
         ],
     )
 
@@ -901,7 +892,6 @@
     )
 
     tf_http_archive(
-<<<<<<< HEAD
         name = "rccl_archive",
         build_file = clean_dep("//third_party:rccl.BUILD"),
         sha256 = "f8e35d256f3044f07fa03d4b3c54ab273c729ea25a617f4cf52384e56bb111df",
@@ -910,7 +900,9 @@
             "https://mirror.bazel.build/github.com/ROCmSoftwarePlatform/rccl/archive/0.7.5.tar.gz",
             "https://github.com/ROCmSoftwarePlatform/rccl/archive/0.7.5.tar.gz",
         ],
-=======
+    )
+
+    tf_http_archive(
         name = "pybind11",
         urls = [
             "https://mirror.bazel.build/github.com/pybind/pybind11/archive/v2.2.4.tar.gz",
@@ -919,7 +911,6 @@
         sha256 = "b69e83658513215b8d1443544d0549b7d231b9f201f6fc787a2b2218b408181e",
         strip_prefix = "pybind11-2.2.4",
         build_file = clean_dep("//third_party:pybind11.BUILD"),
->>>>>>> f09580c8
     )
 
     ##############################################################################
